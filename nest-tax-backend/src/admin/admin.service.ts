--- conflicted
+++ resolved
@@ -4,15 +4,11 @@
 import { BloomreachService } from '../bloomreach/bloomreach.service'
 import { ResponseCreatedAlreadyCreatedDto } from '../noris/dtos/response.dto'
 import { NorisService } from '../noris/noris.service'
-<<<<<<< HEAD
-import { NorisTaxPayment } from '../noris/types/noris.types'
-=======
 import {
   NorisCommunalWasteTax,
   NorisRealEstateTax,
   NorisTaxPayment,
 } from '../noris/types/noris.types'
->>>>>>> e53632f7
 import { PrismaService } from '../prisma/prisma.service'
 import { addSlashToBirthNumber } from '../utils/functions/birthNumber'
 import { ErrorsEnum } from '../utils/guards/dtos/error.dto'
