--- conflicted
+++ resolved
@@ -1,6 +1,5 @@
 import { Module } from '@nestjs/common'
 import { BloomreachModule } from 'src/bloomreach/bloomreach.module'
-import ClientsModule from 'src/clients/clients.module'
 import { PrismaModule } from 'src/prisma/prisma.module'
 import ThrowerErrorGuard from 'src/utils/guards/errors.guard'
 import { CityAccountSubservice } from 'src/utils/subservices/cityaccount.subservice'
@@ -13,11 +12,7 @@
 import { PaymentService } from './payment.service'
 
 @Module({
-<<<<<<< HEAD
-  imports: [PrismaModule, BloomreachModule, ClientsModule],
-=======
   imports: [PrismaModule, BloomreachModule, ClientsModule, UserInfoPipeModule],
->>>>>>> 67e92735
   providers: [
     PaymentService,
     CognitoSubservice,
