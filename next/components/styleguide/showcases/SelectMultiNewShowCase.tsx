import React from 'react'

import SelectMultiNew from '../../forms/widget-components/SelectField/SelectFieldNew'
import { Stack } from '../Stack'
import { Wrapper } from '../Wrapper'

const sampleOptions = [
  {
    label: 'Green Apple',
    value: 'Green Apple',
    description:
      'A longer description text. A longer description text. A longer description text. A longer description text. A longer description text.',
  },
  {
    label: 'Yellow Banana',
    value: 'Yellow Banana',
    description: 'A longer description text.',
  },
  {
    label: 'Red Orange',
    value: 'Red Orange',
    description: 'A longer description text.',
  },
  // More options
]

const samplePunctuation = [
  { value: 'apples', label: 'Jablká' },
  { value: 'pears', label: 'Hrušky' },
  { value: 'oranges', label: 'Pomaranče' },
]

const sampleOptionsGroups = [
  {
    label: 'Fruits',
    options: [
      {
        label: 'Green Apple',
        value: 'Green Apple',
      },
      {
        label: 'Yellow Banana',
        value: 'Yellow Banana',
      },
      {
        label: 'Red Orange',
        value: 'Red Orange',
      },
      // More options
    ],
  },
  {
    label: 'Vegetables',
    options: [{ label: 'Carrot', value: 'Carrot' }],
  },
]

const SelectFieldShowCase = () => {
  return (
<<<<<<< HEAD
    <>
      <Wrapper direction="column" title="Select Multiple New">
        <Stack>
          <SelectMultiNew
            required
            isMulti={false}
            options={sampleOptions}
            label="Simple multiselect list with fixed width"
            width="fixed"
          />
          <SelectMultiNew
            required
            options={sampleOptions}
            label="Simple multiselect list with fixed width"
            width="fixed"
          />
          <SelectMultiNew required options={sampleOptions} label="Simple multiselect list" />
          <SelectMultiNew
            options={sampleOptions}
            label="With error"
            errorMessage={['Error message']}
          />
          <SelectMultiNew options={sampleOptions} label="With tooltip" tooltip={"I'm a tooltip"} />
          <SelectMultiNew options={sampleOptions} label="With explicitOptional" explicitOptional />
          <SelectMultiNew
            options={sampleOptions}
            label="With tooltip, explicitOptional and helptext"
            explicitOptional
            tooltip={"I'm a tooltip"}
            helptext={"I'm a helptext"}
          />
          <SelectMultiNew options={sampleOptionsGroups} label="List with groups - TODO styling" />
        </Stack>
      </Wrapper>
      <Wrapper direction="row" title="ComboBox">
        <Stack>
          <SelectMultiNew
            isSearchable
            label="Items with title and description"
            options={sampleOptions}
          />
          <SelectMultiNew isSearchable label="Items with punctuation" options={samplePunctuation} />
          <SelectMultiNew isSearchable label="Disabled" options={sampleOptions} isDisabled />
          <SelectMultiNew
            isSearchable
            label="Error"
            options={sampleOptions}
            errorMessage={['Error message']}
          />
        </Stack>
      </Wrapper>
    </>
=======
    <Wrapper direction="column" title="Select Multiple New">
      <Stack>
        <SelectMultiNew
          required
          options={sampleOptions}
          label="Simple multiselect list with fixed width"
          width="fixed"
        />
        <SelectMultiNew required options={sampleOptions} label="Simple multiselect list" />
        <SelectMultiNew
          options={sampleOptions}
          label="With error"
          errorMessage={['Error message']}
        />
        <SelectMultiNew options={sampleOptions} label="With tooltip" tooltip={"I'm a tooltip"} />
        <SelectMultiNew
          options={sampleOptions}
          label="With tooltip and helptext"
          tooltip={"I'm a tooltip"}
          helptext={"I'm a helptext"}
        />
        <SelectMultiNew options={sampleOptionsGroups} label="List with groups - TODO styling" />
      </Stack>
    </Wrapper>
>>>>>>> 202fd56d
  )
}

export default SelectFieldShowCase<|MERGE_RESOLUTION|>--- conflicted
+++ resolved
@@ -57,7 +57,6 @@
 
 const SelectFieldShowCase = () => {
   return (
-<<<<<<< HEAD
     <>
       <Wrapper direction="column" title="Select Multiple New">
         <Stack>
@@ -81,11 +80,10 @@
             errorMessage={['Error message']}
           />
           <SelectMultiNew options={sampleOptions} label="With tooltip" tooltip={"I'm a tooltip"} />
-          <SelectMultiNew options={sampleOptions} label="With explicitOptional" explicitOptional />
           <SelectMultiNew
             options={sampleOptions}
-            label="With tooltip, explicitOptional and helptext"
-            explicitOptional
+            label="With tooltip and helptext"
+
             tooltip={"I'm a tooltip"}
             helptext={"I'm a helptext"}
           />
@@ -110,32 +108,6 @@
         </Stack>
       </Wrapper>
     </>
-=======
-    <Wrapper direction="column" title="Select Multiple New">
-      <Stack>
-        <SelectMultiNew
-          required
-          options={sampleOptions}
-          label="Simple multiselect list with fixed width"
-          width="fixed"
-        />
-        <SelectMultiNew required options={sampleOptions} label="Simple multiselect list" />
-        <SelectMultiNew
-          options={sampleOptions}
-          label="With error"
-          errorMessage={['Error message']}
-        />
-        <SelectMultiNew options={sampleOptions} label="With tooltip" tooltip={"I'm a tooltip"} />
-        <SelectMultiNew
-          options={sampleOptions}
-          label="With tooltip and helptext"
-          tooltip={"I'm a tooltip"}
-          helptext={"I'm a helptext"}
-        />
-        <SelectMultiNew options={sampleOptionsGroups} label="List with groups - TODO styling" />
-      </Stack>
-    </Wrapper>
->>>>>>> 202fd56d
   )
 }
 
