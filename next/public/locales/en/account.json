--- conflicted
+++ resolved
@@ -519,13 +519,11 @@
     "content": "Ak ste v minulosti platili daň z nehnuteľností digitálne, tento rok ju nájdete v novom Bratislavskom konte. <strong>Nepotrebujete prejsť celou registráciou.</strong> Stačí, ak si aktivujete konto <strong>overením e-mailu</strong> a <strong>vytvorením hesla</strong>.",
     "button_text": "Aktivovať konto"
   },
-<<<<<<< HEAD
   "tax_footer": {
     "first": "<div className=\"lg:text-20 inline text-16 lg:px-0 px-0 max-w-screen-lg m-auto md:whitespace-normal whitespace-pre-line\">Registrovaním sa do Bratislavského konta <div className=\"font-semibold inline\">do 19. apríla 2023,</div> a zároveň zaplatením dane online <div className=\"font-semibold inline\">do 12. mája 2023</div> súhlasíte s tým, že Vám nebude zaslané rozhodnutie o dani z nehnuteľností na korešpondenčnú adresu a Vy tak nemusíte ísť na poštu. </div>",
     "second": "<div className=\"lg:text-20 text-16 lg:px-0 px-0 md:whitespace-normal whitespace-pre-line mt-2\"><div className=\"inline\">Radi by ste sa v niečom uistili alebo máte otázky?</div> <div className=\"inline\">Pozrite si odpovede na tie, ktoré sú</div> <a href=\"https://bratislava-next.staging.bratislava.sk/account/i-have-a-problem\" className=\"underline underline-offset-4\">často kladené</a>. <div>Ak nenájdete odpoveď na Vašu otázku, neváhajte nás kontaktovať na adrese: <a href='mailto:platbadane@bratislava.sk' className=\"lg:text-20-medium text-16-medium underline-offset-4 underline\">platbadane@bratislava.sk</a></div></div>",
     "tax_wait": "<div className=\"lg:text-20 text-p3 md:px-16 lg:px-0 px-4 max-w-screen-lg m-auto md:whitespace-normal whitespace-pre-line\">Registrovaním sa do Bratislavského konta <div className=\"font-semibold inline\">do 19. apríla 2023,</div> a zároveň zaplatením dane online <div className=\"font-semibold inline\">do 12. mája 2023</div> súhlasíte s tým, že Vám nebude zaslané rozhodnutie o dani z nehnuteľností na korešpondenčnú adresu a Vy tak nemusíte ísť na poštu.</div>"
-  }
-=======
+  },
   "payment_schedule": {
     "title": "Splátkový kalendár",
     "three_pieces": "Daň je splatná v troch splátkach, ",
@@ -541,5 +539,4 @@
     "third_piece_to": "do 31. 10. 2022"
   },
   "iban_copied": "IBAN bol skopírovaný"
->>>>>>> 8e949fcd
 }