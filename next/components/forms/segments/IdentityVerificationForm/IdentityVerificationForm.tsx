--- conflicted
+++ resolved
@@ -9,10 +9,7 @@
 import InputField from 'components/forms/widget-components/InputField/InputField'
 import { useRouter } from 'next/router'
 import { useTranslation } from 'next-i18next'
-<<<<<<< HEAD
-=======
 import { useState } from 'react'
->>>>>>> 372300ce
 import { Controller } from 'react-hook-form'
 import Turnstile from 'react-turnstile'
 import { useTimeout } from 'usehooks-ts'
