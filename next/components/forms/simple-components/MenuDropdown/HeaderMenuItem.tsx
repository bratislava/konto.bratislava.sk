import * as DropdownMenu from '@radix-ui/react-dropdown-menu'
import { MenuItemBase } from 'components/forms/simple-components/MenuDropdown/MenuDropdown'
import Link from 'next/link'

const HeaderMenuItem = ({ title, icon, url, onPress }: MenuItemBase) => {
  return url ? (
    <Link className="flex items-center gap-3" href={url} data-cy={`${url.replace(/\//g, "")}-menu-item`}>
      <DropdownMenu.Item className="text-p2 hover:text-p2-semibold focus:text-p2-semibold flex cursor-pointer items-center gap-3 px-5 py-2 font-sans focus:outline-none">
        <span className="rounded-xl bg-gray-50 p-[10px]">{icon}</span>
        <span className="min-w-[138px]">{title}</span>
      </DropdownMenu.Item>
    </Link>
  ) : (
    <DropdownMenu.Item
      onClick={onPress}
<<<<<<< HEAD
        className="text-p2 hover:text-p2-semibold focus:text-p2-semibold flex cursor-pointer items-center gap-3 px-5 py-2 focus:outline-none"
=======
      className="text-p2 hover:text-p2-semibold focus:text-p2-semibold flex cursor-pointer items-center gap-3 px-5 py-2 focus:outline-none"
      data-cy="logout-button"
>>>>>>> 1f1e5b66
    >
      <span className="rounded-xl bg-gray-50 p-[10px]">{icon}</span>
      <span className="min-w-[138px]">{title}</span>
    </DropdownMenu.Item>
  )
}

export default HeaderMenuItem<|MERGE_RESOLUTION|>--- conflicted
+++ resolved
@@ -13,12 +13,8 @@
   ) : (
     <DropdownMenu.Item
       onClick={onPress}
-<<<<<<< HEAD
-        className="text-p2 hover:text-p2-semibold focus:text-p2-semibold flex cursor-pointer items-center gap-3 px-5 py-2 focus:outline-none"
-=======
       className="text-p2 hover:text-p2-semibold focus:text-p2-semibold flex cursor-pointer items-center gap-3 px-5 py-2 focus:outline-none"
       data-cy="logout-button"
->>>>>>> 1f1e5b66
     >
       <span className="rounded-xl bg-gray-50 p-[10px]">{icon}</span>
       <span className="min-w-[138px]">{title}</span>
