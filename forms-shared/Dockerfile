FROM node:20.9-slim AS base
<<<<<<< HEAD

# Install dependencies needed for "pdf-to-img" which uses "node-canvas"
RUN apt-get update && apt-get install -y \
    build-essential \
    libcairo2-dev \
    libpango1.0-dev \
    libjpeg-dev \
    libgif-dev \
    librsvg2-dev \
    && rm -rf /var/lib/apt/lists/*

WORKDIR /app

COPY package.json package-lock.json ./
RUN npm ci --include=dev --frozen-lockfile

FROM base as app-base
COPY . ./

FROM app-base as prod
RUN npm run build

FROM app-base as test
RUN npx playwright install chromium --with-deps
=======

# Install dependencies needed for "pdf-to-img" which uses "node-canvas"
RUN apt-get update && apt-get install -y \
    build-essential \
    libcairo2-dev \
    libpango1.0-dev \
    libjpeg-dev \
    libgif-dev \
    librsvg2-dev \
    && rm -rf /var/lib/apt/lists/*

WORKDIR /app
COPY package.json package-lock.json ./
RUN npm ci --include=dev --frozen-lockfile


FROM base as prod
COPY . ./
RUN npm run build

FROM base as test
RUN npx playwright install chromium --with-deps
# COPY needs to by after playwright to make it more cache friendly
COPY . ./
>>>>>>> d0e5bebe
CMD [ "npm", "run", "test" ]<|MERGE_RESOLUTION|>--- conflicted
+++ resolved
@@ -1,30 +1,4 @@
 FROM node:20.9-slim AS base
-<<<<<<< HEAD
-
-# Install dependencies needed for "pdf-to-img" which uses "node-canvas"
-RUN apt-get update && apt-get install -y \
-    build-essential \
-    libcairo2-dev \
-    libpango1.0-dev \
-    libjpeg-dev \
-    libgif-dev \
-    librsvg2-dev \
-    && rm -rf /var/lib/apt/lists/*
-
-WORKDIR /app
-
-COPY package.json package-lock.json ./
-RUN npm ci --include=dev --frozen-lockfile
-
-FROM base as app-base
-COPY . ./
-
-FROM app-base as prod
-RUN npm run build
-
-FROM app-base as test
-RUN npx playwright install chromium --with-deps
-=======
 
 # Install dependencies needed for "pdf-to-img" which uses "node-canvas"
 RUN apt-get update && apt-get install -y \
@@ -49,5 +23,4 @@
 RUN npx playwright install chromium --with-deps
 # COPY needs to by after playwright to make it more cache friendly
 COPY . ./
->>>>>>> d0e5bebe
 CMD [ "npm", "run", "test" ]