import BusinessIcon from '@assets/images/new-icons/ui/city-services.svg'
import HelpIcon from '@assets/images/new-icons/ui/help.svg'
import HomeIcon from '@assets/images/new-icons/ui/introduction.svg'
import LogoutIcon from '@assets/images/new-icons/ui/logout.svg'
import MySubmissionIcon from '@assets/images/new-icons/ui/my-submission.svg'
import PaymentIcon from '@assets/images/new-icons/ui/payment.svg'
import ProfileIcon from '@assets/images/new-icons/ui/profile.svg'
import { Auth } from 'aws-amplify'
import cx from 'classnames'
import AccountNavBar, {
  MenuSectionItemBase,
} from 'components/forms/segments/AccountNavBar/AccountNavBar'
import { MenuItemBase } from 'components/forms/simple-components/MenuDropdown/MenuDropdown'
import { usePageWrapperContext } from 'components/layouts/PageWrapper'
import { useDerivedServerSideAuthState } from 'frontend/hooks/useServerSideAuth'
import { useRouter } from 'next/router'
import { useTranslation } from 'next-i18next'
import { ReactNode, useEffect } from 'react'

import { environment } from '../../environment'
import { ROUTES } from '../../frontend/api/constants'
<<<<<<< HEAD
=======
import useAccount from '../../frontend/hooks/useAccount'
import { isDefined } from '../../frontend/utils/general'
>>>>>>> 2590e94c
import logger from '../../frontend/utils/logger'

type AccountPageLayoutBase = {
  className?: string
  children: ReactNode
  hiddenHeaderNav?: boolean
  isPublicPage?: boolean
}

const AccountPageLayout = ({
  className,
  children,
  hiddenHeaderNav,
  isPublicPage,
}: AccountPageLayoutBase) => {
  const { locale, localizations = [] } = usePageWrapperContext()
  const { isAuthenticated } = useDerivedServerSideAuthState()
  const router = useRouter()

  useEffect(() => {
    if (!isPublicPage && !isAuthenticated && router.route !== ROUTES.PAYMENT_RESULT) {
      router
        .push({ pathname: ROUTES.LOGIN, query: { from: router.route } })
        .catch((error_) => logger.error('Redirect failed', error_))
    }
  }, [isAuthenticated, isPublicPage, router])

  const [t] = useTranslation('common')

  const handleLanguageChange = async ({ key }: { key: string }) => {
    const path = localizations.find((l) => l.locale === key)?.slug || ''
    // eslint-disable-next-line @typescript-eslint/no-floating-promises
    try {
      await router.push(`/${path}`, undefined, { locale: key })
    } catch (error) {
      logger.error(error)
    }
  }

  const logoutHandler = async () => {
    await Auth.signOut()
    await router.push(ROUTES.LOGIN)
  }

  const sectionsList: MenuSectionItemBase[] = [
    {
      id: 0,
      title: 'account:account_section_intro.navigation',
      icon: <HomeIcon className="w-6 h-6" />,
      url: '/',
    },
    {
      id: 1,
      title: 'account:account_section_services.navigation',
      icon: <BusinessIcon className="w-6 h-6" />,
      url: ROUTES.MUNICIPAL_SERVICES,
    },
    environment.featureToggles.forms
      ? {
          id: 2,
          title: 'account:account_section_applications.navigation',
          icon: <MySubmissionIcon className="w-6 h-6" />,
          url: ROUTES.MY_APPLICATIONS,
        }
      : null,
    {
      id: 3,
      title: 'account:account_section_payment.title',
      icon: <PaymentIcon className="w-6 h-6" />,
      url: ROUTES.TAXES_AND_FEES,
    },
    {
      id: 4,
      title: 'account:account_section_help.navigation',
      icon: <HelpIcon className="w-6 h-6" />,
      url: ROUTES.HELP,
    },
  ].filter(isDefined)

  const menuItems: MenuItemBase[] = [
    {
      id: 1,
      title: t('account:menu_profile_link'),
      icon: <ProfileIcon className="w-5 h-5" />,
      url: ROUTES.USER_PROFILE,
    },
    // TODO this is duplicated today in mobile menu, we need a flag or two different lists for mobile & desktop
    {
      id: 2,
      title: t('account:menu_help_link'),
      icon: <HelpIcon className="w-5 h-5" />,
      url: ROUTES.HELP,
    },
    {
      id: 3,
      title: t('account:menu_logout_link'),
      icon: <LogoutIcon className="text-negative-700 w-5 h-5" />,
      onPress: logoutHandler,
      itemClassName: 'bg-negative-50',
    },
  ]

  return (
    <div className={cx('flex flex-col min-h-screen', className)}>
      <AccountNavBar
        currentLanguage={locale}
        onLanguageChange={handleLanguageChange}
        sectionsList={sectionsList}
        menuItems={menuItems}
        navHidden
        hiddenHeaderNav={hiddenHeaderNav}
        languages={[
          { key: 'sk', title: t('language_long.sk') },
          { key: 'en', title: t('language_long.en') },
        ]}
      />
      <div className="bg-gray-0">{children}</div>
    </div>
  )
}

export default AccountPageLayout<|MERGE_RESOLUTION|>--- conflicted
+++ resolved
@@ -19,11 +19,7 @@
 
 import { environment } from '../../environment'
 import { ROUTES } from '../../frontend/api/constants'
-<<<<<<< HEAD
-=======
-import useAccount from '../../frontend/hooks/useAccount'
 import { isDefined } from '../../frontend/utils/general'
->>>>>>> 2590e94c
 import logger from '../../frontend/utils/logger'
 
 type AccountPageLayoutBase = {
