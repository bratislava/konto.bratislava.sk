--- conflicted
+++ resolved
@@ -15,9 +15,9 @@
   UserOfficialCorrespondenceChannelEnum,
 } from '../../dtos/gdpr.user.dto'
 import { LineLoggerSubservice } from '../../../utils/subservices/line-logger.subservice'
-<<<<<<< HEAD
+import { BloomreachService } from '../../../bloomreach/bloomreach.service'
+import { UserErrorsEnum, UserErrorsResponseEnum } from '../../user.error.enum'
 import { ErrorsEnum, ErrorsResponseEnum } from '../../../utils/guards/dtos/error.dto'
-import ThrowerErrorGuard from '../../../utils/guards/errors.guard'
 import { DeliveryMethodActiveAndLockedDto } from '../../dtos/deliveryMethod.dto'
 import { DeliveryMethodEnum, PhysicalEntity, Prisma, User, UserGdprData } from '@prisma/client'
 import {
@@ -30,10 +30,6 @@
 } & {
   userGdprData: Pick<UserGdprData, 'subType' | 'createdAt'>[] | null
 }
-=======
-import { BloomreachService } from '../../../bloomreach/bloomreach.service'
-import { UserErrorsEnum, UserErrorsResponseEnum } from '../../user.error.enum'
->>>>>>> 3bbb086f
 
 @Injectable()
 export class DatabaseSubserviceUser {
@@ -41,10 +37,7 @@
 
   constructor(
     private prisma: PrismaService,
-<<<<<<< HEAD
-=======
     private bloomreachService: BloomreachService,
->>>>>>> 3bbb086f
     private throwerErrorGuard: ThrowerErrorGuard
   ) {
     this.logger = new LineLoggerSubservice(DatabaseSubserviceUser.name)
