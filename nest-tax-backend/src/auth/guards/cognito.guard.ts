import { createParamDecorator, ExecutionContext } from '@nestjs/common'

import {
  Configuration,
  UsersManipulationApi,
} from '../../generated-clients/nest-city-account'
<<<<<<< HEAD
import { ErrorsEnum } from '../../utils/guards/dtos/error.dto'
import ThrowerErrorGuard from '../../utils/guards/errors.guard'
=======
import { addSlashToBirthNumber } from '../../utils/functions/birthNumber'
>>>>>>> a0866e21

export const BratislavaUser = createParamDecorator(
  async (data: string, ctx: ExecutionContext) => {
    const cityAccountApi = new UsersManipulationApi(
      new Configuration({}),
      process.env.CITY_ACCOUNT_API_URL,
    )
    const request = ctx.switchToHttp().getRequest()
    const bearerToken = request.headers.authorization

    const userRequest = await cityAccountApi.userControllerGetOrCreateUser({
      headers: {
        Authorization: bearerToken,
      },
    })
    const user = userRequest.data

    if (user.birthNumber) {
      const birthNumberWithSlash: string = addSlashToBirthNumber(
        user.birthNumber,
      )
      return { ...user, birthNumber: birthNumberWithSlash }
    }

    const thrower = new ThrowerErrorGuard()
    throw thrower.BadRequestException(
      ErrorsEnum.BAD_REQUEST_ERROR,
      'error to get birthnumber',
    )
  },
)<|MERGE_RESOLUTION|>--- conflicted
+++ resolved
@@ -1,15 +1,15 @@
-import { createParamDecorator, ExecutionContext } from '@nestjs/common'
+import {
+  createParamDecorator,
+  ExecutionContext,
+} from '@nestjs/common'
 
 import {
   Configuration,
   UsersManipulationApi,
 } from '../../generated-clients/nest-city-account'
-<<<<<<< HEAD
 import { ErrorsEnum } from '../../utils/guards/dtos/error.dto'
 import ThrowerErrorGuard from '../../utils/guards/errors.guard'
-=======
 import { addSlashToBirthNumber } from '../../utils/functions/birthNumber'
->>>>>>> a0866e21
 
 export const BratislavaUser = createParamDecorator(
   async (data: string, ctx: ExecutionContext) => {
