import { Injectable } from '@nestjs/common'
import { ConfigService } from '@nestjs/config'
import {
  PaymentStatus,
  Tax,
  TaxPayer,
  TaxPayment,
  TaxPaymentSource,
} from '@prisma/client'
import formurlencoded from 'form-urlencoded'
import { BloomreachService } from 'src/bloomreach/bloomreach.service'
import { PrismaService } from 'src/prisma/prisma.service'
import ThrowerErrorGuard from 'src/utils/guards/errors.guard'
import { computeIsPayableYear } from 'src/utils/helpers/payment.helper'
import { CityAccountSubservice } from 'src/utils/subservices/cityaccount.subservice'
import { GpWebpaySubservice } from 'src/utils/subservices/gpwebpay.subservice'
import { TaxPaymentWithTaxYear } from 'src/utils/types/types.prisma'

import {
  CustomErrorPaymentResponseTypesEnum,
  CustomErrorPaymentTypesEnum,
  CustomErrorPaymentTypesResponseEnum,
  CustomErrorTaxTypesEnum,
  CustomErrorTaxTypesResponseEnum,
} from '../utils/guards/dtos/error.dto'
import { PaymentResponseQueryDto } from '../utils/subservices/dtos/gpwebpay.dto'
import { LineLoggerSubservice } from '../utils/subservices/line-logger.subservice'
import { PaymentRedirectStateEnum } from './dtos/redirect.payent.dto'

@Injectable()
export class PaymentService {
  private readonly logger: LineLoggerSubservice

  constructor(
<<<<<<< HEAD
    private prisma: PrismaService,
    private gpWebpaySubservice: GpWebpaySubservice,
    private cityAccountSubservice: CityAccountSubservice,
    private bloomreachService: BloomreachService,
=======
    private readonly prisma: PrismaService,
    private readonly gpWebpaySubservice: GpWebpaySubservice,
    private readonly errorThrowerGuard: ErrorThrowerGuard,
    private readonly cityAccountSubservice: CityAccountSubservice,
    private readonly bloomreachService: BloomreachService,
>>>>>>> 0c862212
    private readonly configService: ConfigService,
    private readonly throwerErrorGuard: ThrowerErrorGuard,
  ) {
    this.logger = new LineLoggerSubservice(PaymentService.name)
  }

  private async getPaymentUrl(tax: Tax): Promise<string> {
    let taxPayment: TaxPaymentWithTaxYear | null
    try {
      taxPayment = await this.prisma.taxPayment.findFirst({
        where: {
          status: PaymentStatus.SUCCESS,
          taxId: tax.id,
        },
        include: {
          tax: {
            select: {
              year: true,
            },
          },
        },
      })
    } catch (error) {
      throw this.throwerErrorGuard.UnprocessableEntityException(
        CustomErrorPaymentTypesEnum.DATABASE_ERROR,
        'Can not load data from taxPayment',
        'Database error',
      )
    }

    if (taxPayment) {
      throw this.throwerErrorGuard.UnprocessableEntityException(
        CustomErrorPaymentTypesEnum.PAYMENT_ALREADY_PAYED,
        'Payment or part of payment or some installment was already payed, you can not pay whole amount',
        'Already payed',
      )
    }

    const isPayable = computeIsPayableYear(tax.year)
    if (!isPayable) {
      throw this.throwerErrorGuard.UnprocessableEntityException(
        CustomErrorPaymentTypesEnum.OLD_TAX_NOT_PAYABLE,
        CustomErrorPaymentTypesResponseEnum.OLD_TAX_NOT_PAYABLE,
        'Not payable',
      )
    }

    let orderId: string
    let payment: TaxPayment
    try {
      orderId = Date.now().toString()
      payment = await this.prisma.taxPayment.create({
        data: { orderId, amount: tax.amount, taxId: tax.id },
      })
    } catch (error) {
      throw this.throwerErrorGuard.UnprocessableEntityException(
        CustomErrorPaymentTypesEnum.DATABASE_ERROR,
        'Can not create order',
        'Database error',
      )
    }

    try {
      const requestData = {
        MERCHANTNUMBER: this.configService.getOrThrow<string>(
          'PAYGATE_MERCHANT_NUMBER',
        ),
        OPERATION: 'CREATE_ORDER',
        ORDERNUMBER: orderId,
        AMOUNT: payment.amount.toString(),
        CURRENCY: this.configService.getOrThrow<string>('PAYGATE_CURRENCY'),
        DEPOSITFLAG: '1',
        URL: this.configService.getOrThrow<string>('PAYGATE_REDIRECT_URL'),
        DESCRIPTION: `Platba za dane pre BA s id dane ${tax.id}`,
        PAYMETHODS: `APAY,GPAY,CRD`,
      }
      const signedData = this.gpWebpaySubservice.getSignedData(requestData)
      return `${process.env.PAYGATE_PAYMENT_REDIRECT_URL}?${formurlencoded(
        signedData,
        {
          ignorenull: true,
        },
      )}`
    } catch (error) {
      throw this.throwerErrorGuard.UnprocessableEntityException(
        CustomErrorPaymentTypesEnum.CREATE_PAYMENT_URL,
        'Can not create url',
        'Create url error',
        `${error}`,
      )
    }
  }

  async redirectToPayGateByTaxId(uuid: string) {
    let tax: Tax | null = null
    try {
      tax = await this.prisma.tax.findUnique({
        where: {
          uuid,
        },
      })
    } catch (error) {
      throw this.throwerErrorGuard.UnprocessableEntityException(
        CustomErrorPaymentTypesEnum.DATABASE_ERROR,
        'Get tax error',
        'Database error',
      )
    }

    if (!tax) {
      throw this.throwerErrorGuard.UnprocessableEntityException(
        CustomErrorPaymentTypesEnum.TAX_NOT_FOUND,
        'Tax was not found',
        'Not Found',
      )
    }

    return this.getPaymentUrl(tax)
  }

  async getPayGateUrlByUserAndYear(year: string, birthNumber: string) {
    let taxPayer: TaxPayer | null = null
    try {
      taxPayer = await this.prisma.taxPayer.findUnique({
        where: { birthNumber },
      })
    } catch (error) {
      throw this.throwerErrorGuard.UnprocessableEntityException(
        CustomErrorPaymentTypesEnum.DATABASE_ERROR,
        'Get taxpayer error',
        'Database error',
      )
    }

    if (!taxPayer) {
      throw this.throwerErrorGuard.UnprocessableEntityException(
        CustomErrorPaymentTypesEnum.TAX_NOT_FOUND,
        'Tax was not found',
        'Not Found',
      )
    }

    let tax: Tax | null = null
    try {
      tax = await this.prisma.tax.findUnique({
        where: {
          taxPayerId_year: {
            taxPayerId: taxPayer.id,
            year: +year,
          },
        },
      })
    } catch (error) {
      throw this.throwerErrorGuard.UnprocessableEntityException(
        CustomErrorPaymentTypesEnum.DATABASE_ERROR,
        'Get tax error',
        'Database error',
      )
    }

    if (!tax) {
      throw this.throwerErrorGuard.UnprocessableEntityException(
        CustomErrorPaymentTypesEnum.TAX_NOT_FOUND,
        'Tax was not found',
        'Not Found',
      )
    }

    return this.getPaymentUrl(tax)
  }

  async processPaymentResponse({
    OPERATION,
    ORDERNUMBER,
    PRCODE,
    SRCODE,
    DIGEST,
    DIGEST1,
    RESULTTEXT,
  }: PaymentResponseQueryDto): Promise<string> {
    if (!ORDERNUMBER) {
      return `${process.env.PAYGATE_AFTER_PAYMENT_REDIRECT_FRONTEND}?status=${PaymentRedirectStateEnum.FAILED_TO_VERIFY}`
    }
    try {
      const dataToVerify = this.gpWebpaySubservice.getDataToVerify({
        OPERATION,
        ORDERNUMBER,
        PRCODE,
        SRCODE,
        RESULTTEXT,
      })
      if (
        !(
          this.gpWebpaySubservice.verifyData(dataToVerify, DIGEST) &&
          this.gpWebpaySubservice.verifyData(
            `${dataToVerify}|${process.env.PAYGATE_MERCHANT_NUMBER}`,
            DIGEST1,
          )
        )
      ) {
        await this.prisma.taxPayment.update({
          where: { orderId: ORDERNUMBER },
          data: {
            status: PaymentStatus.FAIL,
            source: 'CARD',
          },
        })
        return `${process.env.PAYGATE_AFTER_PAYMENT_REDIRECT_FRONTEND}?status=${PaymentRedirectStateEnum.FAILED_TO_VERIFY}`
      }

      const payment = await this.prisma.taxPayment.findUnique({
        where: {
          orderId: ORDERNUMBER,
        },
        include: {
          tax: {
            include: {
              taxPayer: true,
            },
          },
        },
      })

      if (!payment) {
        return `${process.env.PAYGATE_AFTER_PAYMENT_REDIRECT_FRONTEND}?status=${PaymentRedirectStateEnum.PAYMENT_FAILED}`
      }

      if (payment.status === PaymentStatus.SUCCESS) {
        return `${process.env.PAYGATE_AFTER_PAYMENT_REDIRECT_FRONTEND}?status=${PaymentRedirectStateEnum.PAYMENT_ALREADY_PAID}`
      }

      if (!(Number(PRCODE) === 0 && Number(SRCODE) === 0)) {
        await this.prisma.taxPayment.update({
          where: { orderId: ORDERNUMBER },
          data: {
            status: PaymentStatus.FAIL,
            source: 'CARD',
          },
        })
        return `${process.env.PAYGATE_AFTER_PAYMENT_REDIRECT_FRONTEND}?status=${PaymentRedirectStateEnum.PAYMENT_FAILED}`
      }

      const taxPayment = await this.prisma.taxPayment.update({
        where: { orderId: ORDERNUMBER },
        data: {
          status: PaymentStatus.SUCCESS,
          source: 'CARD',
        },
        include: {
          tax: {
            select: {
              year: true,
            },
          },
        },
      })

      const user = await this.cityAccountSubservice.getUserDataAdmin(
        payment.tax.taxPayer.birthNumber,
      )
      if (user?.externalId) {
        await this.bloomreachService.trackEventTaxPayment(
          {
            amount: taxPayment.amount,
            payment_source: TaxPaymentSource.CARD,
            year: taxPayment.tax.year,
          },
          user.externalId,
        )
      }

      return `${process.env.PAYGATE_AFTER_PAYMENT_REDIRECT_FRONTEND}?status=${PaymentRedirectStateEnum.PAYMENT_SUCCESS}`
    } catch (error) {
      throw this.throwerErrorGuard.UnprocessableEntityException(
        CustomErrorPaymentResponseTypesEnum.PAYMENT_RESPONSE_ERROR,
        'Error to redirect to response',
        'Error to redirect',
        `${error}`,
      )
    }
  }

  async getQrCodeByTaxUuid(uuid: string): Promise<string> {
    const qrBase64 = await this.prisma.tax.findUnique({ where: { uuid } })
    if (!qrBase64) {
      throw this.throwerErrorGuard.NotFoundException(
        CustomErrorTaxTypesEnum.TAXYEAR_OR_USER_NOT_FOUND,
        CustomErrorTaxTypesResponseEnum.TAXYEAR_OR_USER_NOT_FOUND,
      )
    }
    if (!qrBase64.qrCodeEmail) {
      throw this.throwerErrorGuard.UnprocessableEntityException(
        CustomErrorPaymentTypesEnum.QR_CODE_NOT_FOUND,
        CustomErrorPaymentTypesResponseEnum.QR_CODE_NOT_FOUND,
      )
    }
    return qrBase64.qrCodeEmail
  }
}<|MERGE_RESOLUTION|>--- conflicted
+++ resolved
@@ -32,18 +32,10 @@
   private readonly logger: LineLoggerSubservice
 
   constructor(
-<<<<<<< HEAD
-    private prisma: PrismaService,
-    private gpWebpaySubservice: GpWebpaySubservice,
-    private cityAccountSubservice: CityAccountSubservice,
-    private bloomreachService: BloomreachService,
-=======
     private readonly prisma: PrismaService,
     private readonly gpWebpaySubservice: GpWebpaySubservice,
-    private readonly errorThrowerGuard: ErrorThrowerGuard,
     private readonly cityAccountSubservice: CityAccountSubservice,
     private readonly bloomreachService: BloomreachService,
->>>>>>> 0c862212
     private readonly configService: ConfigService,
     private readonly throwerErrorGuard: ThrowerErrorGuard,
   ) {
