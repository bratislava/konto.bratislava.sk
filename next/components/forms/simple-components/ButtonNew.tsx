--- conflicted
+++ resolved
@@ -240,18 +240,12 @@
           data-focused={isFocused || undefined}
           data-focus-visible={isFocusVisible || undefined}
           className={styles}
-<<<<<<< HEAD
-          // plausibleProps={rest.plausibleProps}
+          plausibleProps={rest.plausibleProps}
           {...mergeProps(
             { ...buttonProps, role: undefined, target: isExternal ? '_blank' : undefined },
             focusProps,
             hoverProps,
           )}
-=======
-          plausibleProps={rest.plausibleProps}
-          target={isExternal ? '_blank' : undefined}
-          {...mergeProps({ ...buttonProps, role: undefined }, focusProps, hoverProps)}
->>>>>>> 25fad083
           {...rest}
         >
           {startIcon}
