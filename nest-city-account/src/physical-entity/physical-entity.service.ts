import { Injectable } from '@nestjs/common'
import { PhysicalEntity, Prisma, UpvsIdentityByUri } from '@prisma/client'
import { ErrorsEnum, ErrorsResponseEnum } from '../utils/guards/dtos/error.dto'
import { AdminErrorsEnum, AdminErrorsResponseEnum } from '../admin/admin.errors.enum'

import { PrismaService } from '../prisma/prisma.service'
import { RfoIdentityList, RfoIdentityListElement } from '../rfo-by-birthnumber/dtos/rfoSchema'
import { parseUriNameFromRfo } from '../magproxy/dtos/uri'
import { UpvsIdentity } from '../upvs-identity-by-uri/dtos/upvsSchema'
import {
  UpvsIdentityByUriService,
  UpvsIdentityByUriServiceCreateManyParam,
} from '../upvs-identity-by-uri/upvs-identity-by-uri.service'
import ThrowerErrorGuard from '../utils/guards/errors.guard'
import { LineLoggerSubservice } from '../utils/subservices/line-logger.subservice'
import { MagproxyService } from '../magproxy/magproxy.service'

// In the physicalEntity model, we're storing the data we have about physicalEntitys from magproxy or NASES. We request this data periodically (TODO) or on demand.

export type UpdateFromRFOResult = {
  physicalEntity: PhysicalEntity
  rfoData: RfoIdentityList | null
  upvsInput?: Array<{ uri: string; physicalEntityId: string }>
  upvsResult?: UpvsIdentityByUri
}

@Injectable()
export class PhysicalEntityService {
  private readonly logger: LineLoggerSubservice

  constructor(
    private readonly prismaService: PrismaService,
    private readonly throwerErrorGuard: ThrowerErrorGuard,
    private readonly magproxyService: MagproxyService,
    private readonly upvsIdentityByUriService: UpvsIdentityByUriService
  ) {
    this.logger = new LineLoggerSubservice(PhysicalEntityService.name)
  }

  async linkToUserIdByBirthnumber(userId: string, birthNumber: string) {
    const entities = await this.prismaService.physicalEntity.findMany({
      where: { birthNumber },
    })
    if (entities.length > 1) {
      this.logger.error(`Multiple physical entities in database with birthnumber: ${birthNumber}.`)
      return
    }
    if (entities.length === 0) {
      this.logger.error(`Entity with birth number ${birthNumber} does not exist.`)
      return
    }

    await this.prismaService.physicalEntity.update({
      where: { id: entities[0].id },
      data: { userId },
    })
    return
  }

  /**
   * Retrieves or creates a single empty physical entity without a user and without filling any other data
   *
   * @param {string} birthNumber - The birth number used to retrieve or create the physical entity.
   * @returns {Promise<PhysicalEntity | null>} - The retrieved or created physical entity.
   *                                    Returns null if multiple entities with the same birth number exist, or if entity creation fails.
   */
  private async getOrCreateEmptyFromBirthNumber(
    birthNumber: string
  ): Promise<PhysicalEntity | null> {
    const entities = await this.prismaService.physicalEntity.findMany({
      where: { birthNumber },
    })
    if (entities.length > 1) {
      this.logger.error(
        `PhysicalEntity with birthnumber ${birthNumber} multiple times in database.`
      )
      return null
    }

    let entity: PhysicalEntity
    if (!entities || entities.length === 0) {
      entity = await this.prismaService.physicalEntity.create({
        data: { birthNumber: birthNumber },
      })
    } else {
      entity = entities[0]
    }

    // Could not create entity
    if (!entity || !entity.birthNumber) {
<<<<<<< HEAD
      this.logger.error(`PhysicalEntity was not created in database ${birthNumber}.`)
=======
      this.logger.error(
        `PhysicalEntity was not created in database for birth number: ${birthNumber}.`
      )
>>>>>>> 19e5a311
      return null
    }
    return entity
  }

<<<<<<< HEAD
  async checkUriAndUpdateEdeskFromUpvs(upvsInput: {
    physicalEntityId?: string | null | undefined
    uri: string
  }) {
=======
  async updateUriAndEdeskFromUpvs(upvsInput: UpvsIdentityByUriServiceCreateManyParam) {
>>>>>>> 19e5a311
    let upvsResult: {
      success: UpvsIdentityByUri[]
      failed: { physicalEntityId?: string; uri: string }[]
    } | null = null
    try {
<<<<<<< HEAD
      upvsResult = await this.upvsIdentityByUriService.createMany([upvsInput])
=======
      upvsResult = await this.upvsIdentityByUriService.createMany(upvsInput)
>>>>>>> 19e5a311
    } catch (error) {
      this.logger.error(`An error occurred while requesting data from UPVS`, { upvsInput }, error)
    }
    if (!upvsResult) {
<<<<<<< HEAD
      await this.updateFailedActiveEdeskUpdateInDatabase({ uri: upvsInput.uri })
=======
>>>>>>> 19e5a311
      return {}
    }

    if (upvsResult.success.length > 1) {
<<<<<<< HEAD
      await this.updateFailedActiveEdeskUpdateInDatabase({ uri: upvsInput.uri })
=======
>>>>>>> 19e5a311
      throw this.throwerErrorGuard.InternalServerErrorException(
        ErrorsEnum.INTERNAL_SERVER_ERROR,
        ErrorsResponseEnum.INTERNAL_SERVER_ERROR,
        `Multiple successful UPVS results for uri input ${JSON.stringify(
          upvsInput
        )}, this shouldn't be possible`
      )
    }
    if (upvsResult.success.length === 0) {
      this.logger.error(
        `No successful UPVS results for uri input ${JSON.stringify(
          upvsInput
        )}, requires manual intervention`
      )
<<<<<<< HEAD
      await this.updateFailedActiveEdeskUpdateInDatabase({ uri: upvsInput.uri })
=======
>>>>>>> 19e5a311
      return {}
    }

    const upvsSuccessValue = upvsResult.success[0]

    const updatedEntity = await this.update({
      id: upvsSuccessValue.physicalEntityId ?? undefined,
      uri: upvsSuccessValue.uri,
      activeEdesk: (upvsSuccessValue.data as UpvsIdentity)?.upvs?.edesk_status === 'deliverable',
    })

    this.logger.log(`Successfully verified uri input ${JSON.stringify(upvsInput)}`)
    return { updatedEntity, upvsResult: upvsSuccessValue }
  }

  private parseRfoDataToUpvsInput(singleRfoRecord: RfoIdentityListElement, entity: PhysicalEntity) {
    if (!singleRfoRecord.priezviskaOsoby) {
      return null
    }

    // Fill additional info
    const uriName = parseUriNameFromRfo(singleRfoRecord)
    if (!uriName || !entity.birthNumber) {
      return null
    }

    const processedBirthNumber = entity.birthNumber.replaceAll('/', '')
    const uri = `rc://sk/${processedBirthNumber}_${uriName}`
    this.logger.log(`Trying to verify the following uri for entityId ${entity.id}: ${uri}`)
<<<<<<< HEAD
    return { uri, physicalEntityId: entity.id }
=======
    return [{ uri, physicalEntityId: entity.id }]
>>>>>>> 19e5a311
  }

  async createFromBirthNumber(birthNumber: string) {
    // Creates PhysicalEntity record before user is verified / created. The new record does not have
    // userID set.

    // Get data from magproxyService
    // const data = await this.magproxyService.rfoBirthNumberList(birthNumber)

    const entity = await this.getOrCreateEmptyFromBirthNumber(birthNumber)

    // Get rfo data
    const rfoData = await this.magproxyService.rfoBirthNumberList(birthNumber)
    if (!entity) {
      return rfoData
    }

    // No data present, return
    if (!rfoData || rfoData.length == 0) {
      this.logger.error(`PhysicalEntity ${birthNumber} not created. No entries from magproxy.`)
      return rfoData
    }

    // Multiple data present
    if (rfoData.length > 1) {
      this.logger.error(
        `PhysicalEntity ${birthNumber} not created. Multiple entries from magproxy.`
      )
      return rfoData
    }

    const singleRfoRecord = rfoData[0]
<<<<<<< HEAD

    const upvsInput = this.parseRfoDataToUpvsInput(singleRfoRecord, entity)

=======

    const upvsInput = this.parseRfoDataToUpvsInput(singleRfoRecord, entity)

>>>>>>> 19e5a311
    if (!upvsInput) {
      return rfoData
    }

<<<<<<< HEAD
    await this.checkUriAndUpdateEdeskFromUpvs(upvsInput)
=======
    await this.updateUriAndEdeskFromUpvs(upvsInput)
>>>>>>> 19e5a311
    return rfoData
  }

  async updateFromRFO(physicalEntityId: string): Promise<UpdateFromRFOResult> {
    // gets physicalEntity record by id, looks for existing birthnumber stored in it, creates RfoByBirthnumberRequest and parses data form it into columns
    // this can be called on demand or scheduled / ran periodically
    const entity = await this.prismaService.physicalEntity.findUnique({
      where: { id: physicalEntityId },
    })
    if (!entity) {
      throw this.throwerErrorGuard.BadRequestException(
        ErrorsEnum.BAD_REQUEST_ERROR,
        `PhysicalEntity with id ${physicalEntityId} not found`
      )
    }
    if (!entity.birthNumber) {
      throw this.throwerErrorGuard.NotFoundException(
        AdminErrorsEnum.BIRTH_NUMBER_NOT_FOUND,
        AdminErrorsResponseEnum.BIRTH_NUMBER_NOT_FOUND
      )
    }

    // const rfoData = JSON.parse(result.data.toString()) as RfoIdentityList
    const rfoData = await this.magproxyService.rfoBirthNumberList(entity.birthNumber)
    if (!Array.isArray(rfoData) || rfoData.length === 0) {
      throw this.throwerErrorGuard.InternalServerErrorException(
        ErrorsEnum.INTERNAL_SERVER_ERROR,
        ErrorsResponseEnum.INTERNAL_SERVER_ERROR,
        `Incorrect or no data returned from RFO for birthnumber ${entity.birthNumber} entityId: ${entity.id}, data: ${rfoData}`
      )
    }

    if (rfoData.length > 1) {
      this.logger.error(
        `Found multiple RFO records for birthnumber ${entity.birthNumber} entityId: ${entity.id}`
      )
      return {
        physicalEntity: entity,
        rfoData,
      }
    }

    // TODO if we're storing other data about entity from RFO, do it here

    const singleRfoRecord = rfoData[0]
<<<<<<< HEAD

    const upvsInput = this.parseRfoDataToUpvsInput(singleRfoRecord, entity)

    if (!upvsInput) {
      return {
        physicalEntity: entity,
        rfoData,
      }
    }

    const { updatedEntity, upvsResult } = await this.checkUriAndUpdateEdeskFromUpvs(upvsInput)

    const upvsInputArray = [upvsInput]

    return {
      physicalEntity: updatedEntity ?? entity,
      rfoData,
      upvsInput: upvsInputArray,
      upvsResult,
    }
  }

  async updateEdeskFromUpvs(where: Prisma.PhysicalEntityWhereUniqueInput) {
    const entity = await this.prismaService.physicalEntity.findUnique({
      where,
    })

    if (!entity || !entity.uri || !entity.birthNumber) {
      this.logger.error(
        `Could not update PhysicalEntity uri and edesk. Entity searched with where:${JSON.stringify(where)}`
      )
      return false
    }

    const result = await this.checkUriAndUpdateEdeskFromUpvs({
      physicalEntityId: entity.id,
      uri: entity.uri,
    })

    if (result.updatedEntity) {
      this.logger.error(
        `Could not update PhysicalEntity uri and edesk. Entity searched with where:${JSON.stringify(where)}`,
        { upvsResult: result.upvsResult }
      )
      await this.updateFailedActiveEdeskUpdateInDatabase({ id: entity.id })
      return false
    }

    return true
=======

    const upvsInput = this.parseRfoDataToUpvsInput(singleRfoRecord, entity)

    if (!upvsInput) {
      return {
        physicalEntity: entity,
        rfoData,
      }
    }

    const { updatedEntity, upvsResult } = await this.updateUriAndEdeskFromUpvs(upvsInput)

    return {
      physicalEntity: updatedEntity ?? entity,
      rfoData,
      upvsInput,
      upvsResult,
    }
>>>>>>> 19e5a311
  }

  async updateFailedActiveEdeskUpdateInDatabase(where: Prisma.PhysicalEntityWhereUniqueInput) {
    await this.prismaService.physicalEntity.update({
      where,
      data: {
        activeEdeskUpdateFailedAt: new Date(),
        activeEdeskUpdateFailCount: { increment: 1 },
      },
    })
  }

  // TODO either change or cleanup and use db directly
  async update(data: Partial<PhysicalEntity>): Promise<PhysicalEntity> {
    if (!data.id) {
      throw this.throwerErrorGuard.BadRequestException(
        ErrorsEnum.BAD_REQUEST_ERROR,
        'PhysicalEntity id must be provided to update service'
      )
    }

    // if activeEdesk is being updated, delete metadata about failed updates
    let dataWithEdeskMetadata: Partial<PhysicalEntity> = data
    if (data.activeEdesk !== null && data.activeEdesk !== undefined) {
      dataWithEdeskMetadata = {
        ...data,
        activeEdeskUpdateFailedAt: null,
        activeEdeskUpdateFailCount: 0,
        activeEdeskUpdatedAt: new Date(),
      }
    }

    const physicalEntity = await this.prismaService.physicalEntity.update({
      where: { id: data.id },
      data: dataWithEdeskMetadata,
    })
    return physicalEntity
  }
}<|MERGE_RESOLUTION|>--- conflicted
+++ resolved
@@ -88,52 +88,34 @@
 
     // Could not create entity
     if (!entity || !entity.birthNumber) {
-<<<<<<< HEAD
-      this.logger.error(`PhysicalEntity was not created in database ${birthNumber}.`)
-=======
       this.logger.error(
         `PhysicalEntity was not created in database for birth number: ${birthNumber}.`
       )
->>>>>>> 19e5a311
       return null
     }
     return entity
   }
 
-<<<<<<< HEAD
   async checkUriAndUpdateEdeskFromUpvs(upvsInput: {
     physicalEntityId?: string | null | undefined
     uri: string
   }) {
-=======
-  async updateUriAndEdeskFromUpvs(upvsInput: UpvsIdentityByUriServiceCreateManyParam) {
->>>>>>> 19e5a311
     let upvsResult: {
       success: UpvsIdentityByUri[]
       failed: { physicalEntityId?: string; uri: string }[]
     } | null = null
     try {
-<<<<<<< HEAD
-      upvsResult = await this.upvsIdentityByUriService.createMany([upvsInput])
-=======
       upvsResult = await this.upvsIdentityByUriService.createMany(upvsInput)
->>>>>>> 19e5a311
     } catch (error) {
       this.logger.error(`An error occurred while requesting data from UPVS`, { upvsInput }, error)
     }
     if (!upvsResult) {
-<<<<<<< HEAD
       await this.updateFailedActiveEdeskUpdateInDatabase({ uri: upvsInput.uri })
-=======
->>>>>>> 19e5a311
       return {}
     }
 
     if (upvsResult.success.length > 1) {
-<<<<<<< HEAD
       await this.updateFailedActiveEdeskUpdateInDatabase({ uri: upvsInput.uri })
-=======
->>>>>>> 19e5a311
       throw this.throwerErrorGuard.InternalServerErrorException(
         ErrorsEnum.INTERNAL_SERVER_ERROR,
         ErrorsResponseEnum.INTERNAL_SERVER_ERROR,
@@ -148,10 +130,7 @@
           upvsInput
         )}, requires manual intervention`
       )
-<<<<<<< HEAD
       await this.updateFailedActiveEdeskUpdateInDatabase({ uri: upvsInput.uri })
-=======
->>>>>>> 19e5a311
       return {}
     }
 
@@ -181,11 +160,7 @@
     const processedBirthNumber = entity.birthNumber.replaceAll('/', '')
     const uri = `rc://sk/${processedBirthNumber}_${uriName}`
     this.logger.log(`Trying to verify the following uri for entityId ${entity.id}: ${uri}`)
-<<<<<<< HEAD
-    return { uri, physicalEntityId: entity.id }
-=======
     return [{ uri, physicalEntityId: entity.id }]
->>>>>>> 19e5a311
   }
 
   async createFromBirthNumber(birthNumber: string) {
@@ -218,24 +193,14 @@
     }
 
     const singleRfoRecord = rfoData[0]
-<<<<<<< HEAD
 
     const upvsInput = this.parseRfoDataToUpvsInput(singleRfoRecord, entity)
 
-=======
-
-    const upvsInput = this.parseRfoDataToUpvsInput(singleRfoRecord, entity)
-
->>>>>>> 19e5a311
     if (!upvsInput) {
       return rfoData
     }
 
-<<<<<<< HEAD
     await this.checkUriAndUpdateEdeskFromUpvs(upvsInput)
-=======
-    await this.updateUriAndEdeskFromUpvs(upvsInput)
->>>>>>> 19e5a311
     return rfoData
   }
 
@@ -281,7 +246,6 @@
     // TODO if we're storing other data about entity from RFO, do it here
 
     const singleRfoRecord = rfoData[0]
-<<<<<<< HEAD
 
     const upvsInput = this.parseRfoDataToUpvsInput(singleRfoRecord, entity)
 
@@ -331,26 +295,6 @@
     }
 
     return true
-=======
-
-    const upvsInput = this.parseRfoDataToUpvsInput(singleRfoRecord, entity)
-
-    if (!upvsInput) {
-      return {
-        physicalEntity: entity,
-        rfoData,
-      }
-    }
-
-    const { updatedEntity, upvsResult } = await this.updateUriAndEdeskFromUpvs(upvsInput)
-
-    return {
-      physicalEntity: updatedEntity ?? entity,
-      rfoData,
-      upvsInput,
-      upvsResult,
-    }
->>>>>>> 19e5a311
   }
 
   async updateFailedActiveEdeskUpdateInDatabase(where: Prisma.PhysicalEntityWhereUniqueInput) {
