--- conflicted
+++ resolved
@@ -83,27 +83,12 @@
         />
         {!isAuth && (
           <RegistrationModal
-<<<<<<< HEAD
-=======
             title={t('register_modal.header_sent_title')}
             subtitle={t('register_modal.header_sent_subtitle')}
-            isBottomButtons={false}
->>>>>>> 41c8cec5
             show={registrationModal}
             onClose={() => setRegistrationModal(false)}
           />
         )}
-<<<<<<< HEAD
-=======
-        {!isAuth && (
-          <RegistrationModal
-            title={t('register_modal.header_sent_title')}
-            subtitle={t('register_modal.header_sent_subtitle')}
-            show={submitRegistrationModal}
-            onClose={() => setSubmitRegistrationModal(false)}
-          />
-        )}
->>>>>>> 41c8cec5
         {isAuth && status !== AccountStatus.IdentityVerificationSuccess && (
           <IdentityVerificationModal
             show={identityVerificationModal}
