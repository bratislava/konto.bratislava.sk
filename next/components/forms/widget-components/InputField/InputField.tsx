import CallIcon from '@assets/images/forms/call.svg'
import ResetIcon from '@assets/images/forms/circle-filled-reset.svg'
import LockIcon from '@assets/images/forms/lock.svg'
import MailIcon from '@assets/images/forms/mail.svg'
import PersonIcon from '@assets/images/forms/person.svg'
import cx from 'classnames'
import { forwardRef, ReactNode, RefObject, useEffect, useState } from 'react'
import { useTextField } from 'react-aria'

import FieldErrorMessage from '../../info-components/FieldErrorMessage'
import FieldHeader from '../../info-components/FieldHeader'
import { ExplicitOptionalType } from '../../types/ExplicitOptional'

export type LeftIconVariants = 'person' | 'mail' | 'call' | 'lock'
export type InputType = 'text' | 'password'
export type SizeType = 'large' | 'default' | 'small'

export const isLeftIconVariant = (value: string): value is LeftIconVariants => {
  const list: LeftIconVariants[] = ['person', 'mail', 'call', 'lock']
  return list.includes(value as LeftIconVariants)
}

export const isInputSize = (value: string): value is SizeType => {
  const list: SizeType[] = ['large', 'default', 'small']
  return list.includes(value as SizeType)
}

export type InputBase = {
  label: string
<<<<<<< HEAD
  type?: 'text' | 'password'
  placeholder?: string
=======
  type?: InputType
  placeholder: string
>>>>>>> 6fd2f8fe
  errorMessage?: string[]
  description?: string
  className?: string
  value?: string
  leftIcon?: LeftIconVariants
  required?: boolean
  // providing this 'prop' will disable error messages rendering inside this component
  customErrorPlace?: boolean
  explicitOptional?: ExplicitOptionalType
  resetIcon?: boolean
  disabled?: boolean
  tooltip?: string
  onChange?: (value?: string) => void
  size?: SizeType
  endIcon?: ReactNode
}

const InputField = forwardRef<HTMLInputElement, InputBase>(
  (
    {
      label,
      type,
      placeholder,
      errorMessage = [],
      description,
      tooltip,
      required,
      explicitOptional,
      value = '',
      disabled,
      leftIcon,
      resetIcon,
      className,
      size,
      onChange,
      endIcon,
      customErrorPlace = false,
      ...rest
    },
    ref,
  ) => {
    const [valueState, setValueState] = useState<string>(value)

    useEffect(() => {
      setValueState(onChange ? value : valueState)
    }, [valueState, value, onChange])

    const { labelProps, inputProps, descriptionProps, errorMessageProps } = useTextField(
      {
        ...rest,
        placeholder,
        value: onChange && value ? value : valueState,
        type: type !== 'password' ? 'text' : type,
        label,
        errorMessage,
        description,
        onChange(inputValue) {
          if (onChange) {
            onChange(inputValue.startsWith(' ') ? inputValue.trim() : inputValue)
          } else {
            setValueState(inputValue.startsWith(' ') ? inputValue.trim() : inputValue)
          }
        },
        isRequired: required,
        isDisabled: disabled,
      },
      ref as RefObject<HTMLInputElement>,
    )
    const leftIconSwitcher = (icon: string): ReactNode | null => {
      switch (icon) {
        case 'person':
          return <PersonIcon />
        case 'mail':
          return <MailIcon />
        case 'call':
          return <CallIcon />
        case 'lock':
          return <LockIcon />
        default:
          return null
      }
    }

    const resetIconHandler = () => {
      if (onChange) onChange('')
      else setValueState('')
    }

    const style = cx(
      'text-20 w-full px-4 py-2.5 border-2 border-gray-200 leading-8 rounded-lg caret-gray-700 focus:outline-none focus:border-gray-700 focus:placeholder:opacity-0',
      className,
      {
        // conditions
        'pl-[52px]': leftIcon,
        'pr-[52px]': resetIcon,
        // hover
        'hover:border-gray-400': !disabled,

        // error
        'border-error hover:border-error focus:border-error': errorMessage?.length > 0 && !disabled,

        // disabled
        'border-gray-300 bg-gray-100': disabled,
      },
    )
    return (
      <div
        className={cx('flex w-full flex-col', {
          'w-full': size === 'large',
          'max-w-[388px]': size === 'default',
          'max-w-[200px]': size === 'small',
        })}
      >
        <FieldHeader
          label={label}
          labelProps={labelProps}
          htmlFor={inputProps.id}
          description={description}
          descriptionProps={descriptionProps}
          required={required}
          explicitOptional={explicitOptional}
          tooltip={tooltip}
        />
        <div className="relative">
          {leftIcon && (
            <i
              className={cx('w-4-translate-y-2/4 absolute left-4 h-full flex items-center', {
                'opacity-50': disabled,
              })}
            >
              {leftIconSwitcher(leftIcon)}
            </i>
          )}
          <input {...inputProps} ref={ref} name={inputProps.id} className={style} />
          {resetIcon && valueState && (
            <button
              type="button"
              tabIndex={0}
              onClick={resetIconHandler}
              className="absolute inset-y-1/2 right-5 h-5 w-5 -translate-y-2/4 cursor-pointer"
            >
              <ResetIcon />
            </button>
          )}
          {endIcon}
        </div>
        {!disabled && !customErrorPlace && (
          <FieldErrorMessage errorMessage={errorMessage} errorMessageProps={errorMessageProps} />
        )}
      </div>
    )
  },
)

export default InputField<|MERGE_RESOLUTION|>--- conflicted
+++ resolved
@@ -27,13 +27,8 @@
 
 export type InputBase = {
   label: string
-<<<<<<< HEAD
-  type?: 'text' | 'password'
-  placeholder?: string
-=======
   type?: InputType
   placeholder: string
->>>>>>> 6fd2f8fe
   errorMessage?: string[]
   description?: string
   className?: string
