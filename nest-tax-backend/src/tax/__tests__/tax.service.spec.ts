--- conflicted
+++ resolved
@@ -1,16 +1,11 @@
 import { createMock } from '@golevelup/ts-jest'
+import { HttpException, HttpStatus } from '@nestjs/common'
 import { Test, TestingModule } from '@nestjs/testing'
-<<<<<<< HEAD
-import { PaymentStatus, Prisma, TaxPayer, TaxType } from '@prisma/client'
-import * as ejs from 'ejs'
-=======
-import { PaymentStatus, Prisma, TaxPayer } from '@prisma/client'
->>>>>>> 951a3e7c
+import { PaymentStatus, Prisma, TaxType } from '@prisma/client'
 
 import prismaMock from '../../../test/singleton'
 import { PaymentGateURLGeneratorDto } from '../../payment/dtos/generator.dto'
 import { PaymentService } from '../../payment/payment.service'
-import * as paymentHelper from '../../payment/utils/payment.helper'
 import { PrismaService } from '../../prisma/prisma.service'
 import { getTaxDefinitionByType } from '../../tax-definitions/getTaxDefinitionByType'
 import ThrowerErrorGuard from '../../utils/guards/errors.guard'
@@ -19,7 +14,6 @@
   CustomErrorTaxTypesEnum,
   CustomErrorTaxTypesResponseEnum,
 } from '../dtos/error.dto'
-<<<<<<< HEAD
 import {
   ResponseTaxSummaryDetailDto,
   TaxAvailabilityStatus,
@@ -28,25 +22,15 @@
 } from '../dtos/response.tax.dto'
 import { TaxRealEstateSubservice } from '../subservices/tax/tax.real-estate.subservice'
 import { TaxService } from '../tax.service'
-import * as pdfHelper from '../utils/helpers/pdf.helper'
-import * as taxHelper from '../utils/helpers/tax.helper'
 import * as unifiedTaxUtil from '../utils/unified-tax.util'
-
-jest.mock('ejs', () => ({
-  renderFile: jest.fn(),
-}))
 
 jest.mock('../utils/helpers/tax.helper', () => {
   const actual = jest.requireActual('../utils/helpers/tax.helper')
   return {
     ...actual,
-    fixInstallmentTexts: jest.fn(),
     getTaxStatus: jest.fn(),
   }
 })
-=======
-import { TaxService } from '../tax.service'
->>>>>>> 951a3e7c
 
 jest.mock('../utils/unified-tax.util', () => ({
   getTaxDetailPure: jest.fn(),
@@ -54,20 +38,6 @@
   getTaxDetailPureForInstallmentGenerator: jest.fn(),
 }))
 
-<<<<<<< HEAD
-jest.mock('../../payment/utils/payment.helper', () => ({
-  computeIsPayableYear: jest.fn(),
-}))
-
-jest.mock('../utils/helpers/pdf.helper', () => ({
-  RealEstatePdfHelper: {
-    taxDetailsToPdf: jest.fn(),
-    taxTotalsToPdf: jest.fn(),
-  },
-}))
-
-=======
->>>>>>> 951a3e7c
 // Type definitions for the mock objects
 type MockTaxPayer = Prisma.TaxPayerGetPayload<{
   include: { taxAdministrator: true }
@@ -110,60 +80,6 @@
 describe('TaxService', () => {
   let service: TaxService
 
-  const mockTaxData = {
-    id: 1,
-    uuid: 'tax-uuid',
-    year: 2023,
-    amount: 1000,
-    variableSymbol: 'VS123',
-    dateTaxRuling: new Date('2023-01-01'),
-    taxConstructions: 0,
-    taxFlat: 0,
-    taxLand: 0,
-    taxInstallments: [
-      {
-        id: 1,
-        installmentNumber: 1,
-        amount: 500,
-        dueDate: new Date('2023-06-01'),
-        text: 'First installment',
-        order: 1,
-      },
-      {
-        id: 2,
-        installmentNumber: 2,
-        amount: 500,
-        dueDate: new Date('2023-09-01'),
-        text: 'Second installment',
-        order: 2,
-      },
-    ],
-    taxPayer: {
-      id: 1,
-      birthNumber: '123456/789',
-      taxAdministrator: {
-        id: 1,
-        name: 'Test Administrator',
-        email: 'admin@test.sk',
-      },
-    },
-    taxDetails: [
-      {
-        id: 1,
-        type: 'LAND',
-        amount: 500,
-      },
-    ],
-    taxPayments: [
-      {
-        id: 1,
-        amount: 200,
-        status: PaymentStatus.SUCCESS,
-        createdAt: new Date('2023-05-01'),
-      },
-    ],
-  }
-
   beforeEach(async () => {
     const module: TestingModule = await Test.createTestingModule({
       providers: [
@@ -187,504 +103,7 @@
     expect(service).toBeDefined()
   })
 
-<<<<<<< HEAD
-  describe('getTaxByYearAndType', () => {
-    it('should return tax data for valid year and birth number', async () => {
-      prismaMock.tax.findUnique.mockResolvedValue(mockTaxData as any)
-      prismaMock.taxPayer.findUnique.mockResolvedValue({
-        id: 1,
-      } as TaxPayer)
-      prismaMock.taxPayment.aggregate.mockResolvedValue({
-        _sum: { amount: 200 },
-      } as Prisma.GetTaxPaymentAggregateType<{ _sum: { amount: true } }>)
-      jest
-        .spyOn(service['qrCodeSubservice'], 'createQrCode')
-        .mockResolvedValue('qr-code-data')
-      jest
-        .spyOn(taxHelper, 'fixInstallmentTexts')
-        .mockReturnValue(mockTaxData.taxInstallments as any)
-      jest
-        .spyOn(taxHelper, 'getTaxStatus')
-        .mockReturnValue(TaxPaidStatusEnum.PARTIALLY_PAID)
-      jest.spyOn(paymentHelper, 'computeIsPayableYear').mockReturnValue(true)
-
-      const result = await service.getTaxByYearAndType(
-        2023,
-        '123456/789',
-        TaxType.DZN,
-        1,
-      )
-
-      expect(prismaMock.tax.findUnique).toHaveBeenCalledWith({
-        where: {
-          taxPayerId_year_type_order: {
-            taxPayerId: 1,
-            year: 2023,
-            order: 1,
-            type: TaxType.DZN,
-          },
-        },
-        include: {
-          taxInstallments: true,
-          taxPayer: { include: { taxAdministrator: true } },
-          taxDetails: true,
-          taxPayments: true,
-        },
-      })
-
-      expect(result).toEqual(
-        expect.objectContaining({
-          id: 1,
-          amount: 1000,
-          paidAmount: 200,
-          paidStatus: TaxPaidStatusEnum.PARTIALLY_PAID,
-          pdfExport: false,
-          isPayable: true,
-          taxAdministrator: mockTaxData.taxPayer.taxAdministrator,
-        }),
-      )
-    })
-
-    it('should throw error for missing birth number', async () => {
-      const notFoundExceptionSpy = jest.spyOn(
-        service['throwerErrorGuard'],
-        'NotFoundException',
-      )
-
-      await expect(
-        service.getTaxByYearAndType(2023, '', TaxType.DZN, 1),
-      ).rejects.toThrow()
-
-      expect(notFoundExceptionSpy).toHaveBeenCalledWith(
-        CustomErrorTaxTypesEnum.TAX_YEAR_OR_USER_NOT_FOUND,
-        CustomErrorTaxTypesResponseEnum.TAX_YEAR_OR_USER_NOT_FOUND,
-      )
-    })
-
-    it('should throw error for missing year', async () => {
-      const notFoundExceptionSpy = jest.spyOn(
-        service['throwerErrorGuard'],
-        'NotFoundException',
-      )
-
-      await expect(
-        service.getTaxByYearAndType(null as any, '123456/789', TaxType.DZN, 1),
-      ).rejects.toThrow()
-
-      expect(notFoundExceptionSpy).toHaveBeenCalledWith(
-        CustomErrorTaxTypesEnum.TAX_YEAR_OR_USER_NOT_FOUND,
-        CustomErrorTaxTypesResponseEnum.TAX_YEAR_OR_USER_NOT_FOUND,
-      )
-    })
-
-    it('should generate QR code when partially paid', async () => {
-      prismaMock.tax.findUnique.mockResolvedValue(mockTaxData as any)
-      prismaMock.taxPayer.findUnique.mockResolvedValue({
-        id: 1,
-      } as TaxPayer)
-      prismaMock.taxPayment.aggregate.mockResolvedValue({
-        _sum: { amount: 200 },
-      } as Prisma.GetTaxPaymentAggregateType<{ _sum: { amount: true } }>)
-      const createQrCodeSpy = jest
-        .spyOn(service['qrCodeSubservice'], 'createQrCode')
-        .mockResolvedValue('qr-code-data')
-      jest
-        .spyOn(taxHelper, 'fixInstallmentTexts')
-        .mockReturnValue(mockTaxData.taxInstallments as any)
-      jest
-        .spyOn(taxHelper, 'getTaxStatus')
-        .mockReturnValue(TaxPaidStatusEnum.PARTIALLY_PAID)
-      jest.spyOn(paymentHelper, 'computeIsPayableYear').mockReturnValue(true)
-
-      const result = await service.getTaxByYearAndType(
-        2023,
-        '123456/789',
-        TaxType.DZN,
-        1,
-      )
-
-      expect(createQrCodeSpy).toHaveBeenCalledWith({
-        amount: 800, // 1000 - 200
-        variableSymbol: 'VS123',
-        specificSymbol: '2023200000',
-      })
-      expect(result.qrCodeWeb).toBe('qr-code-data')
-    })
-
-    it('should not generate QR code when fully paid', async () => {
-      mockTaxData.qrCodeWeb = null
-      prismaMock.tax.findUnique.mockResolvedValue(mockTaxData as any)
-      prismaMock.taxPayer.findUnique.mockResolvedValue({
-        id: 1,
-      } as TaxPayer)
-      prismaMock.taxPayment.aggregate.mockResolvedValue({
-        _sum: { amount: 1000 },
-      } as Prisma.GetTaxPaymentAggregateType<{ _sum: { amount: true } }>)
-      jest
-        .spyOn(taxHelper, 'fixInstallmentTexts')
-        .mockReturnValue(mockTaxData.taxInstallments as any)
-      jest
-        .spyOn(taxHelper, 'getTaxStatus')
-        .mockReturnValue(TaxPaidStatusEnum.PAID)
-      jest.spyOn(paymentHelper, 'computeIsPayableYear').mockReturnValue(true)
-      const createQrCodeSpy = jest.spyOn(
-        service['qrCodeSubservice'],
-        'createQrCode',
-      )
-
-      const result = await service.getTaxByYearAndType(
-        2023,
-        '123456/789',
-        TaxType.DZN,
-        1,
-      )
-
-      expect(createQrCodeSpy).not.toHaveBeenCalled()
-      expect(result.qrCodeWeb).toBeNull()
-    })
-
-    it('should throw error for KO tax type as it is not implemented yet', async () => {
-      const thrownError = new HttpException(
-        'Implementation for tax type KO not found',
-        HttpStatus.INTERNAL_SERVER_ERROR,
-      )
-      jest
-        .spyOn(service['throwerErrorGuard'], 'InternalServerErrorException')
-        .mockReturnValue(thrownError)
-
-      await expect(
-        service.getTaxByYearAndType(2023, '123456/789', TaxType.KO, 1),
-      ).rejects.toThrow(thrownError)
-
-      expect(
-        service['throwerErrorGuard'].InternalServerErrorException,
-      ).toHaveBeenCalledWith(
-        CustomErrorTaxTypesEnum.TAX_TYPE_NOT_FOUND,
-        'Implementation for tax type KO not found',
-      )
-    })
-  })
-
-  describe('loadTaxes', () => {
-    const mockTaxes = [
-      {
-        id: 1,
-        uuid: 'tax-uuid-1',
-        createdAt: new Date('2023-01-01'),
-        amount: 1000,
-        year: 2023,
-      },
-      {
-        id: 2,
-        uuid: 'tax-uuid-2',
-        createdAt: new Date('2022-01-01'),
-        amount: 800,
-        year: 2022,
-      },
-    ]
-
-    const mockTaxPayments = [
-      {
-        taxId: 1,
-        _sum: { amount: 200 },
-      },
-    ]
-
-    const mockTaxPayer = {
-      id: 1,
-      birthNumber: '123456/789',
-      taxAdministrator: {
-        id: 1,
-        name: 'Test Administrator',
-        email: 'admin@test.sk',
-      },
-    }
-
-    it('should return taxes with payment information', async () => {
-      prismaMock.taxPayment.groupBy.mockResolvedValue(mockTaxPayments as any)
-      prismaMock.tax.findMany.mockResolvedValue(mockTaxes as any)
-      prismaMock.taxPayer.findUnique.mockResolvedValue(mockTaxPayer as any)
-      jest
-        .spyOn(taxHelper, 'getTaxStatus')
-        .mockReturnValue(TaxPaidStatusEnum.PARTIALLY_PAID)
-      jest.spyOn(paymentHelper, 'computeIsPayableYear').mockReturnValue(true)
-
-      const result = await service.loadTaxes('123456/789', TaxType.DZN)
-
-      expect(result).toEqual({
-        isInNoris: true,
-        items: [
-          expect.objectContaining({
-            id: 1,
-            amount: 1000,
-            paidAmount: 200,
-            paidStatus: TaxPaidStatusEnum.PARTIALLY_PAID,
-            isPayable: true,
-          }),
-          expect.objectContaining({
-            id: 2,
-            amount: 800,
-            paidAmount: 0,
-            paidStatus: TaxPaidStatusEnum.PARTIALLY_PAID,
-            isPayable: true,
-          }),
-        ],
-        taxAdministrator: mockTaxPayer.taxAdministrator,
-      })
-    })
-
-    it('should throw error for missing birth number', async () => {
-      const forbiddenExceptionSpy = jest.spyOn(
-        service['throwerErrorGuard'],
-        'ForbiddenException',
-      )
-
-      await expect(service.loadTaxes('', TaxType.DZN)).rejects.toThrow()
-
-      expect(forbiddenExceptionSpy).toHaveBeenCalledWith(
-        CustomErrorTaxTypesEnum.BIRTHNUMBER_NOT_EXISTS,
-        CustomErrorTaxTypesResponseEnum.BIRTHNUMBER_NOT_EXISTS,
-      )
-    })
-
-    it('should return empty list when no taxes found', async () => {
-      prismaMock.taxPayment.groupBy.mockResolvedValue([])
-      prismaMock.tax.findMany.mockResolvedValue([])
-      prismaMock.taxPayer.findUnique.mockResolvedValue(null)
-
-      const result = await service.loadTaxes('123456/789', TaxType.DZN)
-
-      expect(result).toEqual({
-        isInNoris: false,
-        items: [],
-        taxAdministrator: null,
-      })
-    })
-
-    it('should return KO taxes with payment information', async () => {
-      const mockKoTaxes = [
-        {
-          id: 1,
-          uuid: 'tax-uuid-1',
-          createdAt: new Date('2023-01-01'),
-          amount: 1000,
-          year: 2023,
-          type: TaxType.KO,
-        },
-        {
-          id: 2,
-          uuid: 'tax-uuid-2',
-          createdAt: new Date('2022-01-01'),
-          amount: 800,
-          year: 2022,
-          type: TaxType.KO,
-        },
-      ]
-
-      prismaMock.taxPayment.groupBy.mockResolvedValue(mockTaxPayments as any)
-      prismaMock.tax.findMany.mockResolvedValue(mockKoTaxes as any)
-      prismaMock.taxPayer.findUnique.mockResolvedValue(mockTaxPayer as any)
-      jest
-        .spyOn(taxHelper, 'getTaxStatus')
-        .mockReturnValue(TaxPaidStatusEnum.PARTIALLY_PAID)
-      jest.spyOn(paymentHelper, 'computeIsPayableYear').mockReturnValue(true)
-
-      const result = await service.loadTaxes('123456/789', TaxType.KO)
-
-      expect(result).toEqual({
-        isInNoris: true,
-        items: [
-          expect.objectContaining({
-            id: 1,
-            amount: 1000,
-            paidAmount: 200,
-            paidStatus: TaxPaidStatusEnum.PARTIALLY_PAID,
-            isPayable: true,
-          }),
-          expect.objectContaining({
-            id: 2,
-            amount: 800,
-            paidAmount: 0,
-            paidStatus: TaxPaidStatusEnum.PARTIALLY_PAID,
-            isPayable: true,
-          }),
-        ],
-        taxAdministrator: mockTaxPayer.taxAdministrator,
-      })
-    })
-
-    it('should throw error for missing birth number with KO tax type', async () => {
-      const forbiddenExceptionSpy = jest.spyOn(
-        service['throwerErrorGuard'],
-        'ForbiddenException',
-      )
-
-      await expect(service.loadTaxes('', TaxType.KO)).rejects.toThrow()
-
-      expect(forbiddenExceptionSpy).toHaveBeenCalledWith(
-        CustomErrorTaxTypesEnum.BIRTHNUMBER_NOT_EXISTS,
-        CustomErrorTaxTypesResponseEnum.BIRTHNUMBER_NOT_EXISTS,
-      )
-    })
-
-    it('should return empty list when no KO taxes found', async () => {
-      prismaMock.taxPayment.groupBy.mockResolvedValue([])
-      prismaMock.tax.findMany.mockResolvedValue([])
-      prismaMock.taxPayer.findUnique.mockResolvedValue(null)
-
-      const result = await service.loadTaxes('123456/789', TaxType.KO)
-
-      expect(result).toEqual({
-        isInNoris: false,
-        items: [],
-        taxAdministrator: null,
-      })
-    })
-  })
-
-  describe('generatePdf', () => {
-    const mockTaxDetails = {
-      LAND: {
-        AREA: {
-          area: null,
-          base: '500,00',
-          amount: '500,00',
-        },
-      },
-    } as any
-    const mockTaxTotals = {
-      total: 'formatted-tax-totals',
-      taxFlat: '0',
-      taxConstructions: '0',
-      taxLand: '0',
-      taxInstallments: [
-        {
-          text: 'First installment',
-          amount: '500,00',
-        },
-      ],
-    } as any
-
-    it('should generate PDF successfully', async () => {
-      prismaMock.tax.findUnique.mockResolvedValue(mockTaxData as any)
-      prismaMock.taxPayer.findUnique.mockResolvedValue({
-        id: 1,
-      } as TaxPayer)
-      prismaMock.taxPayment.aggregate.mockResolvedValue({
-        _sum: { amount: 200 },
-      } as Prisma.GetTaxPaymentAggregateType<{ _sum: { amount: true } }>)
-      jest
-        .spyOn(taxHelper, 'fixInstallmentTexts')
-        .mockReturnValue(mockTaxData.taxInstallments as any)
-      jest
-        .spyOn(taxHelper, 'getTaxStatus')
-        .mockReturnValue(TaxPaidStatusEnum.PARTIALLY_PAID)
-      jest.spyOn(paymentHelper, 'computeIsPayableYear').mockReturnValue(true)
-      jest
-        .spyOn(pdfHelper.RealEstatePdfHelper, 'taxDetailsToPdf')
-        .mockReturnValue(mockTaxDetails)
-      jest
-        .spyOn(pdfHelper.RealEstatePdfHelper, 'taxTotalsToPdf')
-        .mockReturnValue(mockTaxTotals)
-      const renderFileSpy = jest
-        .spyOn(ejs, 'renderFile')
-        .mockResolvedValue('<html>PDF content</html>')
-
-      const result = await service.generatePdf(
-        2023,
-        '123456/789',
-        TaxType.DZN,
-        1,
-      )
-
-      expect(renderFileSpy).toHaveBeenCalledWith(
-        'public/tax-pdf.ejs',
-        expect.objectContaining({
-          user: expect.any(Object),
-          logo: expect.stringContaining('logoBaTax.png'),
-          taxDetails: mockTaxDetails,
-          totals: mockTaxTotals,
-        }),
-      )
-      expect(result).toBe('<html>PDF content</html>')
-    })
-
-    it('should handle PDF generation error', async () => {
-      const mockError = new Error('PDF generation failed')
-      const thrownError = new HttpException(
-        'PDF create error',
-        HttpStatus.UNPROCESSABLE_ENTITY,
-      )
-
-      prismaMock.taxPayer.findUnique.mockResolvedValue({
-        id: 1,
-      } as TaxPayer)
-      prismaMock.tax.findUnique.mockRejectedValue(mockError)
-      jest
-        .spyOn(service['throwerErrorGuard'], 'UnprocessableEntityException')
-        .mockReturnValue(thrownError)
-
-      await expect(
-        service.generatePdf(2023, '123456/789', TaxType.DZN, 1),
-      ).rejects.toThrow(thrownError)
-
-      expect(
-        service['throwerErrorGuard'].UnprocessableEntityException,
-      ).toHaveBeenCalledWith(
-        expect.any(String),
-        'Error to create pdf',
-        'Error to create pdf',
-        undefined,
-        mockError,
-      )
-    })
-
-    it('should throw error when trying to generate PDF for KO tax type', async () => {
-      const mockKoTaxData = {
-        ...mockTaxData,
-        type: TaxType.KO,
-      }
-
-      prismaMock.tax.findUnique.mockResolvedValue(mockKoTaxData as any)
-      prismaMock.taxPayer.findUnique.mockResolvedValue({
-        id: 1,
-      } as TaxPayer)
-      prismaMock.taxPayment.aggregate.mockResolvedValue({
-        _sum: { amount: 200 },
-      } as Prisma.GetTaxPaymentAggregateType<{ _sum: { amount: true } }>)
-      jest
-        .spyOn(taxHelper, 'fixInstallmentTexts')
-        .mockReturnValue(mockKoTaxData.taxInstallments as any)
-      jest
-        .spyOn(taxHelper, 'getTaxStatus')
-        .mockReturnValue(TaxPaidStatusEnum.PARTIALLY_PAID)
-      jest.spyOn(paymentHelper, 'computeIsPayableYear').mockReturnValue(true)
-
-      const thrownError = new HttpException(
-        'PDF generation for tax type KO is not supported',
-        HttpStatus.UNPROCESSABLE_ENTITY,
-      )
-      jest
-        .spyOn(service['throwerErrorGuard'], 'UnprocessableEntityException')
-        .mockReturnValue(thrownError)
-
-      await expect(
-        service.generatePdf(2023, '123456/789', TaxType.KO, 1),
-      ).rejects.toThrow(thrownError)
-
-      expect(
-        service['throwerErrorGuard'].UnprocessableEntityException,
-      ).toHaveBeenCalledWith(
-        CustomErrorTaxTypesEnum.PDF_GENERATE_ERROR,
-        'PDF generation for tax type KO is not supported',
-      )
-    })
-  })
-
   describe('getListOfTaxesByBirthnumberAndType', () => {
-=======
-  describe('getListOfTaxesByBirthnumber', () => {
->>>>>>> 951a3e7c
     const DEFAULT_TEST_NOW = new Date('2025-01-01T12:00:00.000Z')
 
     beforeAll(async () => {
