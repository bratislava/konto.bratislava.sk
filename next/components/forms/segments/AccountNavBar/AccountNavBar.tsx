--- conflicted
+++ resolved
@@ -152,7 +152,6 @@
         )}
         ref={desktopRef}
       >
-<<<<<<< HEAD
         <div className={RemoveScroll.classNames.fullWidth}>
           <StatusBar className="hidden lg:flex" />
           <div
@@ -205,57 +204,6 @@
                         size="sm"
                       />
                     )}
-=======
-        <StatusBar className="hidden lg:flex" />
-        <div className="max-w-screen-lg m-auto hidden h-[57px] w-full items-center lg:flex gap-x-6">
-          <Brand
-            className="group grow"
-            url="https://bratislava.sk/"
-            title={
-              <p className="text-p2 text-font group-hover:text-gray-600">
-                {languageKey === 'en' && <span className="font-semibold">Bratislava </span>}
-                {t('common:capitalCity')}
-                {languageKey !== 'en' && <span className="font-semibold"> Bratislava</span>}
-              </p>
-            }
-          />
-          {isAuth && <IdentityVerificationStatus />}
-          <nav className="text-font/75 flex gap-x-8 font-semibold">
-            <div className="text-font/75 flex items-center gap-x-6 font-semibold">
-              {!navHidden ? (
-                <>
-                  <Link href="/" variant="plain">
-                    <VolumeIcon />
-                  </Link>
-                  <Divider className="mx-2" />
-                  <Link href="/" variant="plain" className={linkClassName}>
-                    {t('account:menu_contacts_link')}
-                  </Link>
-                  {isAuth ? (
-                    <>
-                      <Divider />
-                      <Menu
-                        buttonLeftEl={<Avatar userData={userData} />}
-                        label={userData?.given_name || userData?.family_name || ''}
-                        onAction={onSelectMenuItem}
-                      >
-                        {menuItems.map((option) => (
-                          <Item key={option.id}>
-                            <AccountMenuItem menuItem={option} />
-                          </Item>
-                        ))}
-                      </Menu>
-                      <Divider />
-                    </>
-                  ) : (
-                    <Button
-                      onPress={() => router.push(ROUTES.REGISTER)}
-                      variant="negative"
-                      text={t('account:menu_account_link')}
-                      size="sm"
-                    />
-                  )}
->>>>>>> 1474c245
 
                     <Link href={t('searchLink')} variant="plain">
                       <SearchIcon className="w-6 h-6" />
