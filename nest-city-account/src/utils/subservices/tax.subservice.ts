import { Injectable } from '@nestjs/common'
import {
  RequestAdminDeleteTaxDto,
<<<<<<< HEAD
  RequestGetNorisTaxDataDto,
=======
>>>>>>> e4de8d28
  RequestUpdateNorisDeliveryMethodsDto,
} from 'openapi-clients/tax'

import ClientsService from '../../clients/clients.service'
import { ErrorsEnum, ErrorsResponseEnum } from '../guards/dtos/error.dto'
import ThrowerErrorGuard from '../guards/errors.guard'
import { LineLoggerSubservice } from './line-logger.subservice'
import { AxiosPromise } from 'axios'
import { ConfigService } from '@nestjs/config'

@Injectable()
export class TaxSubservice {
  private readonly logger: LineLoggerSubservice

  constructor(
    private readonly throwerErrorGuard: ThrowerErrorGuard,
    private readonly clientsService: ClientsService,
    private readonly configService: ConfigService
  ) {
    if (!this.configService.get('TAX_BACKEND_API_KEY')) {
      throw new Error('Tax backend ENV vars are not set.')
    }

    this.logger = new LineLoggerSubservice(TaxSubservice.name)
  }

  async removeDeliveryMethodFromNoris(birthNumber: string): Promise<boolean> {
    try {
      this.clientsService.taxBackendApi.adminControllerRemoveDeliveryMethodsFromNoris(birthNumber, {
        headers: {
          apiKey: this.configService.getOrThrow('TAX_BACKEND_API_KEY'),
        },
      })
      return true
    } catch (error) {
      this.logger.error(
        this.throwerErrorGuard.InternalServerErrorException(
          ErrorsEnum.INTERNAL_SERVER_ERROR,
          ErrorsResponseEnum.INTERNAL_SERVER_ERROR,
          JSON.stringify(error)
        )
      )
      return false
    }
  }

<<<<<<< HEAD
  async loadDataFromNoris(
    data: RequestGetNorisTaxDataDto
  ): AxiosPromise<CreateBirthNumbersResponseDto> {
    return this.clientsService.taxBackendApi.adminControllerLoadDataFromNorris(data, {
      headers: {
        apiKey: this.configService.getOrThrow('TAX_BACKEND_API_KEY'),
      },
    })
  }

=======
>>>>>>> e4de8d28
  async updateDeliveryMethodsInNoris(
    data: RequestUpdateNorisDeliveryMethodsDto
  ): AxiosPromise<void> {
    return this.clientsService.taxBackendApi.adminControllerUpdateDeliveryMethodsInNoris(data, {
      headers: {
        apiKey: this.configService.getOrThrow('TAX_BACKEND_API_KEY'),
      },
    })
  }

  async deleteTax(data: RequestAdminDeleteTaxDto): AxiosPromise<void> {
    return this.clientsService.taxBackendApi.adminControllerDeleteTax(data, {
      headers: {
        apiKey: this.configService.getOrThrow('TAX_BACKEND_API_KEY'),
      },
    })
  }
}<|MERGE_RESOLUTION|>--- conflicted
+++ resolved
@@ -1,10 +1,6 @@
 import { Injectable } from '@nestjs/common'
 import {
   RequestAdminDeleteTaxDto,
-<<<<<<< HEAD
-  RequestGetNorisTaxDataDto,
-=======
->>>>>>> e4de8d28
   RequestUpdateNorisDeliveryMethodsDto,
 } from 'openapi-clients/tax'
 
@@ -51,19 +47,6 @@
     }
   }
 
-<<<<<<< HEAD
-  async loadDataFromNoris(
-    data: RequestGetNorisTaxDataDto
-  ): AxiosPromise<CreateBirthNumbersResponseDto> {
-    return this.clientsService.taxBackendApi.adminControllerLoadDataFromNorris(data, {
-      headers: {
-        apiKey: this.configService.getOrThrow('TAX_BACKEND_API_KEY'),
-      },
-    })
-  }
-
-=======
->>>>>>> e4de8d28
   async updateDeliveryMethodsInNoris(
     data: RequestUpdateNorisDeliveryMethodsDto
   ): AxiosPromise<void> {
