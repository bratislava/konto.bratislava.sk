import { Injectable, Logger } from '@nestjs/common'
import { Cron, CronExpression } from '@nestjs/schedule'
import {
  DeliveryMethodNamed,
  PaymentStatus,
  Prisma,
  TaxType,
} from '@prisma/client'
import dayjs from 'dayjs'

import { BloomreachService } from '../bloomreach/bloomreach.service'
import { CardPaymentReportingService } from '../card-payment-reporting/card-payment-reporting.service'
import { NorisPaymentsDto } from '../noris/noris.dto'
import { CustomErrorNorisTypesEnum } from '../noris/noris.errors'
import { NorisService } from '../noris/noris.service'
import { PrismaService } from '../prisma/prisma.service'
import {
  CustomErrorTaxTypesEnum,
  CustomErrorTaxTypesResponseEnum,
} from '../tax/dtos/error.dto'
import { stateHolidays } from '../tax/utils/unified-tax.util'
import {
  MAX_NORIS_PAYMENTS_BATCH_SELECT,
  MAX_NORIS_TAXES_TO_UPDATE,
} from '../utils/constants'
import HandleErrors from '../utils/decorators/errorHandler.decorator'
import { ErrorsEnum, ErrorsResponseEnum } from '../utils/guards/dtos/error.dto'
import ThrowerErrorGuard from '../utils/guards/errors.guard'
import { CityAccountSubservice } from '../utils/subservices/cityaccount.subservice'
import DatabaseSubservice from '../utils/subservices/database.subservice'

const UPLOAD_BIRTHNUMBERS_BATCH = 100
const LOAD_USER_BIRTHNUMBERS_BATCH = 100

@Injectable()
export class TasksService {
  private readonly logger: Logger

  constructor(
    private readonly prismaService: PrismaService,
    private readonly throwerErrorGuard: ThrowerErrorGuard,
    private readonly cardPaymentReportingService: CardPaymentReportingService,
    private readonly bloomreachService: BloomreachService,
    private readonly cityAccountSubservice: CityAccountSubservice,
    private readonly databaseSubservice: DatabaseSubservice,
    private readonly norisService: NorisService,
  ) {
    this.logger = new Logger('TasksService')
  }

  @Cron(CronExpression.EVERY_10_MINUTES)
  @HandleErrors('Cron Error')
  async updatePaymentsFromNoris() {
    let variableSymbolsDb: {
      variableSymbol: string
      id: number
      year: number
    }[] = []
    try {
      variableSymbolsDb = await this.prismaService.$transaction(
        async (prisma) => {
          await prisma.$executeRaw`SET LOCAL statement_timeout = '120000'`

          return prisma.$queryRaw<
            { variableSymbol: string; id: number; year: number }[]
          >`
          SELECT t."variableSymbol", t."id", t."year"
          FROM "Tax" t
          LEFT JOIN "TaxPayment" tp ON t."id" = tp."taxId" AND tp.status = 'SUCCESS'
          GROUP BY t."id", t."variableSymbol", t."lastCheckedPayments"
          HAVING COALESCE(SUM(tp."amount"), 0) < t."amount"
          ORDER BY t."lastCheckedPayments" ASC
          LIMIT ${MAX_NORIS_PAYMENTS_BATCH_SELECT}
        `
        },
      )
    } catch (error) {
      if (
        error instanceof Prisma.PrismaClientKnownRequestError &&
        error.meta?.code === '57014'
      ) {
        throw this.throwerErrorGuard.InternalServerErrorException(
          ErrorsEnum.INTERNAL_SERVER_ERROR,
          'Query timed out after 2 minutes',
          undefined,
          undefined,
          error,
        )
      }
      throw this.throwerErrorGuard.InternalServerErrorException(
        ErrorsEnum.INTERNAL_SERVER_ERROR,
        ErrorsResponseEnum.INTERNAL_SERVER_ERROR,
        undefined,
        undefined,
        error,
      )
    }

    if (variableSymbolsDb.length === 0) return

    const data = {
      variableSymbols: variableSymbolsDb.map(
        (variableSymbolDb) => variableSymbolDb.variableSymbol,
      ),
      years: [
        ...new Set(
          variableSymbolsDb.map((variableSymbolDb) => variableSymbolDb.year),
        ),
      ],
    }

    this.logger.log(
      `TasksService: Updating payments from Noris with data: ${JSON.stringify(data)}`,
    )

    let result: {
      created: number
      alreadyCreated: number
    }
    try {
      const norisPaymentData: Partial<NorisPaymentsDto>[] =
        await this.norisService.getPaymentDataFromNorisByVariableSymbols(data)
      result =
        await this.norisService.updatePaymentsFromNorisWithData(
          norisPaymentData,
        )
    } catch (error) {
      throw this.throwerErrorGuard.InternalServerErrorException(
        CustomErrorNorisTypesEnum.UPDATE_PAYMENTS_FROM_NORIS_ERROR,
        'Failed to update payments from Noris',
        undefined,
        undefined,
        error,
      )
    }

    await this.prismaService.tax.updateMany({
      where: {
        id: {
          in: variableSymbolsDb.map((dbRecord) => dbRecord.id),
        },
      },
      data: {
        lastCheckedPayments: new Date(),
      },
    })

    this.logger.log(
      `TasksService: Updated payments from Noris, result: ${JSON.stringify(result)}`,
    )
  }

  @Cron(CronExpression.EVERY_10_MINUTES)
  @HandleErrors('Cron Error')
<<<<<<< HEAD
  async updateRealEstateTaxesFromNoris() {
=======
  async updateTaxesFromNoris() {
    const currentYear = new Date().getFullYear()
>>>>>>> de2c6bfd
    const taxes = await this.prismaService.tax.findMany({
      select: {
        id: true,
        taxPayer: {
          select: {
            birthNumber: true,
          },
        },
      },
      where: {
<<<<<<< HEAD
        dateTaxRuling: null,
        type: TaxType.DZN,
=======
        year: currentYear,
>>>>>>> de2c6bfd
      },
      take: MAX_NORIS_TAXES_TO_UPDATE,
      orderBy: {
        updatedAt: 'asc',
      },
    })

    if (taxes.length === 0) {
      return
    }

    this.logger.log(
      `TasksService: Updating taxes from Noris with ids: ${taxes.map((t) => t.id).join(', ')}`,
    )

<<<<<<< HEAD
    await this.norisService.updateTaxesFromNoris(taxes, TaxType.DZN)
=======
    const { updated } =
      await this.norisService.getNorisTaxDataByBirthNumberAndYearAndUpdateExistingRecords(
        {
          year: currentYear,
          birthNumbers: taxes.map((t) => t.taxPayer.birthNumber),
        },
      )

    this.logger.log(`TasksService: Updated ${updated} taxes from Noris`)
>>>>>>> de2c6bfd

    await this.prismaService.tax.updateMany({
      where: {
        id: {
          in: taxes.map((t) => t.id),
        },
      },
      data: {
        updatedAt: new Date(),
      },
    })
  }

  @Cron(CronExpression.EVERY_WEEKDAY)
  @HandleErrors('Cron Error')
  async reportCardPayments() {
    const config = await this.databaseSubservice.getConfigByKeys([
      'REPORTING_GENERATE_REPORT',
      'REPORTING_RECIPIENT_EMAIL',
    ])

    if (!config.REPORTING_GENERATE_REPORT) {
      return
    }

    const emailRecipients = config.REPORTING_RECIPIENT_EMAIL.split(',')
      .map((email) => email.trim())
      .filter((email) => email.length > 0)

    await this.cardPaymentReportingService.generateAndSendPaymentReport(
      emailRecipients,
    )
  }

  // need to spread this because of getUserDataAdminBatch will timeout if used on 700 records
  @Cron(CronExpression.EVERY_10_MINUTES)
  @HandleErrors('Cron Error')
  async sendUnpaidTaxReminders() {
    const FIFTEEN_DAYS_AGO = dayjs().subtract(15, 'day').toDate()
    const taxes = await this.prismaService.tax.findMany({
      select: {
        id: true,
        year: true,
        type: true,
        order: true,
        taxPayer: {
          select: {
            birthNumber: true,
          },
        },
      },
      where: {
        bloomreachUnpaidTaxReminderSent: false,
        taxPayments: {
          none: {
            status: PaymentStatus.SUCCESS,
          },
        },
        OR: [
          {
            deliveryMethod: DeliveryMethodNamed.CITY_ACCOUNT,
            createdAt: {
              lte: FIFTEEN_DAYS_AGO,
            },
          },
          {
            deliveryMethod: {
              not: DeliveryMethodNamed.CITY_ACCOUNT,
            },
            dateTaxRuling: {
              lte: FIFTEEN_DAYS_AGO,
            },
          },
          {
            deliveryMethod: null,
            dateTaxRuling: {
              lte: FIFTEEN_DAYS_AGO,
            },
          },
        ],
      },
      // need to spread this because of getUserDataAdminBatch will timeout if used on 700 records
      // 50 * 6 * 24 h = 7200 is max number of konto visitors in dayhours
      take: 50,
    })

    if (taxes.length === 0) {
      return
    }
    this.logger.log(
      `TasksService: Sending unpaid tax reminder events for taxes: ${JSON.stringify(
        taxes.map((tax) => ({
          id: tax.id,
        })),
      )}`,
    )

    const userDataFromCityAccount =
      await this.cityAccountSubservice.getUserDataAdminBatch(
        taxes.map((taxData) => taxData.taxPayer.birthNumber),
      )

    await Promise.all(
      taxes.map(async (tax) => {
        const userFromCityAccount =
          userDataFromCityAccount[tax.taxPayer.birthNumber] || null
        if (userFromCityAccount && userFromCityAccount.externalId) {
          await this.bloomreachService.trackEventUnpaidTaxReminder(
            { year: tax.year, taxType: tax.type, order: tax.order! },
            userFromCityAccount.externalId,
          )
        }
      }),
    )

    await this.prismaService.tax.updateMany({
      where: {
        id: {
          in: taxes.map((tax) => tax.id),
        },
      },
      data: {
        bloomreachUnpaidTaxReminderSent: true,
      },
    })
  }

  @Cron('0 9-17 1-23 12 1-5')
  @HandleErrors('Cron Error')
  async sendAlertsIfHolidaysAreNotSet() {
    const nextYear = dayjs().year() + 1

    const stateHolidaysForNextYear = stateHolidays.some(
      (entry) => entry.year === nextYear,
    )

    if (!stateHolidaysForNextYear) {
      this.throwerErrorGuard.InternalServerErrorException(
        CustomErrorTaxTypesEnum.STATE_HOLIDAY_NOT_EXISTS,
        CustomErrorTaxTypesResponseEnum.STATE_HOLIDAY_NOT_EXISTS,
        undefined,
        'Please fill in the state holidays for the next year in the `src/tax/utils/unified-tax.utils.ts`. The holidays are used to calculate taxes.',
      )
    }
  }

  @Cron(CronExpression.EVERY_30_SECONDS)
  @HandleErrors('Cron Error')
  async loadNewUsersFromCityAccount() {
    // Get latest date from config
    const config = await this.databaseSubservice.getConfigByKeys([
      'LOADING_NEW_USERS_FROM_CITY_ACCOUNT',
    ])

    const since = new Date(config.LOADING_NEW_USERS_FROM_CITY_ACCOUNT)
    // Get birth numbers from nest-city account

    const data =
      await this.cityAccountSubservice.getNewUserBirtNumbersAdminBatch(
        since,
        LOAD_USER_BIRTHNUMBERS_BATCH,
      )

    // Create TaxPayers in database by birthumber if they do not exist. Only value set should be birth number
    await this.prismaService.taxPayer.createMany({
      data: data.birthNumbers.map((bn) => {
        return { birthNumber: bn }
      }),
      skipDuplicates: true,
    })

    const latestRecord = await this.prismaService.config.findFirst({
      where: {
        key: 'LOADING_NEW_USERS_FROM_CITY_ACCOUNT',
      },
      orderBy: {
        updatedAt: 'desc',
      },
    })
    if (latestRecord) {
      await this.prismaService.config.update({
        where: {
          id: latestRecord.id,
        },
        data: {
          value: data.nextSince.toISOString(),
        },
      })
    } else {
      throw this.throwerErrorGuard.InternalServerErrorException(
        ErrorsEnum.INTERNAL_SERVER_ERROR,
        'Database used to contain `LOADING_NEW_USERS_FROM_CITY_ACCOUNT` key in Config table at the start of this task, but it no longer exists. This really should not happen.',
        undefined,
        `New \`nextSince\` was supposed to be set: ${data.nextSince.toISOString()}`,
      )
    }
  }

  @Cron(CronExpression.EVERY_5_MINUTES)
  @HandleErrors('Cron Error')
  async loadRealEstateTaxesForUsers() {
    this.logger.log('Starting loadRealEstateTaxesForUsers task')

    // Find users without tax this year
    const year = new Date().getFullYear()
    const taxPayersFromDb = await this.prismaService.taxPayer.findMany({
      select: { birthNumber: true },
      where: { taxes: { none: { year, type: TaxType.DZN } } },
      orderBy: { updatedAt: 'asc' },
      take: UPLOAD_BIRTHNUMBERS_BATCH,
    })

    const birthNumbers = taxPayersFromDb.map((p) => p.birthNumber)

    if (birthNumbers.length === 0) {
      return
    }

    const result =
      await this.norisService.getAndProcessNewNorisTaxDataByBirthNumberAndYear({
        year,
        birthNumbers,
        taxType: TaxType.DZN,
      })

    // Move all requested TaxPayers to the end of the queue
    await this.prismaService.taxPayer.updateMany({
      where: {
        birthNumber: { in: birthNumbers },
      },
      data: {
        updatedAt: new Date(),
      },
    })

    this.logger.log(
      `${result.birthNumbers.length} birth numbers are successfully added to tax backend.`,
    )
  }
}<|MERGE_RESOLUTION|>--- conflicted
+++ resolved
@@ -152,12 +152,8 @@
 
   @Cron(CronExpression.EVERY_10_MINUTES)
   @HandleErrors('Cron Error')
-<<<<<<< HEAD
   async updateRealEstateTaxesFromNoris() {
-=======
-  async updateTaxesFromNoris() {
     const currentYear = new Date().getFullYear()
->>>>>>> de2c6bfd
     const taxes = await this.prismaService.tax.findMany({
       select: {
         id: true,
@@ -168,12 +164,8 @@
         },
       },
       where: {
-<<<<<<< HEAD
-        dateTaxRuling: null,
+        year: currentYear,
         type: TaxType.DZN,
-=======
-        year: currentYear,
->>>>>>> de2c6bfd
       },
       take: MAX_NORIS_TAXES_TO_UPDATE,
       orderBy: {
@@ -189,19 +181,16 @@
       `TasksService: Updating taxes from Noris with ids: ${taxes.map((t) => t.id).join(', ')}`,
     )
 
-<<<<<<< HEAD
-    await this.norisService.updateTaxesFromNoris(taxes, TaxType.DZN)
-=======
     const { updated } =
       await this.norisService.getNorisTaxDataByBirthNumberAndYearAndUpdateExistingRecords(
         {
           year: currentYear,
           birthNumbers: taxes.map((t) => t.taxPayer.birthNumber),
-        },
-      )
-
-    this.logger.log(`TasksService: Updated ${updated} taxes from Noris`)
->>>>>>> de2c6bfd
+          taxType: TaxType.DZN,
+        },
+      )
+
+    this.logger.log(`TasksService: Updated ${updated} DZN taxes from Noris`)
 
     await this.prismaService.tax.updateMany({
       where: {
