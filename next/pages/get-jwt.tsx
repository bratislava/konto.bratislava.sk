// this is non-production code
// disabling eslint/ts checks instead of fixing them
// @ts-nocheck
<<<<<<< HEAD
import { getForms, resetRcApi } from '@utils/api'
=======
import { getUserApi, resetRcApi } from '@utils/api'
import { ROUTES } from '@utils/constants'
>>>>>>> 0ad83327
import { AsyncServerProps } from '@utils/types'
import useAccount from '@utils/useAccount'
import { isProductionDeployment } from '@utils/utils'
import Button from 'components/forms/simple-components/Button'
import PageWrapper from 'components/layouts/PageWrapper'
import { Wrapper } from 'components/styleguide/Wrapper'
import { GetServerSidePropsContext } from 'next'
import { serverSideTranslations } from 'next-i18next/serverSideTranslations'
import { useState } from 'react'
import { useEffectOnce } from 'usehooks-ts'

const signUpParams = [
  'test@mail.com',
  'Qwert12345!',
  {
    given_name: 'Test',
    family_name: 'Test',
  },
]

const GetJwt = ({ page }: AsyncServerProps<typeof getServerSideProps>) => {
  const { getAccessToken, isAuth, updateUserData, logout, signUp } = useAccount()
  const [accessToken, setAccessToken] = useState('')

  useEffectOnce(() => {
    ;(async () => {
      const token = await getAccessToken()
      if (token) {
        setAccessToken(token)
        const forms = await getForms(token)
        console.log(forms)
      }
    })().catch((error) => {
      console.log(error)
    })
  })

  const resetRc = async () => {
    try {
      await resetRcApi(accessToken)
      const res = await updateUserData({ tier: null })
      alert(`Res: ${res}`)
    } catch (error) {
      console.log(error)
      alert(`ERROR`)
    }
  }

  return (
    <PageWrapper locale={page.locale}>
      <div className="min-h-screen bg-[#E5E5E5]">
        <div className="mx-auto max-w-screen-lg md:px-12 md:pt-12 pb-64">
          <Wrapper
            direction="column"
            title="Below you can see the access token of currently logged-in user"
          >
            {isAuth ? (
              <div className="flex flex-col">
                <div>{accessToken}</div>
                <Button onPress={resetRc} text="Reset RC" />
                <Button onPress={logout} text="Logout" />
              </div>
            ) : (
              <div className="flex flex-col">
                <Button href={ROUTES.LOGIN} label="No user - go to login" variant="link-category" />
                <Button onPress={logout} text="Logout" />
                <Button
                  onPress={() => signUp(...signUpParams)}
                  text="SignUp - change hardcoded params in code"
                />
              </div>
            )}
          </Wrapper>
        </div>
      </div>
    </PageWrapper>
  )
}

// TODO hide in production-production
export const getServerSideProps = async (ctx: GetServerSidePropsContext) => {
  // if (isProductionDeployment()) return { notFound: true }

  const locale = ctx.locale ?? 'sk'

  return {
    props: {
      page: {
        locale: ctx.locale,
      },
      ...(await serverSideTranslations(locale)),
    },
  }
}

export default GetJwt<|MERGE_RESOLUTION|>--- conflicted
+++ resolved
@@ -1,15 +1,10 @@
 // this is non-production code
 // disabling eslint/ts checks instead of fixing them
 // @ts-nocheck
-<<<<<<< HEAD
-import { getForms, resetRcApi } from '@utils/api'
-=======
-import { getUserApi, resetRcApi } from '@utils/api'
+import { resetRcApi } from '@utils/api'
 import { ROUTES } from '@utils/constants'
->>>>>>> 0ad83327
 import { AsyncServerProps } from '@utils/types'
 import useAccount from '@utils/useAccount'
-import { isProductionDeployment } from '@utils/utils'
 import Button from 'components/forms/simple-components/Button'
 import PageWrapper from 'components/layouts/PageWrapper'
 import { Wrapper } from 'components/styleguide/Wrapper'
@@ -36,8 +31,6 @@
       const token = await getAccessToken()
       if (token) {
         setAccessToken(token)
-        const forms = await getForms(token)
-        console.log(forms)
       }
     })().catch((error) => {
       console.log(error)
