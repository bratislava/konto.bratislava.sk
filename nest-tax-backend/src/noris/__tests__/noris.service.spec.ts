--- conflicted
+++ resolved
@@ -206,162 +206,6 @@
     })
   })
 
-<<<<<<< HEAD
-  describe('getDataForUpdate', () => {
-    beforeEach(() => {
-      service['waitForConnection'] = jest.fn().mockResolvedValue(true) // So that it will not be stuck
-    })
-
-    it('should return data for given variable symbols', async () => {
-      const requestSpy = jest.spyOn(mssql, 'Request')
-      const querySpy = jest.spyOn(mockRequest, 'query').mockResolvedValue({
-        recordset: [{ mockData: 'mockData' }],
-      })
-      const closeSpy = jest.spyOn(mockConnection, 'close')
-
-      const result = await service.getDataForUpdate(
-        ['123456', '789012'],
-        [2024],
-      )
-
-      expect(requestSpy).toHaveBeenCalledTimes(1)
-      expect(querySpy).toHaveBeenCalledTimes(1)
-      expect(closeSpy).toHaveBeenCalledTimes(1)
-      expect(result).toEqual([{ mockData: 'mockData' }])
-    })
-
-    it('should throw if something throws', async () => {
-      jest.spyOn(mssql, 'Request').mockImplementation(() => {
-        throw new Error('mock-error')
-      })
-      const querySpy = jest.spyOn(mockRequest, 'query')
-      const closeSpy = jest.spyOn(mockConnection, 'close')
-
-      await expect(
-        service.getDataForUpdate(['123456', '789012'], [2024, 2025]),
-      ).rejects.toThrow()
-
-      expect(querySpy).not.toHaveBeenCalled()
-      expect(closeSpy).toHaveBeenCalled()
-    })
-  })
-
-  describe('getBirthNumbersWithUpdatedDeliveryMethods', () => {
-    it('should return birth numbers for updated subjects', async () => {
-      const mockData: NorisDeliveryMethodsUpdateResultDto[] = [
-        {
-          recordset: [{ cislo_subjektu: 123 }, { cislo_subjektu: 456 }],
-        },
-        {
-          recordset: [{ cislo_subjektu: 789 }],
-        },
-      ]
-
-      const mockQueryResult = {
-        recordset: [
-          { ico: '001122/3344' },
-          { ico: '005566/7788' },
-          { ico: '009900/1122' },
-        ],
-      }
-
-      const requestSpy = jest.spyOn(mssql, 'Request')
-      const querySpy = jest
-        .spyOn(mockRequest, 'query')
-        .mockResolvedValue(mockQueryResult)
-      const inputSpy = jest.spyOn(mockRequest, 'input')
-      const closeSpy = jest.spyOn(mockConnection, 'close')
-
-      const result =
-        await service['getBirthNumbersWithUpdatedDeliveryMethods'](mockData)
-
-      expect(requestSpy).toHaveBeenCalledTimes(1)
-      expect(inputSpy).toHaveBeenCalledTimes(3)
-      expect(inputSpy).toHaveBeenCalledWith('subject0', 123)
-      expect(inputSpy).toHaveBeenCalledWith('subject1', 456)
-      expect(inputSpy).toHaveBeenCalledWith('subject2', 789)
-      expect(querySpy).toHaveBeenCalledTimes(1)
-      expect(closeSpy).toHaveBeenCalledTimes(1)
-      expect(result).toEqual(['001122/3344', '005566/7788', '009900/1122'])
-    })
-
-    it('should handle empty recordsets', async () => {
-      const mockData = [{ recordset: [] }, { recordset: [] }]
-
-      const mockQueryResult = {
-        recordset: [],
-      }
-
-      const requestSpy = jest.spyOn(mssql, 'Request')
-      const querySpy = jest
-        .spyOn(mockRequest, 'query')
-        .mockResolvedValue(mockQueryResult)
-      const inputSpy = jest.spyOn(mockRequest, 'input')
-      const closeSpy = jest.spyOn(mockConnection, 'close')
-      const connectionSpy = jest.spyOn(mssql, 'connect')
-
-      const result =
-        await service['getBirthNumbersWithUpdatedDeliveryMethods'](mockData)
-
-      expect(requestSpy).not.toHaveBeenCalled()
-      expect(inputSpy).not.toHaveBeenCalled()
-      expect(querySpy).not.toHaveBeenCalled()
-      expect(connectionSpy).not.toHaveBeenCalled()
-      expect(closeSpy).not.toHaveBeenCalled() // since the connection was not open
-      expect(result).toEqual([])
-    })
-
-    it('should handle single subject', async () => {
-      const mockData = [
-        {
-          recordset: [{ cislo_subjektu: 100 }],
-        },
-      ]
-
-      const mockQueryResult = {
-        recordset: [{ ico: '123456/7890' }],
-      }
-
-      const requestSpy = jest.spyOn(mssql, 'Request')
-      const querySpy = jest
-        .spyOn(mockRequest, 'query')
-        .mockResolvedValue(mockQueryResult)
-      const inputSpy = jest.spyOn(mockRequest, 'input')
-      const closeSpy = jest.spyOn(mockConnection, 'close')
-
-      const result =
-        await service['getBirthNumbersWithUpdatedDeliveryMethods'](mockData)
-
-      expect(requestSpy).toHaveBeenCalledTimes(1)
-      expect(inputSpy).toHaveBeenCalledTimes(1)
-      expect(inputSpy).toHaveBeenCalledWith('subject0', 100)
-      expect(querySpy).toHaveBeenCalledTimes(1)
-      expect(closeSpy).toHaveBeenCalledTimes(1)
-      expect(result).toEqual(['123456/7890'])
-    })
-
-    it('should close connection on error', async () => {
-      const mockData = [
-        {
-          recordset: [{ cislo_subjektu: 123 }],
-        },
-      ]
-
-      jest.spyOn(mssql, 'Request').mockImplementation(() => {
-        throw new Error('Database connection failed')
-      })
-      const closeSpy = jest.spyOn(mockConnection, 'close')
-
-      await expect(
-        service['getBirthNumbersWithUpdatedDeliveryMethods'](mockData),
-      ).rejects.toThrow()
-
-      expect(closeSpy).toHaveBeenCalledTimes(1)
-    })
-  })
-
-=======
->>>>>>> 848110af
   describe('waitForConnection', () => {
     it('should resolve if connection is established', async () => {
       await service['waitForConnection']({
