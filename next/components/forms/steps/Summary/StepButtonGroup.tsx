--- conflicted
+++ resolved
@@ -36,7 +36,7 @@
           )}
         </div>
         {isFinalStep ? (
-          <Button onPress={submitForm} text={t('buttons.send')} />
+          <Button onPress={submitForm} text={t('buttons.send')} disabled={isSubmitFormAllowed}/>
         ) : (
           <div className="flex flex-row flex-wrap gap-5">
             <Button variant="black-outline" onPress={skip} text={t('buttons.skip')} />
@@ -48,22 +48,10 @@
           </div>
         )}
       </div>
-<<<<<<< HEAD
-      {isFinalStep ? (
-        <Button onPress={submitForm} text={t('buttons.send')} disabled={isSubmitFormAllowed}/>
-      ) : (
-        <div className="flex flex-row flex-wrap gap-5">
-          <Button variant="black-outline" onPress={skip} text={t('buttons.skip')} />
-          <Button
-            onPress={submitStep}
-            text={t('buttons.continue')}
-            endIcon={<ArrowRightIcon className="w-6 h-6" />}
-          />
-=======
       {/* Mobile */}
       <div className="flex-col flex mt-4 md:hidden gap-2">
         {isFinalStep ? (
-          <Button size="sm" fullWidth onPress={submitForm} text={t('buttons.send')} />
+          <Button size="sm" fullWidth onPress={submitForm} text={t('buttons.send')} disabled={isSubmitFormAllowed}/>
         ) : (
           <Button size="sm" fullWidth onPress={submitStep} text={t('buttons.continue')} />
         )}
@@ -86,7 +74,6 @@
               text={t('buttons.skip')}
             />
           )}
->>>>>>> 5e95f9f7
         </div>
         {/* <div className="grow">
           {stepIndex !== 0 && (
