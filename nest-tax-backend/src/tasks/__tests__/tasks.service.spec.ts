--- conflicted
+++ resolved
@@ -3,11 +3,7 @@
 import { HttpException, HttpStatus } from '@nestjs/common'
 import { ConfigService } from '@nestjs/config'
 import { Test, TestingModule } from '@nestjs/testing'
-<<<<<<< HEAD
-import { TaxType } from '@prisma/client'
-=======
-import { PaymentStatus } from '@prisma/client'
->>>>>>> c2fc5147
+import { PaymentStatus, TaxType } from '@prisma/client'
 import dayjs from 'dayjs'
 import noop from 'lodash/noop'
 
@@ -900,11 +896,6 @@
       )
     })
   })
-<<<<<<< HEAD
-})
-
-/* eslint-enable no-secrets/no-secrets */
-=======
 
   describe('resendBloomreachEvents', () => {
     beforeEach(() => {
@@ -1142,4 +1133,5 @@
     })
   })
 })
->>>>>>> c2fc5147
+
+/* eslint-enable no-secrets/no-secrets */