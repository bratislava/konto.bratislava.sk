import { randomBytes } from 'node:crypto'

import { TaxAdministrator, TaxType } from '@prisma/client'

import {
  NorisCommunalWasteTaxGrouped,
  NorisRealEstateTax,
} from '../../noris/types/noris.types'
import { RequestAdminCreateTestingTaxNorisData } from '../dtos/requests.dto'

/**
 * Creates a mock Noris tax record for testing purposes based on user input
 */
export const createTestingRealEstateTaxMock = (
  norisData: RequestAdminCreateTestingTaxNorisData,
  taxAdministrator: TaxAdministrator,
  year: number,
): NorisRealEstateTax => {
  // This is not exact, but makes sure the total will be correct
  const total = parseFloat(norisData.taxTotal.replace(',', '.'))
  const spl1 = total / 3
  const spl2 = (total - spl1) / 2
  const spl3 = total - spl1 - spl2

  return {
    ICO_RC: norisData.fakeBirthNumber,
    subjekt_nazev: norisData.nameSurname,
    dan_spolu: norisData.taxTotal,
    rok: year,
    datum_platnosti: norisData.dateTaxRuling,

    // payment data
    specificky_symbol: '2024100000',
    variabilny_symbol: norisData.variableSymbol,
    uhrazeno: norisData.alreadyPaid,
    // existing tax administrator data to not overwrite
    vyb_email: taxAdministrator.email,
    cislo_poradace: +taxAdministrator.externalId,
    vyb_id: taxAdministrator.id,
    vyb_nazov: taxAdministrator.name,
    vyb_telefon_prace: taxAdministrator.phoneNumber,
    cislo_konania: randomBytes(4).toString('hex'),

    // mock values for testing
    subjekt_refer: '123456789',
    dan_pozemky: '0',
    dan_stavby_SPOLU: '0',
    ulica_tb_cislo: 'test ulica cislo',
    psc_ref_tb: 'test psc',
    psc_naz_tb: 'test psc nazov',
    stat_nazov_plny: 'test stat',
    obec_nazev_tb: 'test obec',
    TXT_UL: 'test ulica txt',
    TXT_MENO: 'test meno txt',

    // splátky (installments) data
    TXTSPL1: 'TEST: Daň za rok je splatná do xx.yy',
    SPL1: norisData.taxTotal,
    TXTSPL4_1: 'Test splatka1',
    SPL4_1: spl1.toFixed(2).replace('.', ','),
    TXTSPL4_2: 'Test splatka2',
    SPL4_2: spl2.toFixed(2).replace('.', ','),
    TXTSPL4_3: 'Test splatka3',
    SPL4_3: spl3.toFixed(2).replace('.', ','),
    TXTSPL4_4: '',
    SPL4_4: (0).toFixed(2).replace('.', ','),

    // tax detail fields - mock only
    det_zaklad_dane_byt: '100,50',
    det_dan_byty_byt: '10,50',
    det_zaklad_dane_nebyt: '200,75',
    det_dan_byty_nebyt: '20,75',
    det_pozemky_ZAKLAD_A: '300,25',
    det_pozemky_DAN_A: '30,25',
    det_pozemky_VYMERA_A: '50',
    det_pozemky_ZAKLAD_B: '400,75',
    det_pozemky_DAN_B: '40,75',
    det_pozemky_VYMERA_B: '60',
    det_pozemky_ZAKLAD_C: '500,25',
    det_pozemky_DAN_C: '50,25',
    det_pozemky_VYMERA_C: '70',
    det_pozemky_ZAKLAD_D: '600,25',
    det_pozemky_DAN_D: '60,25',
    det_pozemky_VYMERA_D: '80',
    det_pozemky_ZAKLAD_E: '700,25',
    det_pozemky_DAN_E: '70,25',
    det_pozemky_VYMERA_E: '90',
    det_pozemky_ZAKLAD_F: '800,25',
    det_pozemky_DAN_F: '80,25',
    det_pozemky_VYMERA_F: '100',
    det_pozemky_ZAKLAD_G: '900,25',
    det_pozemky_DAN_G: '90,25',
    det_pozemky_VYMERA_G: '110',
    det_pozemky_ZAKLAD_H: '1000,25',
    det_pozemky_DAN_H: '100,25',
    det_pozemky_VYMERA_H: '120',
    det_stavba_ZAKLAD_A: '600,25',
    det_stavba_DAN_A: '60,25',
    det_stavba_ZAKLAD_B: '700,75',
    det_stavba_DAN_B: '70,75',
    det_stavba_ZAKLAD_C: '800,75',
    det_stavba_DAN_C: '80,75',
    det_stavba_ZAKLAD_D: '900,75',
    det_stavba_DAN_D: '90,75',
    det_stavba_ZAKLAD_E: '1000,75',
    det_stavba_DAN_E: '100,75',
    det_stavba_ZAKLAD_F: '1100,75',
    det_stavba_DAN_F: '110,75',
    det_stavba_ZAKLAD_G: '1200,75',
    det_stavba_DAN_G: '120,75',
    det_stavba_ZAKLAD_jH: '1300,75',
    det_stavba_DAN_jH: '130,75',
    det_stavba_ZAKLAD_jI: '1400,75',
    det_stavba_DAN_jI: '140,75',
    det_stavba_ZAKLAD_H: '1500,75',
    det_stavba_DAN_H: '150,75',

    // additional required fields
    cislo_subjektu: 123_456,
    akt_datum: new Date().toISOString().split('T')[0],
    dan_stavby: '600,50',
    dan_stavby_viac: '300,25',
    dan_byty: norisData.taxTotal,
    adresa_tp_sidlo: 'test sidlo',

    // user type
    TYP_USER: 'FO',
  }
}

export const createTestingCommunalWasteTaxMock = (
  norisData: RequestAdminCreateTestingTaxNorisData,
  taxAdministrator: TaxAdministrator,
  year: number,
): NorisCommunalWasteTaxGrouped => {
  // This is not exact, but makes sure the total will be correct
  const total = parseFloat(norisData.taxTotal.replace(',', '.'))
  const spl1 = total / 3
  const spl2 = (total - spl1) / 2
  const spl3 = total - spl1 - spl2

  return {
    type: TaxType.KO,
    // base identification
    ICO_RC: norisData.fakeBirthNumber,
    subjekt_nazev: norisData.nameSurname,
    dan_spolu: norisData.taxTotal,
    rok: year,
    datum_platnosti: norisData.dateTaxRuling,

    // payment data
    specificky_symbol: '2024100000',
    variabilny_symbol: norisData.variableSymbol,
    uhrazeno: norisData.alreadyPaid,

    // existing tax administrator data to not overwrite
    vyb_email: taxAdministrator.email,
    cislo_poradace: +taxAdministrator.externalId,
    vyb_id: taxAdministrator.id,
    vyb_nazov: taxAdministrator.name,
    vyb_telefon_prace: taxAdministrator.phoneNumber,

    // generated case number
    cislo_konania: randomBytes(4).toString('hex'),

    // additional required fields from base schema (mock values)
    subjekt_refer: '123456789',
    ulica_tb_cislo: 'test ulica cislo',
    psc_ref_tb: 'test psc',
    psc_naz_tb: 'test psc nazov',
    stat_nazov_plny: 'test stat',
    obec_nazev_tb: 'test obec',
    TXT_UL: 'test ulica txt',
    TXT_MENO: 'test meno txt',
    adresa_tp_sidlo: 'test sidlo',
    cislo_subjektu: 123_456,
    akt_datum: new Date().toISOString().split('T')[0],
    TYP_USER: 'FO',

    // splátky (installments) data
    TXTSPL1: 'TEST: Poplatok za rok je splatný do xx.yy',
    SPL1: norisData.taxTotal,
    TXTSPL4_1: 'Test splatka1',
    SPL4_1: spl1.toFixed(2).replace('.', ','),
    TXTSPL4_2: 'Test splatka2',
    SPL4_2: spl2.toFixed(2).replace('.', ','),
    TXTSPL4_3: 'Test splatka3',
    SPL4_3: spl3.toFixed(2).replace('.', ','),
    TXTSPL4_4: '',
    SPL4_4: (0).toFixed(2).replace('.', ','),

    // communal waste specific fields (mock but type-correct)
<<<<<<< HEAD
    containers: [
      {
        address: {
          street: 'Testovacia ulica',
          orientationNumber: '10A',
        },
        details: [
=======
    addresses: [
      {
        addressDetail: {
          street: 'Testovacia ulica',
          orientationNumber: '10A',
        },
        containers: [
>>>>>>> 7c5f9b1c
          {
            objem_nadoby: 120, // liters
            pocet_nadob: 1,
            pocet_odvozov: 52,
            sadzba: 0.5,
            poplatok: total,
            druh_nadoby: 'KLASICKA_NADOBA',
          },
        ],
      },
    ],
  }
}<|MERGE_RESOLUTION|>--- conflicted
+++ resolved
@@ -190,15 +190,6 @@
     SPL4_4: (0).toFixed(2).replace('.', ','),
 
     // communal waste specific fields (mock but type-correct)
-<<<<<<< HEAD
-    containers: [
-      {
-        address: {
-          street: 'Testovacia ulica',
-          orientationNumber: '10A',
-        },
-        details: [
-=======
     addresses: [
       {
         addressDetail: {
@@ -206,7 +197,6 @@
           orientationNumber: '10A',
         },
         containers: [
->>>>>>> 7c5f9b1c
           {
             objem_nadoby: 120, // liters
             pocet_nadob: 1,
