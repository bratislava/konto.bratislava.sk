--- conflicted
+++ resolved
@@ -1,4 +1,3 @@
-import { verifyIdentityApi } from '@utils/api'
 import {
   AuthenticationDetails,
   CognitoUser,
@@ -21,13 +20,10 @@
   IdentityVerificationSuccess,
 }
 
-<<<<<<< HEAD
-=======
 export enum Tier {
   IdentityCard = 'IDENTITY_CARD',
 }
 
->>>>>>> 3bcc20d7
 export interface Address {
   formatted?: string
   street_address?: string
@@ -53,11 +49,7 @@
 }
 
 // non standard, has prefix custom: in cognito
-<<<<<<< HEAD
-const customAttributes = new Set(['ifo', 'rc_op_verified_date', 'tier'])
-=======
 const customAttributes = new Set(['ifo', 'tier'])
->>>>>>> 3bcc20d7
 const updatableAttributes = new Set([
   'name',
   'given_name',
@@ -88,12 +80,6 @@
     Username: '',
   })
 
-<<<<<<< HEAD
-  console.log('USER DATA:', userData)
-  console.log('ERROR:', error)
-
-=======
->>>>>>> 3bcc20d7
   useEffect(() => {
     const updatedUserData = userData ? { ...userData } : null
     setTemporaryUserData(updatedUserData)
