--- conflicted
+++ resolved
@@ -3,9 +3,7 @@
 import { pravnyVztahSpoluvlastnictvo } from './pravnyVztahSpoluvlastnictvo'
 import { StepEnum } from './stepEnum'
 import { vyplnitKrokRadio } from './vyplnitKrokRadio'
-<<<<<<< HEAD
 import { oddiel2VymeraPozemkuFormula } from '../../tax-form/formulas'
-=======
 import { select } from '../../generator/functions/select'
 import { input } from '../../generator/functions/input'
 import { number } from '../../generator/functions/number'
@@ -17,7 +15,6 @@
 import { arrayField } from '../../generator/functions/arrayField'
 import { step } from '../../generator/functions/step'
 import { conditionalFields } from '../../generator/functions/conditionalFields'
->>>>>>> 809e1deb
 
 const celkovaVymeraPozemku = number(
   'celkovaVymeraPozemku',
