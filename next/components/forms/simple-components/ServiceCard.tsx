import ArrowRightIcon from '@assets/images/new-icons/ui/arrow-right.svg'
import ExportIcon from '@assets/images/new-icons/ui/export.svg'
import cx from 'classnames'
import Link from 'next/link'
import { ReactNode } from 'react'

type ServiceCardBase = {
  title: string
  description: string
  buttonText?: string
  className?: string
  linkType?: 'internal' | 'external'
  icon: ReactNode
  href?: string
  tag?: string
  tagStyle?: string
  onPress?: () => void
}

const ServiceCard = ({
  title,
  description,
  buttonText,
  className,
  linkType = 'external',
  tag,
  tagStyle,
  icon,
  href,
  onPress,
}: ServiceCardBase) => {
  const style = cx(
<<<<<<< HEAD
    'group max-w-[384px] w-full min-w-[280px] sm:max-w-[280px] bg-gray-0 border-gray-200 flex flex-col items-start p-4 gap-5 border-solid border-2 rounded-lg cursor-pointer',
=======
    'group min-w-[280px] max-w-[280px] bg-gray-0 border-gray-200 flex flex-col items-start p-4 gap-5 border-solid border-2 rounded-lg',
>>>>>>> 29e4d3e9
    className,
    { 'cursor-pointer': buttonText },
    { 'cursor-default': !buttonText },
  )

  const Card = () => (
    <>
      <div className="w-full flex justify-between">
        <div className="p-1.5 lg:p-2.5 rounded-lg border-2 border-gray-200">{icon}</div>
        <span className={cx('text-p3-medium h-min px-2 rounded-[4px]', tagStyle)}>{tag}</span>
      </div>
      <div className="gap-3 flex flex-col items-start text-left w-full">
        <h5
          className={cx('text-h5 leading-5 lg:leading-7 font-semibold', {
            'group-hover:underline': buttonText,
          })}
        >
          {title}
        </h5>
        <div className="text-p-sm flex items-center font-normal">{description}</div>
      </div>
<<<<<<< HEAD
      <div className="flex items-end w-full h-full">
        <div className="flex justify-between items-center h-max w-full">
          <div className="text-p2-semibold">{buttonText}</div>
          <span className="w-10 h-10 min-w-[40px] rounded-full flex items-center justify-center bg-gray-50">
            {href?.includes('http') ? (
              <ExportIcon className="w-5 h-5" />
            ) : (
              <ArrowRightIcon className="w-5 h-5" />
            )}
          </span>
=======
      {buttonText && (
        <div className="flex items-end w-full h-full">
          <div className="flex justify-between items-center h-max w-full">
            <div className="text-p2-semibold">{buttonText}</div>
            <span className="w-10 h-10 min-w-[40px] rounded-full flex items-center justify-center bg-gray-50">
              {href.includes('http') ? (
                <ExportIcon className="w-5 h-5" />
              ) : (
                <ArrowRightIcon className="w-5 h-5" />
              )}
            </span>
          </div>
>>>>>>> 29e4d3e9
        </div>
      )}
    </>
  )

  return href ? (
    <Link target={href?.includes('http') ? '_blank' : '_self'} href={href} className={style}>
      <Card />
    </Link>
  ) : (
    <button type="button" onClick={onPress} className={style}>
      <Card />
    </button>
  )
}

export default ServiceCard<|MERGE_RESOLUTION|>--- conflicted
+++ resolved
@@ -30,11 +30,7 @@
   onPress,
 }: ServiceCardBase) => {
   const style = cx(
-<<<<<<< HEAD
     'group max-w-[384px] w-full min-w-[280px] sm:max-w-[280px] bg-gray-0 border-gray-200 flex flex-col items-start p-4 gap-5 border-solid border-2 rounded-lg cursor-pointer',
-=======
-    'group min-w-[280px] max-w-[280px] bg-gray-0 border-gray-200 flex flex-col items-start p-4 gap-5 border-solid border-2 rounded-lg',
->>>>>>> 29e4d3e9
     className,
     { 'cursor-pointer': buttonText },
     { 'cursor-default': !buttonText },
@@ -56,31 +52,18 @@
         </h5>
         <div className="text-p-sm flex items-center font-normal">{description}</div>
       </div>
-<<<<<<< HEAD
-      <div className="flex items-end w-full h-full">
-        <div className="flex justify-between items-center h-max w-full">
-          <div className="text-p2-semibold">{buttonText}</div>
-          <span className="w-10 h-10 min-w-[40px] rounded-full flex items-center justify-center bg-gray-50">
-            {href?.includes('http') ? (
-              <ExportIcon className="w-5 h-5" />
-            ) : (
-              <ArrowRightIcon className="w-5 h-5" />
-            )}
-          </span>
-=======
       {buttonText && (
         <div className="flex items-end w-full h-full">
           <div className="flex justify-between items-center h-max w-full">
             <div className="text-p2-semibold">{buttonText}</div>
             <span className="w-10 h-10 min-w-[40px] rounded-full flex items-center justify-center bg-gray-50">
-              {href.includes('http') ? (
+              {href?.includes('http') ? (
                 <ExportIcon className="w-5 h-5" />
               ) : (
                 <ArrowRightIcon className="w-5 h-5" />
               )}
             </span>
           </div>
->>>>>>> 29e4d3e9
         </div>
       )}
     </>
