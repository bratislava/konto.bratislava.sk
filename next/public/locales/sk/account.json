--- conflicted
+++ resolved
@@ -490,23 +490,14 @@
     "tax_to_pay": "Zostáva uhradiť",
     "tax_detail_fees_link": "Sadzby dane z nehnuteľností",
     "tax_payment_methods": "Spôsob úhrady",
-<<<<<<< HEAD
     "tax_payment_full": "<strong>Platba plnej sumy</strong> platobnou kartou, QR kódom alebo bankovým prevodom",
     "tax_payment_rest": "<strong>Platba zostávajúcej sumy</strong> platobnou kartou, QR kódom alebo bankovým prevodom",
     "tax_payment_rest_subtitle": "Platba do {{date}}",
+    "tax_payment_rest_subtitle_not_available": "Úhrada do 15 dní odo dňa právoplatnosti rozhodnutia",
     "tax_payment_under_threshold_alert": "Ak je vaša daň 66,00 € alebo menej, platba v splátkach nie je možná.",
     "tax_payment_installment": "<strong>Platba splátkou</strong> platobnou kartou, QR kódom alebo bankovým prevodom",
     "tax_payment_installment_subtitle": "Platba nasledujúcej splátky do {{date}}",
     "tax_payment_installment_alert_before_next_payment": "Pred termínom nasledujúcej splátky vám pošleme pripomienku na <strong>{{email}}</strong>",
-=======
-    "tax_payment_rest": "<strong>Úhrada celej zvyšnej sumy</strong> platobnou kartou, QR kódom alebo bankovým prevodom",
-    "tax_payment_rest_subtitle": "Úhrada do {{date}}",
-    "tax_payment_rest_subtitle_not_available": "Úhrada do 15 dní odo dňa právoplatnosti rozhodnutia",
-    "tax_payment_under_threshold_alert": "Nakoľko je vaša daň nižšia ako 66€ nie je možné ju hradiť v splátkach.",
-    "tax_payment_installment": "<strong>Úhrada splátkou</strong> platobnou kartou, QR kódom alebo bankovým prevodom",
-    "tax_payment_installment_subtitle": "Úhrada nasledujúcej splátky do {{date}}",
-    "tax_payment_installment_alert_before_next_payment": "Pred termínom úhrady nasledujúcej splátky vám zašleme notifikáciu na <strong>{{email}}</strong>",
->>>>>>> 99eb739e
     "tax_type": {
       "GROUND": {
         "title": "Daň z pozemkov",
