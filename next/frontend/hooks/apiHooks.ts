--- conflicted
+++ resolved
@@ -1,9 +1,5 @@
 import { useQuery } from '@tanstack/react-query'
-<<<<<<< HEAD
-import Ajv from 'ajv'
-=======
 import Ajv, { FuncKeywordDefinition } from 'ajv'
->>>>>>> a6100211
 import addFormats from 'ajv-formats'
 import { useEffect } from 'react'
 
