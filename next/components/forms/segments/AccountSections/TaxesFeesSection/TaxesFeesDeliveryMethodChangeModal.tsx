<<<<<<< HEAD
import { useTranslation } from 'next-i18next'
import { GdprDataDtoCategoryEnum, GdprDataDtoTypeEnum } from 'openapi-clients/city-account'
=======
import { GDPRCategoryEnum, GDPRTypeEnum } from 'openapi-clients/city-account'
>>>>>>> 9ab88d0a
import React, { useEffect, useRef } from 'react'
import { Heading } from 'react-aria-components'
import { Controller } from 'react-hook-form'
import { useEffectOnce } from 'usehooks-ts'

import useHookForm from '../../../../../frontend/hooks/useHookForm'
import useSnackbar from '../../../../../frontend/hooks/useSnackbar'
import { useUserSubscription } from '../../../../../frontend/hooks/useUser'
import logger from '../../../../../frontend/utils/logger'
import ButtonNew from '../../../simple-components/ButtonNew'
import Modal, { ModalProps } from '../../../simple-components/Modal'
import Radio from '../../../widget-components/RadioButton/Radio'
import RadioGroup from '../../../widget-components/RadioButton/RadioGroup'
import AccountMarkdown from '../../AccountMarkdown/AccountMarkdown'

type AgreementProps = {
  onScrollToBottom: () => void
  agreementContent: string
}

const Agreement = ({ onScrollToBottom, agreementContent }: AgreementProps) => {
  const scrollRef = useRef(null)

  const checkScroll = () => {
    if (!scrollRef.current) {
      return
    }

    const { scrollTop, scrollHeight, clientHeight } = scrollRef.current
    // https://stackoverflow.com/a/42860948
    if (scrollHeight - scrollTop - clientHeight < 1) {
      onScrollToBottom() // Emitting the event (calling the callback)
    }
  }

  useEffectOnce(() => {
    checkScroll()
  })

  return (
    <div
      ref={scrollRef}
      className="max-h-[200px] overflow-auto rounded-lg bg-gray-50 p-4 lg:p-8"
      onScroll={checkScroll}
    >
      <AccountMarkdown content={agreementContent} variant="sm" />
    </div>
  )
}

type FormData = {
  isSubscribed: boolean
  scrolledToBottom: boolean
}

const schema = {
  type: 'object',
  properties: {
    isSubscribed: {
      type: 'boolean',
    },
  },
  required: ['isSubscribed'],
  if: {
    properties: {
      isSubscribed: {
        const: true,
      },
    },
  },
  then: {
    properties: {
      scrolledToBottom: {
        type: 'boolean',
        const: true,
      },
    },
    required: ['scrolledToBottom'],
  },
}

interface FormProps {
  onSubmit: ({ data }: { data: FormData }) => void
  defaultValues: Partial<FormData>
  agreementContent: string
}

const Form = ({ onSubmit, defaultValues, agreementContent }: FormProps) => {
  const { t } = useTranslation('account')
  const {
    watch,
    setValue,
    handleSubmit,
    control,
    formState: { isSubmitting, isValid },
  } = useHookForm<FormData>({
    schema,
    defaultValues,
  })

  const isSubscribed = watch('isSubscribed')

  useEffect(() => {
    if (!isSubscribed) {
      setValue('scrolledToBottom', false)
    }
  }, [isSubscribed, setValue])

  return (
    <form
      className="flex w-full flex-col space-y-4"
      onSubmit={handleSubmit((data) => {
        return onSubmit({ data })
      })}
    >
      <Controller
        name="isSubscribed"
        control={control}
        render={({ field }) => (
          <RadioGroup
            required
            onChange={(value) => field.onChange(value === 'true')}
            value={field.value === undefined ? undefined : field.value ? 'true' : 'false'}
            label={t('delivery_method_change_modal_label')}
            orientation="vertical"
          >
            <Radio
              value="true"
              variant="boxed"
              description={t('delivery_method_change_modal_description_true')}
            >
              {t('delivery_method_change_modal_description_true_title')}
            </Radio>
            <Radio
              value="false"
              variant="boxed"
              description={t('delivery_method_change_modal_description_false')}
            >
              {t('delivery_method_change_modal_description_false_title')}
            </Radio>
          </RadioGroup>
        )}
      />
      {isSubscribed && (
        <Controller
          name="scrolledToBottom"
          control={control}
          render={({ field }) => (
            <div className="flex flex-col gap-4">
              <Agreement
                onScrollToBottom={() => field.onChange(true)}
                agreementContent={agreementContent}
              />
              <p className="text-p2">{t('delivery_method_change_modal_agreement_text')}</p>
            </div>
          )}
        />
      )}
      <ButtonNew
        className="min-w-full"
        type="submit"
        variant="black-solid"
        isDisabled={isSubmitting || !isValid}
        isLoading={isSubmitting}
      >
        {t('delivery_method_change_modal_button_text')}
      </ButtonNew>
    </form>
  )
}

type TaxesFeesDeliveryMethodChangeModalProps = ModalProps & {
  agreementContent: string
}

const TaxesFeesDeliveryMethodChangeModal = ({
  isOpen,
  onOpenChange,
  agreementContent,
}: TaxesFeesDeliveryMethodChangeModalProps) => {
<<<<<<< HEAD
  const { isSubscribed, isSubscribtionExists, changeSubscription } = useUserSubscription({
    category: GdprDataDtoCategoryEnum.Taxes,
    type: GdprDataDtoTypeEnum.FormalCommunication,
=======
  const { isSubscribed, changeSubscription } = useUserSubscription({
    category: GDPRCategoryEnum.Taxes,
    type: GDPRTypeEnum.FormalCommunication,
>>>>>>> 9ab88d0a
  })
  const { t } = useTranslation('account')
  const [openSnackbarSuccess] = useSnackbar({ variant: 'success' })
  const [openSnackbarError] = useSnackbar({ variant: 'error' })

  const handleSubmit = async ({ data }: { data: FormData }) => {
    return changeSubscription(data.isSubscribed, {
      onSuccess: () => {
        onOpenChange?.(false)
        openSnackbarSuccess(t('delivery_method_change_success'))
      },
      onError: (error) => {
        logger.error(error)
        openSnackbarError(t('delivery_method_change_error'))
      },
    })
  }

  return (
    <Modal
      isOpen={isOpen}
      onOpenChange={onOpenChange}
      modalOverlayClassname="md:py-4"
      modalClassname="md:max-w-[800px] md:my-4 md:py-12 md:px-14"
      mobileFullScreen
    >
      <Heading slot="title" className="mb-2 text-h3">
        {t('delivery_method_change_modal_title')}
      </Heading>
      <Form
        defaultValues={{
          isSubscribed: isSubscribtionExists ? isSubscribed : undefined,
          scrolledToBottom: false,
        }}
        onSubmit={handleSubmit}
        agreementContent={agreementContent}
      />
    </Modal>
  )
}

export default TaxesFeesDeliveryMethodChangeModal<|MERGE_RESOLUTION|>--- conflicted
+++ resolved
@@ -1,9 +1,5 @@
-<<<<<<< HEAD
 import { useTranslation } from 'next-i18next'
-import { GdprDataDtoCategoryEnum, GdprDataDtoTypeEnum } from 'openapi-clients/city-account'
-=======
 import { GDPRCategoryEnum, GDPRTypeEnum } from 'openapi-clients/city-account'
->>>>>>> 9ab88d0a
 import React, { useEffect, useRef } from 'react'
 import { Heading } from 'react-aria-components'
 import { Controller } from 'react-hook-form'
@@ -184,15 +180,9 @@
   onOpenChange,
   agreementContent,
 }: TaxesFeesDeliveryMethodChangeModalProps) => {
-<<<<<<< HEAD
   const { isSubscribed, isSubscribtionExists, changeSubscription } = useUserSubscription({
-    category: GdprDataDtoCategoryEnum.Taxes,
-    type: GdprDataDtoTypeEnum.FormalCommunication,
-=======
-  const { isSubscribed, changeSubscription } = useUserSubscription({
     category: GDPRCategoryEnum.Taxes,
     type: GDPRTypeEnum.FormalCommunication,
->>>>>>> 9ab88d0a
   })
   const { t } = useTranslation('account')
   const [openSnackbarSuccess] = useSnackbar({ variant: 'success' })
