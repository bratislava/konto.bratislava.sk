--- conflicted
+++ resolved
@@ -283,7 +283,6 @@
             draft.overallBalance = newOverallBalance
             draft.installmentPayment.installments![0].remainingAmount = 2199
             draft.installmentPayment.installments![0].status =
-<<<<<<< HEAD
               InstallmentPaidStatusEnum.PARTIALLY_PAID
             draft.installmentPayment.activeInstallment!.remainingAmount = 2199
             draft.installmentPayment.activeInstallment!.qrCode.amount = 2199
@@ -293,15 +292,6 @@
             draft.oneTimePayment.qrCode!.amount = newOverallBalance
             draft.oneTimePayment.qrCode!.paymentNote =
               QrPaymentNoteEnum.QR_remainingAmount
-=======
-              InstallmentPaidStatusEnum.AFTER_DUE_DATE
-            draft.installmentPayment.installments![0].remainingAmount = 0
-            draft.installmentPayment.installments![1].remainingAmount = 4400
-            draft.installmentPayment.activeInstallment!.remainingAmount = 4400
-            draft.installmentPayment.activeInstallment!.qrCode.amount = 4400
-            draft.installmentPayment.activeInstallment!.qrCode.paymentNote =
-              QrPaymentNoteEnum.QR_firstInstallment
->>>>>>> 9589ae43
           })
 
           expectEqualAsJsonStringsWithDates(output, expected)
@@ -321,12 +311,8 @@
             draft.installmentPayment.installments![0].status =
               InstallmentPaidStatusEnum.PAID
             draft.installmentPayment.activeInstallment!.qrCode.paymentNote =
-<<<<<<< HEAD
               QrPaymentNoteEnum.QR_secondInstallment
             draft.oneTimePayment.amount = newOverallBalance
-=======
-              QrPaymentNoteEnum.QR_firstInstallment
->>>>>>> 9589ae43
             draft.oneTimePayment.type =
               OneTimePaymentTypeEnum.REMAINING_AMOUNT_PAYMENT
             draft.oneTimePayment.qrCode!.amount = newOverallBalance
@@ -436,7 +422,6 @@
           expectEqualAsJsonStringsWithDates(output, expected)
         })
 
-<<<<<<< HEAD
         describe('after first payment due threshold', () => {
           it('', () => {
             const output = getTaxDetailPure({
@@ -445,16 +430,16 @@
               today: new Date('2025-01-22'),
             })
 
-            const expected = createExpectedOutput((draft) => {
-              draft.installmentPayment.installments![0].status =
-                InstallmentPaidStatusEnum.AFTER_DUE_DATE
-              draft.installmentPayment.installments![0].remainingAmount = 0
-              draft.installmentPayment.installments![1].remainingAmount = 4400
-              draft.installmentPayment.activeInstallment!.remainingAmount = 4400
-              draft.installmentPayment.activeInstallment!.qrCode.amount = 4400
-              draft.installmentPayment.activeInstallment!.qrCode.paymentNote =
-                QrPaymentNoteEnum.QR_firstInstallment
-            })
+          const expected = createExpectedOutput((draft) => {
+            draft.installmentPayment.installments![0].status =
+              InstallmentPaidStatusEnum.AFTER_DUE_DATE
+            draft.installmentPayment.installments![0].remainingAmount = 0
+            draft.installmentPayment.installments![1].remainingAmount = 4400
+            draft.installmentPayment.activeInstallment!.remainingAmount = 4400
+            draft.installmentPayment.activeInstallment!.qrCode.amount = 4400
+            draft.installmentPayment.activeInstallment!.qrCode.paymentNote =
+              QrPaymentNoteEnum.QR_firstInstallment
+          })
 
             expectEqualAsJsonStringsWithDates(output, expected)
           })
@@ -466,26 +451,26 @@
               today: new Date('2025-01-22'),
             })
 
-            const expected = createExpectedOutput((draft) => {
-              draft.installmentPayment.installments![0].status =
-                InstallmentPaidStatusEnum.AFTER_DUE_DATE
-              draft.installmentPayment.installments![0].remainingAmount = 0
-              draft.installmentPayment.installments![1].remainingAmount = 4399
-              draft.installmentPayment.installments![1].status =
-                InstallmentPaidStatusEnum.PARTIALLY_PAID
-              draft.installmentPayment.activeInstallment!.remainingAmount = 4399
-              draft.installmentPayment.activeInstallment!.qrCode.amount = 4399
-              draft.installmentPayment.activeInstallment!.qrCode.paymentNote =
-                QrPaymentNoteEnum.QR_firstInstallment
-              draft.oneTimePayment.type =
-                OneTimePaymentTypeEnum.REMAINING_AMOUNT_PAYMENT
-              draft.oneTimePayment.amount = 6599
-              draft.oneTimePayment.qrCode!.amount = 6599
-              draft.oneTimePayment.qrCode!.paymentNote =
-                QrPaymentNoteEnum.QR_remainingAmount
-              draft.overallBalance = 6599
-              draft.overallPaid = 1
-            })
+          const expected = createExpectedOutput((draft) => {
+            draft.installmentPayment.installments![0].status =
+              InstallmentPaidStatusEnum.AFTER_DUE_DATE
+            draft.installmentPayment.installments![0].remainingAmount = 0
+            draft.installmentPayment.installments![1].remainingAmount = 4399
+            draft.installmentPayment.installments![1].status =
+              InstallmentPaidStatusEnum.PARTIALLY_PAID
+            draft.installmentPayment.activeInstallment!.remainingAmount = 4399
+            draft.installmentPayment.activeInstallment!.qrCode.amount = 4399
+            draft.installmentPayment.activeInstallment!.qrCode.paymentNote =
+              QrPaymentNoteEnum.QR_firstInstallment
+            draft.oneTimePayment.type =
+              OneTimePaymentTypeEnum.REMAINING_AMOUNT_PAYMENT
+            draft.oneTimePayment.amount = 6599
+            draft.oneTimePayment.qrCode!.amount = 6599
+            draft.oneTimePayment.qrCode!.paymentNote =
+              QrPaymentNoteEnum.QR_remainingAmount
+            draft.overallBalance = 6599
+            draft.overallPaid = 1
+          })
 
             expectEqualAsJsonStringsWithDates(output, expected)
           })
@@ -551,7 +536,15 @@
 
             expectEqualAsJsonStringsWithDates(output, expected)
           })
-=======
+        })
+
+        it('at second payment due threshold', () => {
+          const output = getTaxDetailPure({
+            ...defaultInputRealEstate,
+            taxPayments: [],
+            today: new Date('2025-08-31'),
+          })
+
         const expected = createExpectedOutput((draft) => {
           draft.installmentPayment.installments![0].status =
             InstallmentPaidStatusEnum.AFTER_DUE_DATE
@@ -561,26 +554,7 @@
           draft.installmentPayment.activeInstallment!.qrCode.amount = 4400
           draft.installmentPayment.activeInstallment!.qrCode.paymentNote =
             QrPaymentNoteEnum.QR_firstInstallment
->>>>>>> 9589ae43
-        })
-
-        it('at second payment due threshold', () => {
-          const output = getTaxDetailPure({
-            ...defaultInputRealEstate,
-            taxPayments: [],
-            today: new Date('2025-08-31'),
-          })
-
-          const expected = createExpectedOutput((draft) => {
-            draft.installmentPayment.installments![0].status =
-              InstallmentPaidStatusEnum.AFTER_DUE_DATE
-            draft.installmentPayment.installments![0].remainingAmount = 0
-            draft.installmentPayment.installments![1].remainingAmount = 4400
-            draft.installmentPayment.activeInstallment!.remainingAmount = 4400
-            draft.installmentPayment.activeInstallment!.qrCode.amount = 4400
-            draft.installmentPayment.activeInstallment!.qrCode.paymentNote =
-              QrPaymentNoteEnum.QR_firstInstallment
-          })
+        })
 
           expectEqualAsJsonStringsWithDates(output, expected)
         })
