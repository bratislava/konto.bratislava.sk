--- conflicted
+++ resolved
@@ -64,23 +64,15 @@
   ) => {
     setLastRc(rc)
     setLastIdCard(idCard)
-<<<<<<< HEAD
-    await verifyIdentity(rc, idCard, turnstileToken)
-    // give the queue a few seconds to process the verification
-    await new Promise((resolve) => {
-      setTimeout(resolve, 8000)
-    })
-    // status will be set according to current cognito tier - pending if still processing
-    await refreshUserData()
-=======
     const result = await verifyIdentity(rc, idCard, turnstileToken)
     if (result) {
       // give the queue a few seconds to process the verification
-      await new Promise((resolve) => setTimeout(resolve, 8000))
+      await new Promise((resolve) => {
+        setTimeout(resolve, 8000)
+      })
       // status will be set according to current cognito tier - pending if still processing
       await refreshUserData()
     }
->>>>>>> 622494b9
   }
 
   return (
