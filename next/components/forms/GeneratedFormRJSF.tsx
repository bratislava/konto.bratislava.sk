import { EFormValue } from '@backend/forms'
import { FormValidation, RJSFSchema } from '@rjsf/utils'
import cx from 'classnames'
import RegistrationModal from 'components/forms/segments/RegistrationModal/RegistrationModal'
import SkipStepModal from 'components/forms/segments/SkipStepModal/SkipStepModal'
import MenuList from 'components/forms/steps/MenuList'
import useAccount, { AccountStatus } from 'frontend/hooks/useAccount'
import { useTranslation } from 'next-i18next'
import { ChangeEvent, useState } from 'react'

import { validator } from '../../frontend/dtos/formStepperDto'
import { FormFiller, useFormFiller } from '../../frontend/hooks/useFormFiller'
import { useFormRJSFContextMemo } from '../../frontend/hooks/useFormRJSFContextMemo'
import { useFormStepper } from '../../frontend/hooks/useFormStepper'
import { useFormSubmitter } from '../../frontend/hooks/useFormSubmitter'
import { customValidate } from '../../frontend/utils/formStepper'
import logger from '../../frontend/utils/logger'
import IdentityVerificationModal from './segments/IdentityVerificationModal/IdentityVerificationModal'
import FormHeader from './simple-components/FormHeader'
import FinalStep from './steps/FinalStep'
import StepperView from './steps/StepperView'
import StepButtonGroup from './steps/Summary/StepButtonGroup'
import { ThemedForm } from './ThemedForm'

interface FormRJSF {
  eform: EFormValue
  escapedSlug: string
  formSlug: string
  wrapperClassName?: string
}

const GeneratedFormRJSF = ({ eform, escapedSlug, formSlug, wrapperClassName }: FormRJSF) => {
  const filler: FormFiller = useFormFiller(eform)
  const formContext = useFormRJSFContextMemo(eform, filler)
  const { t } = useTranslation('account')
  const form = useFormStepper(escapedSlug, eform, {
    onStepSumbit: filler.updateFormData,
    onInit: filler.initFormData,
  })
  const submitter = useFormSubmitter(formSlug)
  const { isAuth, status, userData } = useAccount()

  const [isOnShowSkipModal, setIsOnShowSkipModal] = useState<boolean>(false)
  const [registrationModal, setRegistrationModal] = useState<boolean>(true)
  const [identityVerificationModal, setIdentityVerificationModal] = useState(true)
  const [skipModalWasShown, setSkipModalWasShown] = useState<boolean>(false)
  const [skipModalNextStepIndex, setSkipModalNextStepIndex] = useState<number>(form.stepIndex)

  const skipButtonHandler = (nextStepIndex: number = form.stepIndex + 1) => {
    if (skipModalWasShown) {
      form.skipToStep(nextStepIndex)
    } else {
      setSkipModalNextStepIndex(nextStepIndex)
      setIsOnShowSkipModal(true)
    }
  }

  const saveConcept = () => filler.updateFormData(form.formData).catch(error => logger.error('Save concept failed', error))

  return (
    <>
      <FormHeader onImportXml={form.importXml}
                  onExportXml={form.exportXml}
                  onSaveConcept={saveConcept}
                  onExportPdf={form.exportPdf}/>
      <div
        className={cx(
          'flex flex-col gap-10 pt-0 pb-6 lg:py-10 w-full max-w-screen-lg mx-auto',
          'lg:flex-row lg:gap-20',
          wrapperClassName,
        )}
      >
        <div className="">
          <StepperView
            steps={form.stepData}
            currentStep={form.stepIndex}
            // hook useFormStepper is prepared to skip multiple steps but they will not be validated
            // if skip of multiple steps is not wanted, comment out onChangeStep
            onChangeStep={skipButtonHandler}
          />
<<<<<<< HEAD
          <SkipStepModal
            show={isOnShowSkipModal && !skipModalWasShown}
            onClose={() => {
              setIsOnShowSkipModal(false)
              setSkipModalWasShown(true)
            }}
            onSkip={() => {
              form.skipToStep(skipModalNextStepIndex)
              setIsOnShowSkipModal(false)
              setSkipModalWasShown(true)
            }}
=======
        )}
      </div>
      <div className={cx('grow px-4', 'lg:px-0')}>
        {form.isComplete ? (
          <FinalStep
            formData={form.formData}
            formErrors={form.errors}
            extraErrors={form.extraErrors}
            fileScans={formContext.fileScans}
            schema={form.validatedSchema}
            onGoToStep={form.setStepIndex}
            submitErrors={submitter.errors}
            submitMessage={submitter.successMessage}
            onUpdateFileScans={updatedScans => { formContext.fileScans = updatedScans }}
>>>>>>> e46baaca
          />
          {!isAuth && (
            <RegistrationModal
              title={t('register_modal.header_sent_title')}
              subtitle={t('register_modal.header_sent_subtitle')}
              show={registrationModal}
              onClose={() => setRegistrationModal(false)}
            />
          )}
          {isAuth && status !== AccountStatus.IdentityVerificationSuccess && (
            <IdentityVerificationModal
              show={identityVerificationModal}
              onClose={() => setIdentityVerificationModal(false)}
              userType={userData?.account_type}
            />
          )}
        </div>
        <div className={cx('grow px-4', 'lg:px-0')}>
          {form.isComplete ? (
            <FinalStep
              formData={form.formData}
              formErrors={form.errors}
              extraErrors={form.extraErrors}
              schema={form.validatedSchema}
              onGoToStep={form.setStepIndex}
              submitErrors={submitter.errors}
              submitMessage={submitter.successMessage}
            />
<<<<<<< HEAD
          ) : (
            <>
              <h1 className="text-h1-medium font-semibold">{form.stepTitle}</h1>
              <ThemedForm
                className="[&_legend]:hidden"
                key={`form-${escapedSlug}-step-${form.stepIndex}`}
                ref={form.formRef}
                schema={form.currentSchema}
                uiSchema={eform.uiSchema}
                formData={form.formData}
                validator={validator}
                customValidate={(formData: RJSFSchema, errors: FormValidation) => {
                  return customValidate(formData, errors, form.currentSchema)
                }}
                onSubmit={async (e) => {
                  await form.handleOnSubmit(e.formData as RJSFSchema)
                }}
                onChange={(e) => {
                  form.setStepFormData(e.formData as RJSFSchema)
                }}
                onError={form.handleOnErrors}
                extraErrors={form.extraErrors}
                formContext={formContext}
                showErrorList={false}
                omitExtraData
                liveOmit
              />
            </>
          )}
          <StepButtonGroup
            stepIndex={form.stepIndex}
            isFinalStep={form.isComplete}
            previous={form.previous}
            skip={() => skipButtonHandler(form.stepIndex + 1)}
            submitStep={form.submitStep}
            submitForm={() =>
              isAuth
                ? submitter.submitForm(filler.formId, form.formData)
                : setRegistrationModal(true)
            }
          />
          <MenuList onExportXml={form.exportXml}
                    onSaveConcept={saveConcept}
                    onImportXml={form.importXml}
                    onExportPdf={form.exportPdf}/>
        </div>
=======
          </>
        )}
        <StepButtonGroup
          stepIndex={form.stepIndex}
          isFinalStep={form.isComplete}
          fileScans={formContext.fileScans}
          previous={form.previous}
          skip={() => skipButtonHandler(form.stepIndex + 1)}
          submitStep={form.submitStep}
          submitForm={() =>
            isAuth
              ? submitter.submitForm(form.formData, filler.formId)
              : setRegistrationModal(true)
          }
        />
        <MenuList />
>>>>>>> e46baaca
      </div>
    </>
  )
}

export default GeneratedFormRJSF<|MERGE_RESOLUTION|>--- conflicted
+++ resolved
@@ -78,7 +78,6 @@
             // if skip of multiple steps is not wanted, comment out onChangeStep
             onChangeStep={skipButtonHandler}
           />
-<<<<<<< HEAD
           <SkipStepModal
             show={isOnShowSkipModal && !skipModalWasShown}
             onClose={() => {
@@ -90,22 +89,6 @@
               setIsOnShowSkipModal(false)
               setSkipModalWasShown(true)
             }}
-=======
-        )}
-      </div>
-      <div className={cx('grow px-4', 'lg:px-0')}>
-        {form.isComplete ? (
-          <FinalStep
-            formData={form.formData}
-            formErrors={form.errors}
-            extraErrors={form.extraErrors}
-            fileScans={formContext.fileScans}
-            schema={form.validatedSchema}
-            onGoToStep={form.setStepIndex}
-            submitErrors={submitter.errors}
-            submitMessage={submitter.successMessage}
-            onUpdateFileScans={updatedScans => { formContext.fileScans = updatedScans }}
->>>>>>> e46baaca
           />
           {!isAuth && (
             <RegistrationModal
@@ -129,12 +112,13 @@
               formData={form.formData}
               formErrors={form.errors}
               extraErrors={form.extraErrors}
+              fileScans={formContext.fileScans}
               schema={form.validatedSchema}
               onGoToStep={form.setStepIndex}
               submitErrors={submitter.errors}
               submitMessage={submitter.successMessage}
+              onUpdateFileScans={updatedScans => { formContext.fileScans = updatedScans }}
             />
-<<<<<<< HEAD
           ) : (
             <>
               <h1 className="text-h1-medium font-semibold">{form.stepTitle}</h1>
@@ -167,12 +151,13 @@
           <StepButtonGroup
             stepIndex={form.stepIndex}
             isFinalStep={form.isComplete}
+            fileScans={formContext.fileScans}
             previous={form.previous}
             skip={() => skipButtonHandler(form.stepIndex + 1)}
             submitStep={form.submitStep}
             submitForm={() =>
               isAuth
-                ? submitter.submitForm(filler.formId, form.formData)
+                ? submitter.submitForm(form.formData, filler.formId)
                 : setRegistrationModal(true)
             }
           />
@@ -181,24 +166,6 @@
                     onImportXml={form.importXml}
                     onExportPdf={form.exportPdf}/>
         </div>
-=======
-          </>
-        )}
-        <StepButtonGroup
-          stepIndex={form.stepIndex}
-          isFinalStep={form.isComplete}
-          fileScans={formContext.fileScans}
-          previous={form.previous}
-          skip={() => skipButtonHandler(form.stepIndex + 1)}
-          submitStep={form.submitStep}
-          submitForm={() =>
-            isAuth
-              ? submitter.submitForm(form.formData, filler.formId)
-              : setRegistrationModal(true)
-          }
-        />
-        <MenuList />
->>>>>>> e46baaca
       </div>
     </>
   )
