import cx from 'classnames'
import Button from 'components/forms/simple-components/Button'
import InputField from 'components/forms/widget-components/InputField/InputField'
import { isValidPhoneNumber } from 'libphonenumber-js'
import { useTranslation } from 'next-i18next'
import { Controller } from 'react-hook-form'

import { UserData } from '../../../../frontend/hooks/useAccount'
import useHookForm from '../../../../frontend/hooks/useHookForm'

interface Data {
  email?: string
  business_name?: string
  given_name?: string
  family_name?: string
  phone_number?: string
  street_address?: string
  city?: string
  postal_code?: string
}

// must use `minLength: 1` to implement required field
const foSchema = {
  type: 'object',
  properties: {
    given_name: {
      type: 'string',
      minLength: 1,
      errorMessage: { minLength: 'account:given_name_required' },
    },
    family_name: {
      type: 'string',
      minLength: 1,
      errorMessage: { minLength: 'account:family_name_required' },
    },
    email: {
      type: 'string',
      minLength: 1,
      format: 'email',
      errorMessage: { minLength: 'account:email_required', format: 'account:email_format' },
    },
    phone_number: {
      type: 'string',
    },
    street_address: {
      type: 'string',
    },
    city: {
      type: 'string',
    },
    postal_code: {
      type: 'string',
      format: 'postalCode',
      errorMessage: { format: 'account:postal_code_format' },
    },
  },
  required: ['email', 'given_name', 'family_name'],
}

const poSchema = {
  type: 'object',
  properties: {
    business_name: {
      type: 'string',
      minLength: 1,
      errorMessage: { minLength: 'account:business_name_required' },
    },
    email: {
      type: 'string',
      minLength: 1,
      format: 'email',
      errorMessage: { minLength: 'account:email_required', format: 'account:email_format' },
    },
    phone_number: {
      type: 'string',
    },
    street_address: {
      type: 'string',
    },
    city: {
      type: 'string',
    },
    postal_code: {
      type: 'string',
      format: 'postalCode',
      errorMessage: { format: 'account:postal_code_format' },
    },
  },
  required: ['email', 'business_name'],
}

interface UserProfileDetailEditProps {
  formId: string
  userData: UserData
  onOpenEmailModal: () => void
  onSubmit: (newUserData: UserData) => void
}

const UserProfileDetailEdit = (props: UserProfileDetailEditProps) => {
  const { formId, userData, onOpenEmailModal, onSubmit } = props
  const { t } = useTranslation('account')
  const { handleSubmit, control, errors, setError } = useHookForm<Data>({
    schema: userData.account_type === 'po' ? poSchema : foSchema,
    defaultValues: {
      business_name: userData.name,
      family_name: userData.family_name,
      given_name: userData.given_name,
      email: userData.email,
      phone_number: userData.phone_number,
      street_address: userData.address?.street_address,
      city: userData.address?.locality,
      postal_code: userData.address?.postal_code,
    },
  })

  const handleSubmitCallback = (data: Data) => {
    if (!data.phone_number || isValidPhoneNumber(data.phone_number)) {
      const newUserData: UserData = {
        email: data.email,
        name: data.business_name,
        given_name: data.given_name,
        family_name: data.family_name,
        phone_number: data.phone_number || '',
        address: {
          street_address: data.street_address,
          locality: data.city,
<<<<<<< HEAD
          postal_code: data.postal_code?.replaceAll(' ', '')
=======
          postal_code: data.postal_code?.replaceAll(' ', ''),
>>>>>>> e46baaca
        },
      }
      return onSubmit(newUserData)
    }

    return setError('phone_number', { type: 'manual', message: 'account:phone_number_format' })
  }

  return (
    <form
      id={formId}
      className="flex flex-col grow gap-6 pb-20 md:pb-0"
      onSubmit={handleSubmit(handleSubmitCallback)}
    >
      <div className="gap flex flex-wrap flex-row gap-6">
<<<<<<< HEAD
        {
          userData.account_type === 'po'
            ? (
              <div className="grow w-full md:w-fit">
                <Controller
                  name="business_name"
                  control={control}
                  render={({ field }) => (
                    <InputField
                      required
                      capitalize
                      label={t('profile_detail.business_name')}
                      {...field}
                      errorMessage={errors.given_name}
                    />
                  )}
                />
              </div>
            )
            : (
              <>
                <div className="grow w-full md:w-fit">
                  <Controller
                    name="given_name"
                    control={control}
                    render={({ field }) => (
                      <InputField
                        required
                        capitalize
                        label={t('profile_detail.given_name')}
                        {...field}
                        errorMessage={errors.given_name}
                      />
                    )}
                  />
                </div>
                <div className="grow w-full md:w-fit">
                  <Controller
                    name="family_name"
                    control={control}
                    render={({ field }) => (
                      <InputField
                        required
                        capitalize
                        label={t('profile_detail.family_name')}
                        {...field}
                        errorMessage={errors.family_name}
                      />
                    )}
                  />
                </div>
              </>
            )
        }
=======
        {userData.account_type === 'po' ? (
          <div className="grow w-full md:w-fit">
            <Controller
              name="business_name"
              control={control}
              render={({ field }) => (
                <InputField
                  required
                  capitalize
                  label={t('profile_detail.business_name')}
                  {...field}
                  errorMessage={errors.given_name}
                />
              )}
            />
          </div>
        ) : (
          <>
            <div className="grow w-full md:w-fit">
              <Controller
                name="given_name"
                control={control}
                render={({ field }) => (
                  <InputField
                    required
                    capitalize
                    label={t('profile_detail.given_name')}
                    {...field}
                    errorMessage={errors.given_name}
                  />
                )}
              />
            </div>
            <div className="grow w-full md:w-fit">
              <Controller
                name="family_name"
                control={control}
                render={({ field }) => (
                  <InputField
                    required
                    capitalize
                    label={t('profile_detail.family_name')}
                    {...field}
                    errorMessage={errors.family_name}
                  />
                )}
              />
            </div>
          </>
        )}
>>>>>>> e46baaca
      </div>
      <div className="flex flex-row flex-wrap gap-4">
        <div className={cx('grow w-full', 'md:w-fit')}>
          <Controller
            name="email"
            control={control}
            render={({ field }) => (
              <InputField
                disabled
                label={t('profile_detail.email')}
                tooltip={t('profile_detail.email_tooltip')}
                autoComplete="username"
                {...field}
                errorMessage={errors.email}
              />
            )}
          />
        </div>
        <div className="justify-end flex flex-col py-1">
          <Button
            variant="black"
            size="sm"
            text={t('profile_detail.email_button')}
            onPress={onOpenEmailModal}
          />
        </div>
      </div>
      <div className="gap flex flex-wrap flex-row gap-x-6">
        <div className="grow w-full md:w-fit">
          <Controller
            name="phone_number"
            control={control}
            render={({ field }) => (
              <InputField
                label={t('profile_detail.phone_number')}
                helptext={t('profile_detail.phone_number_pattern')}
                {...field}
                errorMessage={errors.phone_number}
              />
            )}
          />
        </div>
        <div className="grow invisible h-0 w-full md:w-fit">
          <InputField label={t('profile_detail.phone_number')} />
        </div>
      </div>
      <div className="h-0 w-full border-b-2 border-gray-200" />
      <h5 className="text-h5">{t('profile_detail.address')}</h5>
      <Controller
        name="street_address"
        control={control}
        render={({ field }) => (
          <InputField
            label={t('profile_detail.street')}
            capitalize
            {...field}
            errorMessage={errors.street_address}
          />
        )}
      />
      <div className="gap flex flex-wrap flex-row gap-6">
        <div className="grow">
          <Controller
            name="city"
            control={control}
            render={({ field }) => (
              <InputField
                label={t('profile_detail.city')}
                capitalize
                {...field}
                errorMessage={errors.city}
              />
            )}
          />
        </div>
        <div className={cx('w-full', 'md:w-52')}>
          <Controller
            name="postal_code"
            control={control}
            render={({ field }) => (
              <InputField
                tooltip={t('profile_detail.postal_code_tooltip')}
                label={t('profile_detail.postal_code')}
                {...field}
                errorMessage={errors.postal_code}
              />
            )}
          />
        </div>
      </div>
      <div className={cx('py-2', 'md:hidden')}>
        <Button
          variant="black"
          size="sm"
          text={t('profile_detail.save_edit_button')}
          type="submit"
          form={formId}
          className="w-full"
        />
      </div>
    </form>
  )
}

export default UserProfileDetailEdit<|MERGE_RESOLUTION|>--- conflicted
+++ resolved
@@ -124,11 +124,7 @@
         address: {
           street_address: data.street_address,
           locality: data.city,
-<<<<<<< HEAD
-          postal_code: data.postal_code?.replaceAll(' ', '')
-=======
           postal_code: data.postal_code?.replaceAll(' ', ''),
->>>>>>> e46baaca
         },
       }
       return onSubmit(newUserData)
@@ -144,62 +140,6 @@
       onSubmit={handleSubmit(handleSubmitCallback)}
     >
       <div className="gap flex flex-wrap flex-row gap-6">
-<<<<<<< HEAD
-        {
-          userData.account_type === 'po'
-            ? (
-              <div className="grow w-full md:w-fit">
-                <Controller
-                  name="business_name"
-                  control={control}
-                  render={({ field }) => (
-                    <InputField
-                      required
-                      capitalize
-                      label={t('profile_detail.business_name')}
-                      {...field}
-                      errorMessage={errors.given_name}
-                    />
-                  )}
-                />
-              </div>
-            )
-            : (
-              <>
-                <div className="grow w-full md:w-fit">
-                  <Controller
-                    name="given_name"
-                    control={control}
-                    render={({ field }) => (
-                      <InputField
-                        required
-                        capitalize
-                        label={t('profile_detail.given_name')}
-                        {...field}
-                        errorMessage={errors.given_name}
-                      />
-                    )}
-                  />
-                </div>
-                <div className="grow w-full md:w-fit">
-                  <Controller
-                    name="family_name"
-                    control={control}
-                    render={({ field }) => (
-                      <InputField
-                        required
-                        capitalize
-                        label={t('profile_detail.family_name')}
-                        {...field}
-                        errorMessage={errors.family_name}
-                      />
-                    )}
-                  />
-                </div>
-              </>
-            )
-        }
-=======
         {userData.account_type === 'po' ? (
           <div className="grow w-full md:w-fit">
             <Controller
@@ -250,7 +190,6 @@
             </div>
           </>
         )}
->>>>>>> e46baaca
       </div>
       <div className="flex flex-row flex-wrap gap-4">
         <div className={cx('grow w-full', 'md:w-fit')}>
