--- conflicted
+++ resolved
@@ -1,13 +1,3 @@
-<<<<<<< HEAD
-// this is non-production code
-// disabling eslint/ts checks instead of fixing them
-// @ts-nocheck
-import { getForms, resetRcApi } from '@utils/api'
-import { AsyncServerProps } from '@utils/types'
-import useAccount from '@utils/useAccount'
-import { isProductionDeployment } from '@utils/utils'
-=======
->>>>>>> d0241c78
 import Button from 'components/forms/simple-components/Button'
 import PageWrapper from 'components/layouts/PageWrapper'
 import { Wrapper } from 'components/styleguide/Wrapper'
@@ -42,11 +32,6 @@
       const token = await getAccessToken()
       if (token) {
         setAccessToken(token)
-<<<<<<< HEAD
-        const forms = await getForms(token)
-        console.log(forms)
-=======
->>>>>>> d0241c78
       }
     })().catch((error) => {
       logger.error(error)
