--- conflicted
+++ resolved
@@ -10,14 +10,9 @@
 @Injectable()
 export class TiersGuard implements CanActivate {
   constructor(
-<<<<<<< HEAD
-    private reflector: Reflector,
-    private cognitoSubservice: CognitoSubservice,
-    private throwerErrorGuard: ThrowerErrorGuard,
-=======
     private readonly reflector: Reflector,
     private readonly cognitoSubservice: CognitoSubservice,
->>>>>>> 0c862212
+    private readonly throwerErrorGuard: ThrowerErrorGuard,
   ) {}
 
   async canActivate(context: ExecutionContext): Promise<boolean> {
