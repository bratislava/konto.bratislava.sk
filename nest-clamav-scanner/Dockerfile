<<<<<<< HEAD
FROM node:22.14-alpine AS base
=======
ARG SHARED_PACKAGE_TAG
FROM harbor.bratislava.sk/standalone/openapi-clients:${SHARED_PACKAGE_TAG} as openapi-clients
FROM node:20.10-alpine AS base

>>>>>>> 112c0bde
ENV NODE_ENV=production

FROM base AS app-base
RUN apk update \
      && apk add tini \
      && rm -rf /var/cache/apk/* \
      && mkdir -p /home/node/app \
      && chown -R node:node /home/node/app
USER node
WORKDIR /home/node/app
ENTRYPOINT [ "/sbin/tini", "--" ]

FROM base AS build-base
WORKDIR /build
COPY package.json package-lock.json prisma ./
RUN npm ci --include=dev --frozen-lockfile \
      && npx prisma generate

FROM build-base AS build
WORKDIR /root/openapi-clients
COPY --from=openapi-clients /app/ ./

WORKDIR /build
COPY --chown=node:node . ./
RUN npm run build \
      && npm prune --production

FROM app-base AS dev
ENV NODE_ENV=development
# used **only** for development and local directory should be mounted
CMD [ "npm", "run", "start:debug" ]

# production
FROM app-base AS prod
# When copying node_modules from the build stage, symlinks to external dependencies
# (like ../../openapi-clients) are preserved. These symlinks expect the target directories
# to exist at specific paths in the production container. We create these directories and
# populate them with the actual content so the symlinks work correctly.
#
# Note: Using --install-links with npm ci fails because it requires the package-lock.json
# to be perfectly in sync with package.json. When dependencies have complex version
# requirements or when using local file dependencies, this synchronization often breaks,
# causing npm ci to fail with "Missing: X from lock file" or "Invalid: lock file's X does
# not satisfy Y" errors.
RUN mkdir -p /home/node/openapi-clients \
    && chown -R node:node /home/node/openapi-clients
COPY --chown=node:node --from=openapi-clients /app/ /home/node/openapi-clients

WORKDIR /home/node/app
COPY --chown=node:node --from=build /build/package.json /build/package-lock.json ./
COPY --chown=node:node --from=build /build/node_modules ./node_modules
COPY --chown=node:node --from=build /build/dist ./dist
COPY --chown=node:node --from=build /build/prisma ./prisma
COPY --chown=node:node nest-cli.json ./nest-cli.json
EXPOSE 3000
ARG GIT_COMMIT="undefined"
ENV GIT_COMMIT=$GIT_COMMIT
LABEL org.opencontainers.image.revision="${GIT_COMMIT}" \
      org.opencontainers.image.source="https://github.com/bratislava/konto.bratislava.sk/tree/master/nest-clamav-scanner" \
      org.opencontainers.image.licenses="EUPL-1.2"
CMD [ "npm", "run", "start:migrate:prod" ]<|MERGE_RESOLUTION|>--- conflicted
+++ resolved
@@ -1,11 +1,7 @@
-<<<<<<< HEAD
-FROM node:22.14-alpine AS base
-=======
 ARG SHARED_PACKAGE_TAG
 FROM harbor.bratislava.sk/standalone/openapi-clients:${SHARED_PACKAGE_TAG} as openapi-clients
-FROM node:20.10-alpine AS base
+FROM node:22.14-alpine AS base
 
->>>>>>> 112c0bde
 ENV NODE_ENV=production
 
 FROM base AS app-base
@@ -51,7 +47,7 @@
 # causing npm ci to fail with "Missing: X from lock file" or "Invalid: lock file's X does
 # not satisfy Y" errors.
 RUN mkdir -p /home/node/openapi-clients \
-    && chown -R node:node /home/node/openapi-clients
+      && chown -R node:node /home/node/openapi-clients
 COPY --chown=node:node --from=openapi-clients /app/ /home/node/openapi-clients
 
 WORKDIR /home/node/app
