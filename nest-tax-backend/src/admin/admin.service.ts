--- conflicted
+++ resolved
@@ -16,22 +16,10 @@
   RequestPostNorisLoadDataDto,
   RequestUpdateNorisDeliveryMethodsDto,
 } from './dtos/requests.dto'
-<<<<<<< HEAD
 import {
   CreateBirthNumbersResponseDto,
   UpdateDeliveryMethodsInNorisResponseDto,
 } from './dtos/responses.dto'
-import {
-  convertCurrencyToInt,
-  mapNorisToTaxAdministratorData,
-  mapNorisToTaxData,
-  mapNorisToTaxInstallmentsData,
-  mapNorisToTaxPayerData,
-} from './utils/admin.helper'
-import { mapNorisToTaxDetailData } from './utils/tax-detail.helper'
-=======
-import { CreateBirthNumbersResponseDto } from './dtos/responses.dto'
->>>>>>> 8f1bb40c
 import { createTestingTaxMock } from './utils/testing-tax-mock'
 
 @Injectable()
@@ -74,80 +62,8 @@
 
   async updateDeliveryMethodsInNoris({
     data,
-<<<<<<< HEAD
   }: RequestUpdateNorisDeliveryMethodsDto): Promise<UpdateDeliveryMethodsInNorisResponseDto> {
-    /**
-     * TODO - concurrency (if someone somehow changes his delivery method during its updating in Noris)
-     */
-    const deliveryGroups: Record<
-      DeliveryMethod,
-      { birthNumber: string; date: string | null }[]
-    > = {
-      [DeliveryMethod.EDESK]: [],
-      [DeliveryMethod.CITY_ACCOUNT]: [],
-      [DeliveryMethod.POSTAL]: [],
-    }
-
-    Object.entries(data).forEach(([birthNumber, methodInfo]) => {
-      if (!(methodInfo.deliveryMethod in deliveryGroups)) {
-        return
-      }
-
-      if (
-        methodInfo.deliveryMethod === DeliveryMethod.CITY_ACCOUNT &&
-        !methodInfo.date
-      ) {
-        // We must enforce that the date is present for CITY_ACCOUNT delivery method.
-        throw this.throwerErrorGuard.InternalServerErrorException(
-          ErrorsEnum.INTERNAL_SERVER_ERROR,
-          `Date must be provided for birth number ${birthNumber} when delivery method is CITY_ACCOUNT`,
-        )
-      }
-
-      deliveryGroups[methodInfo.deliveryMethod].push({
-        birthNumber: addSlashToBirthNumber(birthNumber),
-        date:
-          methodInfo.deliveryMethod === DeliveryMethod.CITY_ACCOUNT
-            ? methodInfo.date
-            : null,
-      })
-    })
-
-    const updates: UpdateNorisDeliveryMethods[] = Object.entries(deliveryGroups)
-      .filter(
-        ([deliveryMethod, birthNumbers]) =>
-          birthNumbers.length > 0 &&
-          deliveryMethod !== DeliveryMethod.CITY_ACCOUNT,
-      )
-      .map(([deliveryMethod, birthNumbers]) => {
-        return {
-          birthNumbers: birthNumbers.map((item) => item.birthNumber),
-          inCityAccount: IsInCityAccount.YES,
-          deliveryMethod: deliveryMethod as DeliveryMethod,
-          date: null, // date of confirmation of delivery method should be set only for city account notification
-        }
-      })
-
-    deliveryGroups[DeliveryMethod.CITY_ACCOUNT].forEach((item) => {
-      updates.push({
-        birthNumbers: [item.birthNumber],
-        inCityAccount: IsInCityAccount.YES,
-        deliveryMethod: DeliveryMethod.CITY_ACCOUNT,
-        date: item.date,
-      })
-    })
-
-    if (updates.length === 0) {
-      return { birthNumbers: [] }
-    }
-
-    const updatedBirthNumbers =
-      await this.norisService.updateDeliveryMethods(updates)
-    return { birthNumbers: updatedBirthNumbers }
-=======
-  }: RequestUpdateNorisDeliveryMethodsDto) {
     return this.norisService.updateDeliveryMethodsInNoris({ data })
->>>>>>> 8f1bb40c
   }
 
   async removeDeliveryMethodsFromNoris(birthNumber: string): Promise<void> {
