import { MiddlewareConsumer, Module, NestModule } from '@nestjs/common'

import { OAuth2Controller } from './oauth2.controller'
import { OAuth2Service } from './oauth2.service'
import { AuthorizationRequestGuard } from './guards/authorization-request.guard'
import { TokenRequestGuard } from './guards/token-request.guard'
import { AuthorizationPayloadGuard } from './guards/authorization-payload.guard'
import { OAuth2ValidationSubservice } from './subservices/oauth2-validation.subservice'
import ThrowerErrorGuard from '../utils/guards/errors.guard'
import { CognitoSubservice } from '../utils/subservices/cognito.subservice'
import { OAuth2ExceptionFilter } from '../utils/filters/oauth2.filter'
<<<<<<< HEAD
import { PrismaService } from '../prisma/prisma.service'
=======
import { NoCacheMiddleware } from '../utils/middlewares/no-cache.middleware'
>>>>>>> f481ef37

@Module({
  imports: [],
  providers: [
    OAuth2Service,
    PrismaService,
    CognitoSubservice,
    ThrowerErrorGuard,
    OAuth2ValidationSubservice,
    AuthorizationRequestGuard,
    TokenRequestGuard,
    AuthorizationPayloadGuard,
    OAuth2ExceptionFilter,
  ],
  exports: [AuthorizationRequestGuard, TokenRequestGuard],
  controllers: [OAuth2Controller],
})
export class OAuth2Module implements NestModule{
  configure(consumer:MiddlewareConsumer):any {
    consumer.apply(NoCacheMiddleware).forRoutes(OAuth2Controller)
  }
}<|MERGE_RESOLUTION|>--- conflicted
+++ resolved
@@ -9,11 +9,8 @@
 import ThrowerErrorGuard from '../utils/guards/errors.guard'
 import { CognitoSubservice } from '../utils/subservices/cognito.subservice'
 import { OAuth2ExceptionFilter } from '../utils/filters/oauth2.filter'
-<<<<<<< HEAD
 import { PrismaService } from '../prisma/prisma.service'
-=======
 import { NoCacheMiddleware } from '../utils/middlewares/no-cache.middleware'
->>>>>>> f481ef37
 
 @Module({
   imports: [],
@@ -31,8 +28,8 @@
   exports: [AuthorizationRequestGuard, TokenRequestGuard],
   controllers: [OAuth2Controller],
 })
-export class OAuth2Module implements NestModule{
-  configure(consumer:MiddlewareConsumer):any {
+export class OAuth2Module implements NestModule {
+  configure(consumer: MiddlewareConsumer): any {
     consumer.apply(NoCacheMiddleware).forRoutes(OAuth2Controller)
   }
 }