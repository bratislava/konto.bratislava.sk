--- conflicted
+++ resolved
@@ -65,12 +65,8 @@
   }
 
   async processNorisTaxData(
-<<<<<<< HEAD
     taxType: TaxType,
-    norisData: NorisTaxPayersDto[],
-=======
     norisData: NorisRealEstateTax[],
->>>>>>> 848110af
     year: number,
   ): Promise<string[]> {
     return this.taxSubservice.processNorisTaxData(taxType, norisData, year)
