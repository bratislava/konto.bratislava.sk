--- conflicted
+++ resolved
@@ -107,12 +107,8 @@
   },
   "summary": {
     "title": "Sumár",
-<<<<<<< HEAD
     "form_has_errors": "Pre odoslanie opravte vyznačené chyby.",
-=======
-    "form_has_errors": "Pre odoslanie formulára opravte vyznačené chyby.",
-    "form_has_errors_signed": "Pre podpísanie a odoslanie formulára opravte vyznačené chyby.",
->>>>>>> 352d75b5
+    "form_has_errors_signed": "Pre podpísanie a odoslanie opravte vyznačené chyby.",
     "files_scanning_warning": "Prílohy, ktoré ste nahrali prechádzajú antivírovou kontrolou. Žiadosť však môžete odoslať cez Bratislavské konto aj bez čakania na jej ukončenie. V prípade, že by nahraté prílohy obsahovali vírus, budeme vás kontaktovať na e-mailovej adrese, ktorou sa prihlasujete do svojho konta.",
     "vop_agreement_title": "Ochrana osobných údajov",
     "vop_agreement_content": "Stiahnutím, uložením a/alebo odoslaním Žiadosti výslovne vyhlasujem, že som sa oboznámil s [podmienkami spracúvania osobných údajov Hlavného mesta](https://bratislava.sk/konto/vyhlasenie-o-spracovani-osobnych-udajov) ako prevádzkovateľa osobných údajov a beriem na vedomie, že ich spracúvanie je nevyhnutné na splnenie zákonných povinností Hlavného mesta v súvislosti s vybavením tejto žiadosti.",
