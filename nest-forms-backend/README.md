--- conflicted
+++ resolved
@@ -2,23 +2,10 @@
 
 ## Run locally
 
-<<<<<<< HEAD
 1. Run from `docker compose`:
 
    - RabbitMQ
    - PostgreSQL
-
-2. Install dependencies in `/forms-shared`:
-
-   ```bash
-   npm i
-   ```
-=======
-1. Run from docker-compose:
-
-   - RabbitMQ
-   - PostgreSQL
->>>>>>> 112c0bde
 
 2. Install and build required shared packages:
 
@@ -42,11 +29,7 @@
    npm install
    ```
 
-<<<<<<< HEAD
-5. Copy and adjust `.env` from `.env.example`, and populate secrets you need
-=======
-4. Copy and adjust `.env` from `.env.example`
->>>>>>> 112c0bde
+4. Copy and adjust `.env` from `.env.example`, and populate secrets you need
 
 5. If you are using a different database or a different PostgreSQL user, adjust `DATABASE_*` env vars
 
@@ -57,8 +40,7 @@
    npx prisma generate
    ```
 
-<<<<<<< HEAD
-8. Choose virus scan option:
+7. Choose virus scan option:
 
    1. Run local virus scanner:
 
@@ -78,11 +60,8 @@
       - in `/nest-forms-backend/.env` set `MINIO_SAFE_BUCKET` to the same value as `MINIO_UNSCANNED_BUCKET`
       - every time you upload a file, go to the database and change its `status` to `SAFE` manually
 
-9. Start dev server:
+8. Start dev server:
 
-=======
-7. Start dev server:
->>>>>>> 112c0bde
    ```bash
    npm run start:dev
    ```
