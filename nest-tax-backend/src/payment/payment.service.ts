import { Injectable } from '@nestjs/common'
import { ConfigService } from '@nestjs/config'
import {
  PaymentStatus,
  Prisma,
  TaxPayment,
  TaxPaymentSource,
  TaxType,
} from '@prisma/client'
import formurlencoded from 'form-urlencoded'

import { BloomreachService } from '../bloomreach/bloomreach.service'
import { PrismaService } from '../prisma/prisma.service'
import { TaxService } from '../tax/tax.service'
import { ErrorsEnum } from '../utils/guards/dtos/error.dto'
import ThrowerErrorGuard from '../utils/guards/errors.guard'
import { CityAccountSubservice } from '../utils/subservices/cityaccount.subservice'
import { PaymentResponseQueryDto } from '../utils/subservices/dtos/gpwebpay.dto'
import { GpWebpaySubservice } from '../utils/subservices/gpwebpay.subservice'
import { TaxPaymentWithTaxYear } from '../utils/types/types.prisma'
import { RetryService } from '../utils-module/retry.service'
import {
  CustomErrorPaymentResponseTypesEnum,
  CustomErrorPaymentTypesEnum,
} from './dtos/error.dto'
import { PaymentGateURLGeneratorDto } from './dtos/generator.dto'
import { PaymentRedirectStateEnum } from './dtos/redirect.payent.dto'

@Injectable()
export class PaymentService {
  constructor(
    private readonly prisma: PrismaService,
    private readonly gpWebpaySubservice: GpWebpaySubservice,
    private readonly cityAccountSubservice: CityAccountSubservice,
    private readonly bloomreachService: BloomreachService,
    private readonly configService: ConfigService,
    private readonly throwerErrorGuard: ThrowerErrorGuard,
    private readonly taxService: TaxService,
    private readonly retryService: RetryService,
  ) {}

  private async getTaxPaymentByTaxId(
    id: number,
  ): Promise<TaxPaymentWithTaxYear | null> {
    try {
      return await this.prisma.taxPayment.findFirst({
        where: {
          status: PaymentStatus.SUCCESS,
          taxId: id,
        },
        include: {
          tax: {
            select: {
              year: true,
            },
          },
        },
      })
    } catch (error) {
      throw this.throwerErrorGuard.UnprocessableEntityException(
        CustomErrorPaymentTypesEnum.DATABASE_ERROR,
        'Can not load data from taxPayment',
        'Database error',
        undefined,
        error,
      )
    }
  }

  /**
   * @internal
   * DO NOT EXPOSE THIS METHOD DIRECTLY IN CONTROLLERS!
   * This method is meant for internal module use only and contains no checks.
   */
  private async getPaymentUrlInternal(options: PaymentGateURLGeneratorDto) {
    let orderId: string
    let payment: TaxPayment
    try {
      orderId = Date.now().toString()
      payment = await this.prisma.taxPayment.create({
        data: {
          orderId,
          amount: options.amount,
          taxId: options.taxId,
          bloomreachEventSent: false,
        },
      })
    } catch (error) {
      throw this.throwerErrorGuard.UnprocessableEntityException(
        CustomErrorPaymentTypesEnum.DATABASE_ERROR,
        'Can not create order',
        'Database error',
        undefined,
        error,
      )
    }

    try {
      // data that goes to payment gateway should not contain diacritics
      const requestData = {
        MERCHANTNUMBER: this.configService.getOrThrow<string>(
          'PAYGATE_MERCHANT_NUMBER',
        ),
        OPERATION: 'CREATE_ORDER',
        ORDERNUMBER: orderId,
        AMOUNT: payment.amount.toString(),
        CURRENCY: this.configService.getOrThrow<string>('PAYGATE_CURRENCY'),
        DEPOSITFLAG: '1',
        URL: this.configService.getOrThrow<string>('PAYGATE_REDIRECT_URL'),
        DESCRIPTION: options.description,
        PAYMETHODS: `APAY,GPAY,CRD`,
      }
      const signedData = this.gpWebpaySubservice.getSignedData(requestData)
      return `${this.configService.getOrThrow<string>('PAYGATE_PAYMENT_REDIRECT_URL')}?${formurlencoded(
        signedData,
        {
          ignorenull: true,
        },
      )}`
    } catch (error) {
      throw this.throwerErrorGuard.UnprocessableEntityException(
        CustomErrorPaymentTypesEnum.CREATE_PAYMENT_URL,
        'Can not create url',
        'Create url error',
        undefined,
        error,
      )
    }
  }

  async generateFullPaymentLink(
    where: Prisma.TaxPayerWhereUniqueInput,
    year: number,
    type: TaxType,
    order: number,
  ) {
    const generator = await this.taxService.getOneTimePaymentGenerator(
      where,
      year,
      type,
      order,
    )

    return this.getPaymentUrlInternal(generator)
  }

  async generateInstallmentPaymentLink(
    where: Prisma.TaxPayerWhereUniqueInput,
    year: number,
    type: TaxType,
    order: number,
  ) {
    const generator = await this.taxService.getInstallmentPaymentGenerator(
      where,
      year,
      type,
      order,
    )

    return this.getPaymentUrlInternal(generator)
  }

  /**
   * Tracks the payment in Bloomreach and updates the tax payment bloomreachEventSent flag.
   * This is to prevent missing payments in Bloomreach in case of some failure in the tracking process.
   *
   * Note that we first set the flag to true in the transaction, and then send the event. The reason is that
   * if the event fails, the transaction will be rolled back, and the flag will not be set.
   * If the event succeeds, the flag will be set to true.
   *
   * @param taxPayment - Tax payment to track in Bloomreach
   * @param externalId - External ID of the user
   */
  async trackPaymentInBloomreach(
    taxPayment: TaxPaymentWithTaxYear,
    externalId?: string,
  ) {
    await this.prisma.$transaction(async (tx) => {
      await tx.taxPayment.update({
        where: { id: taxPayment.id },
        data: { bloomreachEventSent: true },
      })

      if (!externalId) {
        return
      }

      const result = await this.bloomreachService.trackEventTaxPayment(
        {
          amount: taxPayment.amount,
          payment_source: taxPayment.source ?? TaxPaymentSource.BANK_ACCOUNT,
          year: taxPayment.tax.year,
          suppress_email: false,
        },
        externalId,
      )
      if (!result) {
        throw this.throwerErrorGuard.InternalServerErrorException(
          ErrorsEnum.INTERNAL_SERVER_ERROR,
          'Failed to track payment in Bloomreach.',
        )
      }
    })
  }

  async processPaymentResponse({
    OPERATION,
    ORDERNUMBER,
    PRCODE,
    SRCODE,
    DIGEST,
    DIGEST1,
    RESULTTEXT,
  }: PaymentResponseQueryDto): Promise<string> {
    if (!ORDERNUMBER) {
      return `${process.env.PAYGATE_AFTER_PAYMENT_REDIRECT_FRONTEND}?status=${PaymentRedirectStateEnum.FAILED_TO_VERIFY}`
    }
    const tax = await this.prisma.taxPayment.findUnique({
      where: { orderId: ORDERNUMBER },
      include: { tax: true },
    })
    const year = tax?.tax.year

    try {
      const dataToVerify = this.gpWebpaySubservice.getDataToVerify({
        OPERATION,
        ORDERNUMBER,
        PRCODE,
        SRCODE,
        RESULTTEXT,
      })
      if (
        !(
          this.gpWebpaySubservice.verifyData(dataToVerify, DIGEST) &&
          this.gpWebpaySubservice.verifyData(
            `${dataToVerify}|${process.env.PAYGATE_MERCHANT_NUMBER}`,
            DIGEST1,
          )
        )
      ) {
        await this.prisma.taxPayment.update({
          where: { orderId: ORDERNUMBER },
          data: {
            status: PaymentStatus.FAIL,
            source: 'CARD',
          },
        })
        return `${process.env.PAYGATE_AFTER_PAYMENT_REDIRECT_FRONTEND}?status=${PaymentRedirectStateEnum.FAILED_TO_VERIFY}&paymentType=${tax?.tax.type}&year=${year}`
      }

      const payment = await this.prisma.taxPayment.findUnique({
        where: {
          orderId: ORDERNUMBER,
        },
        include: {
          tax: {
            include: {
              taxPayer: true,
            },
          },
        },
      })

      if (!payment) {
        return `${process.env.PAYGATE_AFTER_PAYMENT_REDIRECT_FRONTEND}?status=${PaymentRedirectStateEnum.PAYMENT_FAILED}&paymentType=${tax?.tax.type}&year=${year}`
      }

      if (payment.status === PaymentStatus.SUCCESS) {
        return `${process.env.PAYGATE_AFTER_PAYMENT_REDIRECT_FRONTEND}?status=${PaymentRedirectStateEnum.PAYMENT_ALREADY_PAID}&paymentType=${tax?.tax.type}&year=${year}`
      }

      // TODO: when user has taxPayment with status SUCCESS,
      // it will be updated to FAIL in case of retry payment and failing payment
      // https://github.com/bratislava/private-konto.bratislava.sk/issues/1030
      if (!(Number(PRCODE) === 0 && Number(SRCODE) === 0)) {
        await this.prisma.taxPayment.update({
          where: { orderId: ORDERNUMBER },
          data: {
            status: PaymentStatus.FAIL,
            source: 'CARD',
          },
        })
        return `${process.env.PAYGATE_AFTER_PAYMENT_REDIRECT_FRONTEND}?status=${PaymentRedirectStateEnum.PAYMENT_FAILED}&paymentType=${tax?.tax.type}&year=${year}`
      }

<<<<<<< HEAD
      await this.prisma.$transaction(async (tx) => {
        const taxPayment = await tx.taxPayment.update({
          where: { orderId: ORDERNUMBER },
          data: {
            status: PaymentStatus.SUCCESS,
            source: TaxPaymentSource.CARD,
          },
          include: {
            tax: {
              select: {
                year: true,
                type: true,
                order: true,
              },
            },
          },
        })

        const user = await this.cityAccountSubservice.getUserDataAdmin(
          payment.tax.taxPayer.birthNumber,
        )

        if (user?.externalId) {
          await this.bloomreachService.trackEventTaxPayment(
            {
              amount: taxPayment.amount,
              payment_source: TaxPaymentSource.CARD,
              year: taxPayment.tax.year,
              taxType: taxPayment.tax.type,
              order: taxPayment.tax.order!, // non-null by DB trigger and constraint
              suppress_email: false,
            },
            user.externalId,
          )
        }
      })

      return `${process.env.PAYGATE_AFTER_PAYMENT_REDIRECT_FRONTEND}?status=${PaymentRedirectStateEnum.PAYMENT_SUCCESS}&paymentType=${tax?.tax.type}&year=${year}`
=======
      const taxPayment = await this.prisma.taxPayment.update({
        where: { orderId: ORDERNUMBER },
        data: {
          status: PaymentStatus.SUCCESS,
          source: 'CARD',
        },
        include: {
          tax: {
            select: {
              year: true,
            },
          },
        },
      })

      const user = await this.retryService.retryWithDelay(
        () =>
          this.cityAccountSubservice.getUserDataAdmin(
            payment.tax.taxPayer.birthNumber,
          ),
        'getUserDataAdmin',
        3,
        1000, // 1 second delay, 3 retries
      )
      await this.trackPaymentInBloomreach(
        taxPayment,
        user?.externalId ?? undefined,
      )

      return `${process.env.PAYGATE_AFTER_PAYMENT_REDIRECT_FRONTEND}?status=${PaymentRedirectStateEnum.PAYMENT_SUCCESS}&paymentType=${PaymentTypeEnum.DZN}&year=${year}`
>>>>>>> c2fc5147
    } catch (error) {
      throw this.throwerErrorGuard.UnprocessableEntityException(
        CustomErrorPaymentResponseTypesEnum.PAYMENT_RESPONSE_ERROR,
        'Error to redirect to response',
        'Error to redirect',
        undefined,
        error,
      )
    }
  }
}<|MERGE_RESOLUTION|>--- conflicted
+++ resolved
@@ -17,7 +17,7 @@
 import { CityAccountSubservice } from '../utils/subservices/cityaccount.subservice'
 import { PaymentResponseQueryDto } from '../utils/subservices/dtos/gpwebpay.dto'
 import { GpWebpaySubservice } from '../utils/subservices/gpwebpay.subservice'
-import { TaxPaymentWithTaxYear } from '../utils/types/types.prisma'
+import { TaxPaymentWithTaxInfo } from '../utils/types/types.prisma'
 import { RetryService } from '../utils-module/retry.service'
 import {
   CustomErrorPaymentResponseTypesEnum,
@@ -41,7 +41,7 @@
 
   private async getTaxPaymentByTaxId(
     id: number,
-  ): Promise<TaxPaymentWithTaxYear | null> {
+  ): Promise<TaxPaymentWithTaxInfo<{ year: true }> | null> {
     try {
       return await this.prisma.taxPayment.findFirst({
         where: {
@@ -172,7 +172,7 @@
    * @param externalId - External ID of the user
    */
   async trackPaymentInBloomreach(
-    taxPayment: TaxPaymentWithTaxYear,
+    taxPayment: TaxPaymentWithTaxInfo,
     externalId?: string,
   ) {
     await this.prisma.$transaction(async (tx) => {
@@ -190,6 +190,8 @@
           amount: taxPayment.amount,
           payment_source: taxPayment.source ?? TaxPaymentSource.BANK_ACCOUNT,
           year: taxPayment.tax.year,
+          taxType: taxPayment.tax.type,
+          order: taxPayment.tax.order!, // non-null by DB trigger and constraint
           suppress_email: false,
         },
         externalId,
@@ -283,56 +285,18 @@
         return `${process.env.PAYGATE_AFTER_PAYMENT_REDIRECT_FRONTEND}?status=${PaymentRedirectStateEnum.PAYMENT_FAILED}&paymentType=${tax?.tax.type}&year=${year}`
       }
 
-<<<<<<< HEAD
-      await this.prisma.$transaction(async (tx) => {
-        const taxPayment = await tx.taxPayment.update({
-          where: { orderId: ORDERNUMBER },
-          data: {
-            status: PaymentStatus.SUCCESS,
-            source: TaxPaymentSource.CARD,
-          },
-          include: {
-            tax: {
-              select: {
-                year: true,
-                type: true,
-                order: true,
-              },
-            },
-          },
-        })
-
-        const user = await this.cityAccountSubservice.getUserDataAdmin(
-          payment.tax.taxPayer.birthNumber,
-        )
-
-        if (user?.externalId) {
-          await this.bloomreachService.trackEventTaxPayment(
-            {
-              amount: taxPayment.amount,
-              payment_source: TaxPaymentSource.CARD,
-              year: taxPayment.tax.year,
-              taxType: taxPayment.tax.type,
-              order: taxPayment.tax.order!, // non-null by DB trigger and constraint
-              suppress_email: false,
-            },
-            user.externalId,
-          )
-        }
-      })
-
-      return `${process.env.PAYGATE_AFTER_PAYMENT_REDIRECT_FRONTEND}?status=${PaymentRedirectStateEnum.PAYMENT_SUCCESS}&paymentType=${tax?.tax.type}&year=${year}`
-=======
       const taxPayment = await this.prisma.taxPayment.update({
         where: { orderId: ORDERNUMBER },
         data: {
           status: PaymentStatus.SUCCESS,
-          source: 'CARD',
+          source: TaxPaymentSource.CARD,
         },
         include: {
           tax: {
             select: {
               year: true,
+              type: true,
+              order: true,
             },
           },
         },
@@ -352,8 +316,7 @@
         user?.externalId ?? undefined,
       )
 
-      return `${process.env.PAYGATE_AFTER_PAYMENT_REDIRECT_FRONTEND}?status=${PaymentRedirectStateEnum.PAYMENT_SUCCESS}&paymentType=${PaymentTypeEnum.DZN}&year=${year}`
->>>>>>> c2fc5147
+      return `${process.env.PAYGATE_AFTER_PAYMENT_REDIRECT_FRONTEND}?status=${PaymentRedirectStateEnum.PAYMENT_SUCCESS}&paymentType=${tax?.tax.type}&year=${year}`
     } catch (error) {
       throw this.throwerErrorGuard.UnprocessableEntityException(
         CustomErrorPaymentResponseTypesEnum.PAYMENT_RESPONSE_ERROR,
