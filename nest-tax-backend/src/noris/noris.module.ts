import { Module } from '@nestjs/common'

import { BloomreachModule } from '../bloomreach/bloomreach.module'
import ClientsModule from '../clients/clients.module'
import { PrismaModule } from '../prisma/prisma.module'
import ThrowerErrorGuard from '../utils/guards/errors.guard'
import { CityAccountSubservice } from '../utils/subservices/cityaccount.subservice'
import { QrCodeSubservice } from '../utils/subservices/qrcode.subservice'
import { NorisService } from './noris.service'
import { NorisConnectionSubservice } from './subservices/noris-connection.subservice'
import { NorisDeliveryMethodSubservice } from './subservices/noris-delivery-method.subservice'
import { NorisPaymentSubservice } from './subservices/noris-payment.subservice'
import { NorisTaxSubservice } from './subservices/noris-tax.subservice'
<<<<<<< HEAD
import { NorisTaxCommunalWasteSubservice } from './subservices/noris-tax/noris-tax.communal-waste.subservice'
import { NorisTaxRealEstateSubservice } from './subservices/noris-tax/noris-tax.real-estate.subservice'
=======
import { NorisValidatorSubservice } from './subservices/noris-validator.subservice'
>>>>>>> 848110af

@Module({
  imports: [PrismaModule, BloomreachModule, ClientsModule],
  providers: [
    NorisService,
    NorisConnectionSubservice,
    NorisDeliveryMethodSubservice,
    NorisPaymentSubservice,
    NorisTaxSubservice,
    ThrowerErrorGuard,
    CityAccountSubservice,
    QrCodeSubservice,
<<<<<<< HEAD
    NorisTaxRealEstateSubservice,
    NorisTaxCommunalWasteSubservice,
=======
    NorisValidatorSubservice,
>>>>>>> 848110af
  ],
  exports: [NorisService],
  controllers: [],
})
export class NorisModule {}<|MERGE_RESOLUTION|>--- conflicted
+++ resolved
@@ -11,12 +11,9 @@
 import { NorisDeliveryMethodSubservice } from './subservices/noris-delivery-method.subservice'
 import { NorisPaymentSubservice } from './subservices/noris-payment.subservice'
 import { NorisTaxSubservice } from './subservices/noris-tax.subservice'
-<<<<<<< HEAD
 import { NorisTaxCommunalWasteSubservice } from './subservices/noris-tax/noris-tax.communal-waste.subservice'
 import { NorisTaxRealEstateSubservice } from './subservices/noris-tax/noris-tax.real-estate.subservice'
-=======
 import { NorisValidatorSubservice } from './subservices/noris-validator.subservice'
->>>>>>> 848110af
 
 @Module({
   imports: [PrismaModule, BloomreachModule, ClientsModule],
@@ -29,12 +26,9 @@
     ThrowerErrorGuard,
     CityAccountSubservice,
     QrCodeSubservice,
-<<<<<<< HEAD
     NorisTaxRealEstateSubservice,
     NorisTaxCommunalWasteSubservice,
-=======
     NorisValidatorSubservice,
->>>>>>> 848110af
   ],
   exports: [NorisService],
   controllers: [],
