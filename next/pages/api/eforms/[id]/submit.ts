--- conflicted
+++ resolved
@@ -5,11 +5,8 @@
   validateDataWithJsonSchema,
   validateDataWithXsd,
 } from '@backend/utils/forms'
-<<<<<<< HEAD
+import { ErrorObject } from 'ajv'
 import { sendForm } from 'frontend/api/api'
-=======
-import { ErrorObject } from 'ajv'
->>>>>>> aabb384a
 import type { NextApiRequest, NextApiResponse } from 'next'
 
 import logger from '../../../../frontend/utils/logger'
@@ -35,13 +32,8 @@
     return res.status(400).json({ message: 'Invalid form name or url' })
   }
 
-<<<<<<< HEAD
-  let errors = []
+  let errors: Partial<ErrorObject>[] = []
   errors = await validateDataWithJsonSchema(data, eform.schema)
-=======
-  let errors: Partial<ErrorObject>[] = []
-  errors = await validateDataWithJsonSchema(req.body, eform.schema)
->>>>>>> aabb384a
   if (errors.length > 0)
     return res.status(400).json({ message: `Data did not pass JSON validation`, errors })
 
