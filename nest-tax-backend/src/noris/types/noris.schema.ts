--- conflicted
+++ resolved
@@ -124,16 +124,9 @@
   det_stavba_ZAKLAD_H: z.string(),
 })
 
-<<<<<<< HEAD
 export const NorisRealEstateTaxSchema = NorisBaseTaxSchema.extend(
   NorisRawRealEstateTaxDetailSchema.shape,
 )
-=======
-export const NorisPaymentSchema = z.object({
-  variabilny_symbol: z.string().nullable(),
-  uhrazeno: z.coerce.number(),
-  specificky_symbol: z.string().nullable(),
-})
 
 export const NorisDeliveryMethodsUpdateResultSchema = z.object({
   cislo_subjektu: z.number(),
@@ -141,5 +134,4 @@
 
 export const NorisOrganizationResultSchema = z.object({
   ico: z.string().trim(),
-})
->>>>>>> 95048fe1
+})