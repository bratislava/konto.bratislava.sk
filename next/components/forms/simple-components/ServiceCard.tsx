--- conflicted
+++ resolved
@@ -52,38 +52,25 @@
         </h5>
         <div className="text-p-sm flex items-center font-normal">{description}</div>
       </div>
-<<<<<<< HEAD
-      <div className="flex items-end w-full h-full">
-        <div className="flex justify-between items-center h-max w-full">
-          <div className="text-p2-semibold">{buttonText}</div>
-          <span className="w-10 h-10 min-w-[40px] rounded-full flex items-center justify-center bg-gray-50">
-            {href?.includes('http') ? (
-              <ExportIcon className="w-5 h-5" />
-            ) : (
-              <ArrowRightIcon className="w-5 h-5" />
-            )}
-          </span>
-=======
       {buttonText && (
         <div className="flex items-end w-full h-full">
           <div className="flex justify-between items-center h-max w-full">
             <div className="text-p2-semibold">{buttonText}</div>
             <span className="w-10 h-10 min-w-[40px] rounded-full flex items-center justify-center bg-gray-50">
-              {href.includes('http') ? (
+              {href?.includes('http') ? (
                 <ExportIcon className="w-5 h-5" />
               ) : (
                 <ArrowRightIcon className="w-5 h-5" />
               )}
             </span>
           </div>
->>>>>>> 29e4d3e9
         </div>
       )}
     </>
   )
 
   return href ? (
-    <Link target={href.includes('http') ? '_blank' : '_self'} href={href} className={style}>
+    <Link target={href?.includes('http') ? '_blank' : '_self'} href={href} className={style}>
       <Card />
     </Link>
   ) : (
