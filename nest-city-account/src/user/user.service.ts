--- conflicted
+++ resolved
@@ -19,12 +19,9 @@
   ResponseLegalPersonDataSimpleDto,
 } from './dtos/gdpr.legalperson.dto'
 import { DatabaseSubserviceUser } from './utils/subservice/database.subservice'
-<<<<<<< HEAD
 import { DeliveryMethodActiveAndLockedDto } from './dtos/deliveryMethod.dto'
 import { GDPRSubTypeEnum } from '@prisma/client'
-=======
 import { CognitoUserAccountTypesEnum } from '../utils/global-dtos/cognito.dto'
->>>>>>> 5ce4618e
 
 @Injectable()
 export class UserService {
@@ -150,22 +147,12 @@
       user.id,
       data.gdprData.map((elem) => ({ ...elem, subType: GDPRSubTypeEnum.subscribe }))
     )
-<<<<<<< HEAD
-    // This is intentional not await, we don't want to wait for bloomreach integration if there will be error.
-    // If there is error it isn't blocker for futher process.
-    // TODO Data will be also uploaded from database to bloomreach every day.
-    this.bloomreachService.trackEventConsent(
-      GDPRSubTypeEnum.subscribe,
-      data.gdprData,
-      user.externalId
-=======
 
     await this.bloomreachService.trackEventConsents(
       data.gdprData.map((elem) => ({ ...elem, subType: GdprSubType.SUB })),
       user.externalId,
       user.id,
       false
->>>>>>> 5ce4618e
     )
     const officialCorrespondenceChannel =
       await this.databaseSubservice.getOfficialCorrespondenceChannel(user.id)
@@ -197,12 +184,6 @@
         UserErrorsResponseEnum.USER_NOT_FOUND
       )
     }
-<<<<<<< HEAD
-    // This is intentional not await, we don't want to wait for bloomreach integration if there will be error.
-    // If there is error it isn't blocker for futher process.
-    // TODO Data will be also uploaded from database to bloomreach every day.
-    this.bloomreachService.trackEventConsent(GDPRSubTypeEnum.unsubscribe, gdprData, user.externalId)
-=======
 
     await this.bloomreachService.trackEventConsents(
       gdprData.map((elem) => ({ ...elem, subType: GdprSubType.UNSUB })),
@@ -211,7 +192,6 @@
       false
     )
 
->>>>>>> 5ce4618e
     return { id: id, message: 'user was unsubscribed', gdprData: getGdprData, userData: user }
   }
 
@@ -285,12 +265,6 @@
     }
   }
 
-<<<<<<< HEAD
-  async getDeliveryMethodsWithDateByBirthNumber(
-    birthNumber: string
-  ): Promise<DeliveryMethodActiveAndLockedDto> {
-    return this.databaseSubservice.getActiveAndLockedDeliveryMethodsWithDates({ birthNumber })
-=======
   async getOrCreateUserOrLegalPerson(
     accountType: CognitoUserAccountTypesEnum,
     idUser: string,
@@ -307,6 +281,11 @@
       const result = await this.databaseSubservice.getOrCreateLegalPerson(idUser, email)
       return result
     }
->>>>>>> 5ce4618e
+  }
+
+  async getDeliveryMethodsWithDateByBirthNumber(
+    birthNumber: string
+  ): Promise<DeliveryMethodActiveAndLockedDto> {
+    return this.databaseSubservice.getActiveAndLockedDeliveryMethodsWithDates({ birthNumber })
   }
 }