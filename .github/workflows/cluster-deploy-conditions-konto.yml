name: Workflow which determines, what should be deployed on konto.bratislava.sk
on:
  workflow_call:
    outputs:
      dev:
        description: "Returns true if dev-nest-forms-backend, nest-tax-backend, dev-strapi and dev-next can be deployed"
        value: ${{ jobs.conditions.outputs.dev }}
      dev-nest-forms-backend:
        description: "Returns true if dev-nest-forms-backend: can be deployed"
        value: ${{ jobs.conditions.outputs.dev-nest-forms-backend }}
      dev-nest-tax-backend:
        description: "Returns true if dev-nest-tax-backend: can be deployed"
        value: ${{ jobs.conditions.outputs.dev-nest-tax-backend }}
      dev-strapi:
        description: "Returns true if dev-strapi can be deployed"
        value: ${{ jobs.conditions.outputs.dev-strapi }}
      dev-next:
        description: "Returns true if dev-next can be deployed"
        value: ${{ jobs.conditions.outputs.dev-next }}
      staging:
        description: "Returns true if staging-nest-forms-backend, staging-nest-tax-backend, staging-strapi and staging-next can be deployed"
        value: ${{ jobs.conditions.outputs.staging }}
      staging-nest-forms-backend:
        description: "Returns true if staging-nest-forms-backend can be deployed"
        value: ${{ jobs.conditions.outputs.staging-nest-forms-backend }}
      staging-nest-tax-backend:
        description: "Returns true if nest-tax-backend can be deployed"
        value: ${{ jobs.conditions.outputs.nest-tax-backend }}
      staging-strapi:
        description: "Returns true if staging-strapi can be deployed"
        value: ${{ jobs.conditions.outputs.staging-strapi }}
      staging-next:
        description: "Returns true if staging-next can be deployed"
        value: ${{ jobs.conditions.outputs.staging-next }}
      prod:
<<<<<<< HEAD
        description: "Returns true if prod-nest-forms-backend, prod-nest-tax-backend, prod-strapi and prod-next can be deployed"
=======
        description: "Returns true if prod-nest-forms-backend, prod-strapi and prod-next can be deployed"
>>>>>>> f8f7daae
        value: ${{ jobs.conditions.outputs.prod }}
      prod-nest-forms-backend:
        description: "Returns true if prod-nest-forms-backend can be deployed"
        value: ${{ jobs.conditions.outputs.prod-nest-forms-backend }}
      prod-nest-tax-backend:
        description: "Returns true if prod-nest-tax-backend can be deployed"
        value: ${{ jobs.conditions.outputs.prod-nest-tax-backend }}
      prod-strapi:
        description: "Returns true if prod-strapi can be deployed"
        value: ${{ jobs.conditions.outputs.prod-strapi }}
      prod-next:
        description: "Returns true if prod-next can be deployed"
        value: ${{ jobs.conditions.outputs.prod-next }}
jobs:
<<<<<<< HEAD
  changes:
    name: Checking for directory changes in repository
    runs-on: ubuntu-latest
    outputs:
      nest-forms-backend: ${{ steps.filter.outputs.nest-forms-backend }}
      nest-tax-backend: ${{ steps.filter.outputs.nest-tax-backend }}
      strapi: ${{ steps.filter.outputs.strapi }}
      next: ${{ steps.filter.outputs.next }}
    steps:
      - name: Checkout code
        uses: actions/checkout@v4
        with:
          fetch-depth: 2

      - name: Pipelines Version
        run: |
          echo "Pipelines version: 2.2.1"    

      - uses: dorny/paths-filter@v3
        id: filter
        with:
          filters: |
            nest-forms-backend:
              - 'nest-forms-backend/**'
            nest-tax-backend:
              - 'nest-tax-backend/**'
            strapi:
              - 'strapi/**'
            next:
              - 'next/**'
=======
>>>>>>> f8f7daae
  conditions:
    name: Checking konto deployment conditions
    runs-on: ubuntu-latest
    env:
      COUNT: 0
    outputs:
      dev: ${{ steps.dev.outputs.condition }}
      dev-nest-forms-backend: ${{ steps.dev-nest-forms-backend.outputs.condition }}
      dev-nest-tax-backend: ${{ steps.dev-nest-tax-backend.outputs.condition }}
      dev-strapi: ${{ steps.dev-strapi.outputs.condition }}
      dev-next: ${{ steps.dev-next.outputs.condition }}
      staging: ${{ steps.staging.outputs.condition }}
      staging-nest-forms-backend: ${{ steps.staging-nest-forms-backend.outputs.condition }}
      staging-nest-tax-backend: ${{ steps.staging-nest-tax-backend.outputs.condition }}
      staging-strapi: ${{ steps.staging-strapi.outputs.condition }}
      staging-next: ${{ steps.staging-next.outputs.condition }}
      prod: ${{ steps.prod.outputs.condition }}
      prod-nest-forms-backend: ${{ steps.prod-nest-forms-backend.outputs.condition }}
      prod-nest-tax-backend: ${{ steps.prod-nest-tax-backend.outputs.condition }}
      prod-strapi: ${{ steps.prod-strapi.outputs.condition }}
      prod-next: ${{ steps.prod-next.outputs.condition }}
    steps:
      - name: Print pipeline summary
        run: |
          echo "## Pipeline info :rocket:" >> $GITHUB_STEP_SUMMARY
<<<<<<< HEAD
          echo "### Changes in the code and tag info :information_source:" >> $GITHUB_STEP_SUMMARY
          echo ":arrow_right: Changes in next: **${{ needs.changes.outputs.next }}**" >> $GITHUB_STEP_SUMMARY
          echo ":arrow_right: Changes in strapi: **${{ needs.changes.outputs.strapi }}**" >> $GITHUB_STEP_SUMMARY
          echo ":arrow_right: Changes in nest-forms-backend: **${{ needs.changes.outputs.nest-forms-backend }}**" >> $GITHUB_STEP_SUMMARY
          echo ":arrow_right: Changes in nest-tax-backend: **${{ needs.changes.outputs.nest-tax-backend }}**" >> $GITHUB_STEP_SUMMARY
=======
>>>>>>> f8f7daae
          echo ":arrow_right: Tag value: **${{ github.ref }}**" >> $GITHUB_STEP_SUMMARY
          echo "### We are going to deploy :ship:" >> $GITHUB_STEP_SUMMARY

      - id: dev
        name: Check for deployment of whole project to dev
        if: startsWith(github.ref, 'refs/tags/dev') && startsWith(github.ref, 'refs/tags/dev-strapi') == false && startsWith(github.ref, 'refs/tags/dev-next') == false && startsWith(github.ref, 'refs/tags/dev-nest-forms-backend') == false && startsWith(github.ref, 'refs/tags/dev-nest-tax-backend') == false
        run: |
          echo "COUNT=0" >> $GITHUB_ENV
          echo "condition=true" >> $GITHUB_OUTPUT
          echo ":soon: **dev**" >> $GITHUB_STEP_SUMMARY

      - id: dev-nest-forms-backend
        name: Check for dev nest-forms-backend
        if: startsWith(github.ref, 'refs/tags/dev-nest-forms-backend') || steps.dev.outputs.condition == 'true'
        run: |
          echo "COUNT=$(($COUNT+1))" >> $GITHUB_ENV
          echo "condition=true" >> $GITHUB_OUTPUT
          echo ":soon: **dev-nest-forms-backend**" >> $GITHUB_STEP_SUMMARY
          
      - id: dev-nest-tax-backend
        name: Check for dev nest-forms-backend
        if: startsWith(github.ref, 'refs/tags/dev-nest-tax-backend') || steps.dev.outputs.condition == 'true'
        run: |
          echo "COUNT=$(($COUNT+1))" >> $GITHUB_ENV
          echo "condition=true" >> $GITHUB_OUTPUT
          echo ":soon: **dev-nest-tax-backend**" >> $GITHUB_STEP_SUMMARY

      - id: dev-strapi
        name: Check for dev strapi
        if: startsWith(github.ref, 'refs/tags/dev-strapi') || steps.dev.outputs.condition == 'true'
        run: |
          echo "COUNT=$(($COUNT+1))" >> $GITHUB_ENV
          echo "condition=true" >> $GITHUB_OUTPUT
          echo ":soon: **dev-strapi**" >> $GITHUB_STEP_SUMMARY

      - id: dev-next
        name: Check for dev next
        if: startsWith(github.ref, 'refs/tags/dev-next')
        run: |
          echo "COUNT=$(($COUNT+1))" >> $GITHUB_ENV
          echo "condition=true" >> $GITHUB_OUTPUT
          echo ":soon: **dev-next**" >> $GITHUB_STEP_SUMMARY

      - id: staging
        name: Check for deployment of whole project to staging
        if: (startsWith(github.ref, 'refs/tags/staging') && startsWith(github.ref, 'refs/tags/staging-strapi') == false && startsWith(github.ref, 'refs/tags/staging-nest-forms-backend') == false && startsWith(github.ref, 'refs/tags/staging-nest-tax-backend') == false && startsWith(github.ref, 'refs/tags/staging-next') == false) || (github.event_name == 'push' && github.ref == 'refs/heads/master')
        run: |
          echo "COUNT=0" >> $GITHUB_ENV
          echo "condition=true" >> $GITHUB_OUTPUT
          echo ":soon: **staging**" >> $GITHUB_STEP_SUMMARY

      - id: staging-nest-forms-backend
        name: Check for staging nest-forms-backend
        if: startsWith(github.ref, 'refs/tags/staging-nest-forms-backend') || steps.staging.outputs.condition == 'true'
        run: |
          echo "COUNT=$(($COUNT+1))" >> $GITHUB_ENV
          echo "condition=true" >> $GITHUB_OUTPUT
          echo ":soon: **staging-nest-forms-backend**" >> $GITHUB_STEP_SUMMARY
          
      - id: staging-nest-tax-backend
        name: Check for staging nest-tax-backend
        if: startsWith(github.ref, 'refs/tags/staging-nest-tax-backend') || steps.staging.outputs.condition == 'true'
        run: |
          echo "COUNT=$(($COUNT+1))" >> $GITHUB_ENV
          echo "condition=true" >> $GITHUB_OUTPUT
          echo ":soon: **staging-nest-tax-backend**" >> $GITHUB_STEP_SUMMARY    

      - id: staging-strapi
        name: Check for staging strapi
        if: startsWith(github.ref, 'refs/tags/staging-strapi') || steps.staging.outputs.condition == 'true'
        run: |
          echo "COUNT=$(($COUNT+1))" >> $GITHUB_ENV
          echo "condition=true" >> $GITHUB_OUTPUT
          echo ":soon: **staging-strapi**" >> $GITHUB_STEP_SUMMARY

      - id: staging-next
        name: Check for staging next
        if: startsWith(github.ref, 'refs/tags/staging-next')
        run: |
          echo "COUNT=$(($COUNT+1))" >> $GITHUB_ENV
          echo "condition=true" >> $GITHUB_OUTPUT
          echo ":soon: **staging-next**" >> $GITHUB_STEP_SUMMARY

      - id: prod
        name: Check for deployment of whole project to prod
        if: startsWith(github.ref, 'refs/tags/prod') && startsWith(github.ref, 'refs/tags/prod-strapi') == false && startsWith(github.ref, 'refs/tags/prod-next') == false && startsWith(github.ref, 'refs/tags/prod-nest-forms-backend') == false && startsWith(github.ref, 'refs/tags/prod-nest-tax-backend') == false
        run: |
          echo "COUNT=0" >> $GITHUB_ENV
          echo "condition=true" >> $GITHUB_OUTPUT
          echo ":soon: **prod**" >> $GITHUB_STEP_SUMMARY

      - id: prod-nest-forms-backend
        name: Check for prod nest-forms-backend
        if: startsWith(github.ref, 'refs/tags/prod-nest-forms-backend') || steps.prod.outputs.condition == 'true'
        run: |
          echo "COUNT=$(($COUNT+1))" >> $GITHUB_ENV
          echo "condition=true" >> $GITHUB_OUTPUT
          echo ":soon: **prod-nest-forms-backend** " >> $GITHUB_STEP_SUMMARY
          
      - id: prod-nest-tax-backend
        name: Check for prod nest-tax-backend
        if: startsWith(github.ref, 'refs/tags/prod-nest-tax-backend') || steps.prod.outputs.condition == 'true'
        run: |
          echo "COUNT=$(($COUNT+1))" >> $GITHUB_ENV
          echo "condition=true" >> $GITHUB_OUTPUT
          echo ":soon: **prod-nest-tax-backend** " >> $GITHUB_STEP_SUMMARY

      - id: prod-strapi
        name: Check for prod strapi
        if: startsWith(github.ref, 'refs/tags/prod-strapi') || steps.prod.outputs.condition == 'true'
        run: |
          echo "COUNT=$(($COUNT+1))" >> $GITHUB_ENV
          echo "condition=true" >> $GITHUB_OUTPUT
          echo ":soon: **prod-strapi** " >> $GITHUB_STEP_SUMMARY

      - id: prod-next
        name: Check for prod next
        if: startsWith(github.ref, 'refs/tags/prod-next')
        run: |
          echo "COUNT=$(($COUNT+1))" >> $GITHUB_ENV
          echo "condition=true" >> $GITHUB_OUTPUT
          echo ":soon: **prod-next** " >> $GITHUB_STEP_SUMMARY

      - id: conditions-count-zero-summary
        if: env.COUNT == 0
        run: |
          echo ":heavy_exclamation_mark: We have zero deployments based on conditions. Exiting pipeline with Fail status." >> $GITHUB_STEP_SUMMARY

      - id: conditions-count-zero
        name: Checking if there is only zero condition true
        if: env.COUNT == 0
        uses: actions/github-script@v7.0.1
        with:
          script: |
            core.setFailed(':heavy_exclamation_mark: We have zero deployments based on conditions. Exiting pipeline with Fail status.')

      - name: Print pipeline comment
        if: github.event_name == 'pull_request'
        uses: marocchino/sticky-pull-request-comment@v2.9.0
        with:
          message: |
           ${{ env.GITHUB_STEP_SUMMARY }}<|MERGE_RESOLUTION|>--- conflicted
+++ resolved
@@ -3,7 +3,7 @@
   workflow_call:
     outputs:
       dev:
-        description: "Returns true if dev-nest-forms-backend, nest-tax-backend, dev-strapi and dev-next can be deployed"
+        description: "Returns true if dev-nest-forms-backend, dev-nest-tax-backend, dev-strapi and dev-next can be deployed"
         value: ${{ jobs.conditions.outputs.dev }}
       dev-nest-forms-backend:
         description: "Returns true if dev-nest-forms-backend: can be deployed"
@@ -33,11 +33,7 @@
         description: "Returns true if staging-next can be deployed"
         value: ${{ jobs.conditions.outputs.staging-next }}
       prod:
-<<<<<<< HEAD
         description: "Returns true if prod-nest-forms-backend, prod-nest-tax-backend, prod-strapi and prod-next can be deployed"
-=======
-        description: "Returns true if prod-nest-forms-backend, prod-strapi and prod-next can be deployed"
->>>>>>> f8f7daae
         value: ${{ jobs.conditions.outputs.prod }}
       prod-nest-forms-backend:
         description: "Returns true if prod-nest-forms-backend can be deployed"
@@ -52,39 +48,6 @@
         description: "Returns true if prod-next can be deployed"
         value: ${{ jobs.conditions.outputs.prod-next }}
 jobs:
-<<<<<<< HEAD
-  changes:
-    name: Checking for directory changes in repository
-    runs-on: ubuntu-latest
-    outputs:
-      nest-forms-backend: ${{ steps.filter.outputs.nest-forms-backend }}
-      nest-tax-backend: ${{ steps.filter.outputs.nest-tax-backend }}
-      strapi: ${{ steps.filter.outputs.strapi }}
-      next: ${{ steps.filter.outputs.next }}
-    steps:
-      - name: Checkout code
-        uses: actions/checkout@v4
-        with:
-          fetch-depth: 2
-
-      - name: Pipelines Version
-        run: |
-          echo "Pipelines version: 2.2.1"    
-
-      - uses: dorny/paths-filter@v3
-        id: filter
-        with:
-          filters: |
-            nest-forms-backend:
-              - 'nest-forms-backend/**'
-            nest-tax-backend:
-              - 'nest-tax-backend/**'
-            strapi:
-              - 'strapi/**'
-            next:
-              - 'next/**'
-=======
->>>>>>> f8f7daae
   conditions:
     name: Checking konto deployment conditions
     runs-on: ubuntu-latest
@@ -110,14 +73,6 @@
       - name: Print pipeline summary
         run: |
           echo "## Pipeline info :rocket:" >> $GITHUB_STEP_SUMMARY
-<<<<<<< HEAD
-          echo "### Changes in the code and tag info :information_source:" >> $GITHUB_STEP_SUMMARY
-          echo ":arrow_right: Changes in next: **${{ needs.changes.outputs.next }}**" >> $GITHUB_STEP_SUMMARY
-          echo ":arrow_right: Changes in strapi: **${{ needs.changes.outputs.strapi }}**" >> $GITHUB_STEP_SUMMARY
-          echo ":arrow_right: Changes in nest-forms-backend: **${{ needs.changes.outputs.nest-forms-backend }}**" >> $GITHUB_STEP_SUMMARY
-          echo ":arrow_right: Changes in nest-tax-backend: **${{ needs.changes.outputs.nest-tax-backend }}**" >> $GITHUB_STEP_SUMMARY
-=======
->>>>>>> f8f7daae
           echo ":arrow_right: Tag value: **${{ github.ref }}**" >> $GITHUB_STEP_SUMMARY
           echo "### We are going to deploy :ship:" >> $GITHUB_STEP_SUMMARY
 
@@ -136,7 +91,7 @@
           echo "COUNT=$(($COUNT+1))" >> $GITHUB_ENV
           echo "condition=true" >> $GITHUB_OUTPUT
           echo ":soon: **dev-nest-forms-backend**" >> $GITHUB_STEP_SUMMARY
-          
+
       - id: dev-nest-tax-backend
         name: Check for dev nest-forms-backend
         if: startsWith(github.ref, 'refs/tags/dev-nest-tax-backend') || steps.dev.outputs.condition == 'true'
@@ -176,7 +131,7 @@
           echo "COUNT=$(($COUNT+1))" >> $GITHUB_ENV
           echo "condition=true" >> $GITHUB_OUTPUT
           echo ":soon: **staging-nest-forms-backend**" >> $GITHUB_STEP_SUMMARY
-          
+
       - id: staging-nest-tax-backend
         name: Check for staging nest-tax-backend
         if: startsWith(github.ref, 'refs/tags/staging-nest-tax-backend') || steps.staging.outputs.condition == 'true'
@@ -216,7 +171,7 @@
           echo "COUNT=$(($COUNT+1))" >> $GITHUB_ENV
           echo "condition=true" >> $GITHUB_OUTPUT
           echo ":soon: **prod-nest-forms-backend** " >> $GITHUB_STEP_SUMMARY
-          
+
       - id: prod-nest-tax-backend
         name: Check for prod nest-tax-backend
         if: startsWith(github.ref, 'refs/tags/prod-nest-tax-backend') || steps.prod.outputs.condition == 'true'
