import { EFormValue } from '@backend/forms'
import Form from '@rjsf/core'
import {
  ErrorSchema,
  FormValidation,
  getDefaultFormState,
  retrieveSchema,
  RJSFSchema,
  RJSFValidationError,
  StrictRJSFSchema,
  ValidatorType,
} from '@rjsf/utils'
import { customizeValidator } from '@rjsf/validator-ajv8'
import {
  ApiError,
  createForm,
  formDataToXml,
  FormDto,
  getForm,
  submitEform,
  updateForm,
  validateKeyword,
  xmlToFormData,
} from '@utils/api'
import { readTextFile } from '@utils/file'
import useAccount from '@utils/useAccount'
import useSnackbar from '@utils/useSnackbar'
import { AnySchemaObject, ErrorObject, FuncKeywordDefinition } from 'ajv'
import { JSONSchema7, JSONSchema7Definition } from 'json-schema'
import { cloneDeep, get, merge } from 'lodash'
import { useRouter } from 'next/router'
import { useTranslation } from 'next-i18next'
import { ChangeEvent, RefObject, useEffect, useRef, useState } from 'react'

import { StepData } from '../components/forms/types/TransformedFormData'
import logger from './logger'

export type JsonSchemaPropertyTree = JsonSchemaPropertyTreeInterface | undefined
export interface JsonSchemaPropertyTreeInterface {
  [key: string]: JsonSchemaPropertyTree
}

export type JsonSchema = JSONSchema7Definition
interface JsonSchemaProperties {
  [key: string]: JSONSchema7Definition
}

export type JsonSchemaExtraProperty = JSONSchema7Definition & { isConditional?: boolean }
export interface JsonSchemaExtraProperties {
  [key: string]: JsonSchemaExtraProperty
  isConditional?: boolean
}

export const getAllPossibleJsonSchemaProperties = (
  jsonSchema?: JsonSchema,
): JsonSchemaProperties => {
  if (!jsonSchema || jsonSchema === true) {
    return {}
  }

  const properties: JsonSchemaProperties = {}
  if (jsonSchema.properties) {
    Object.assign(properties, { ...jsonSchema.properties })
  }

  if (jsonSchema.if && jsonSchema.then) {
    Object.assign(properties, getAllPossibleJsonSchemaProperties(jsonSchema.then))
  }
  if (jsonSchema.if && jsonSchema.else) {
    Object.assign(properties, getAllPossibleJsonSchemaProperties(jsonSchema.else))
  }

  jsonSchema?.allOf?.forEach((s) => {
    Object.assign(properties, getAllPossibleJsonSchemaProperties(s))
  })

  jsonSchema?.oneOf?.forEach((s) => {
    Object.assign(properties, getAllPossibleJsonSchemaProperties(s))
  })

  jsonSchema?.anyOf?.forEach((s) => {
    Object.assign(properties, getAllPossibleJsonSchemaProperties(s))
  })

  return properties
}

export const getAllPossibleJsonSchemaExtraProperties = (
  jsonSchema?: JsonSchema,
  isConditional?: boolean,
): JsonSchemaExtraProperties => {
  // same function as getAllPossibleJsonSchemaProperties but I need extra info if property is conditional
  // dont want to broke function getAllPossibleJsonSchemaProperties which is used on different places
  // TODO: simplify it together with getAllPossibleJsonSchemaProperties and do CLEAN CODE
  if (!jsonSchema || jsonSchema === true) {
    return {}
  }

  const properties: JsonSchemaProperties = {}
  if (jsonSchema.properties) {
    const newProperties = {}
    Object.entries(jsonSchema.properties).forEach(([key, value]) => {
      const newValue = typeof value !== 'boolean' ? { ...value, isConditional } : value
      Object.assign(newProperties, { [key]: newValue })
    })
    Object.assign(properties, newProperties)
  }

  if (jsonSchema.if && jsonSchema.then) {
    Object.assign(properties, getAllPossibleJsonSchemaExtraProperties(jsonSchema.then, true))
  }
  if (jsonSchema.if && jsonSchema.else) {
    Object.assign(properties, getAllPossibleJsonSchemaExtraProperties(jsonSchema.else, true))
  }

  jsonSchema?.allOf?.forEach((s) => {
    Object.assign(properties, getAllPossibleJsonSchemaExtraProperties(s, isConditional))
  })

  jsonSchema?.oneOf?.forEach((s) => {
    Object.assign(properties, getAllPossibleJsonSchemaExtraProperties(s, isConditional))
  })

  jsonSchema?.anyOf?.forEach((s) => {
    Object.assign(properties, getAllPossibleJsonSchemaExtraProperties(s, isConditional))
  })

  return properties
}

export const getJsonSchemaPropertyTree = (jsonSchema?: JsonSchema): JsonSchemaPropertyTree => {
  const properties = getAllPossibleJsonSchemaProperties(jsonSchema)
  const propertiesEntries = Object.entries(properties)

  if (propertiesEntries.length === 0) {
    return undefined
  }

  const result = propertiesEntries.map(([key, value]: [string, JSONSchema7]) => {
    return { [key]: getJsonSchemaPropertyTree(value) }
  })

  return Object.assign({}, ...result) as JsonSchemaPropertyTree
}

export const mergePropertyTreeToFormData = (
  formData: RJSFSchema,
  tree: JsonSchemaPropertyTree,
): RJSFSchema => {
  if (!tree || Array.isArray(formData)) return formData
  const newFormData: RJSFSchema = formData ? { ...formData } : ({} as RJSFSchema)

  Object.entries(tree).forEach(([key, value]: [string, JsonSchemaPropertyTree]) => {
    if (key in newFormData) {
      const property: RJSFSchema = newFormData[key]
      const merged = mergePropertyTreeToFormData(property, value)
      Object.assign(newFormData, { [key]: merged })
    } else {
      Object.assign(newFormData, { [key]: value })
    }
  })

  return newFormData
}

export const buildRJSFError = (path: string[], errorMsg: string | undefined): ErrorSchema => {
  return path.reduceRight(
    (memo: object, arrayValue: string) => {
      const error: ErrorSchema = {}
      error[arrayValue] = memo
      return error
    },
    { __errors: [errorMsg || 'error'] },
  ) as ErrorSchema
}

export const exampleAsyncValidation = (
  schema: AnySchemaObject,
  value: unknown,
): Promise<boolean> => {
  return new Promise((resolve) => {
    setTimeout(() => resolve(!!value), 500)
  })
}

export interface KeywordDefinition extends FuncKeywordDefinition {
  validate?: (
    schema: AnySchemaObject,
    value: unknown,
    parentSchema?: AnySchemaObject,
  ) => boolean | Promise<boolean>
}

export const ajvKeywords: KeywordDefinition[] = [
  {
    keyword: 'isExampleAsyncValidation',
    async: true,
    type: 'string',
    validate: exampleAsyncValidation,
  },
  {
    keyword: 'example',
  },
  {
    keyword: 'timeFromTo',
  },
  {
    keyword: 'dateFromTo',
  },
  {
    keyword: 'pospID',
  },
  {
    keyword: 'pospVersion',
  },
]

export const ajvFormats = {
  zip: /\b\d{5}\b/,
  time: /^[0-2]\d:[0-5]\d$/,
<<<<<<< HEAD
  'data-url': () => true,
  'file': () => true,
=======
>>>>>>> 8ef835ed
  ciselnik: () => true,
  file: () => true,
}

const validateAsyncProperties = async (
  schema: RJSFSchema,
  data: unknown,
  path: string[],
): Promise<ErrorSchema> => {
  let errors = {}

  await Promise.all(
    ajvKeywords.map(async (k: KeywordDefinition) => {
      const keyword: string = k.keyword as string
      if (k.async === true && schema[keyword]) {
        const isValid = await validateKeyword(keyword, schema[keyword], get(data, path), schema)
        if (!isValid) {
          const schemaErrorMessage: string = (schema[keyword] as RJSFSchema).errorMsg as string
          errors = merge(errors, buildRJSFError(path, schemaErrorMessage))
        }
      }
    }),
  )

  const properties = getAllPossibleJsonSchemaProperties(schema)
  await Promise.all(
    Object.keys(properties).map(async (key) => {
      const childSchema = properties[key] as RJSFSchema
      errors = merge(errors, await validateAsyncProperties(childSchema, data, [...path, key]))
    }),
  )

  return errors
}

const isFieldRequired = (fieldKey: string, schema: StrictRJSFSchema): boolean => {
  return Object.entries(schema).some(([key, value]: [string, StrictRJSFSchema]) => {
    if (key === 'required' && Array.isArray(value) && value.includes(fieldKey)) {
      return true
    }
    let isRequired = false
    if (key !== 'required' && value && Array.isArray(value)) {
      value.forEach((item: StrictRJSFSchema) => {
        isRequired = isRequired || isFieldRequired(fieldKey, item)
      })
    } else if (key !== 'required' && value && typeof value === 'object') {
      isRequired = isRequired || isFieldRequired(fieldKey, value)
    }
    return isRequired
  })
}

const validateDateFromToFormat = (
  formData: RJSFSchema,
  errors: FormValidation,
  schema: RJSFSchema,
) => {
  const formDataKeys = Object.entries(formData)
  formDataKeys?.forEach(([key, value]: [string, RJSFSchema]) => {
    const schemaProperty: any =
      typeof schema.properties[key] === 'boolean' ? {} : schema.properties[key]
    if (
      schema?.properties &&
      schemaProperty &&
      'dateFromTo' in schemaProperty &&
      schemaProperty.dateFromTo &&
      value.startDate &&
      value.endDate
    ) {
      const startDate = new Date(value.startDate as string)
      const endDate = new Date(value.endDate as string)

      if (endDate <= startDate) {
        errors[key]?.endDate?.addError('End date must be greater than start date')
      }
    }
  })
}
const validateTimeFromToFormat = (
  formData: RJSFSchema,
  errors: FormValidation,
  schema: RJSFSchema,
) => {
  const formDataKeys = Object.entries(formData)
  formDataKeys?.forEach(([key, value]: [string, RJSFSchema]) => {
    const schemaProperty: any =
      typeof schema.properties[key] === 'boolean' ? {} : schema.properties[key]
    if (
      schema?.properties &&
      schemaProperty &&
      'timeFromTo' in schemaProperty &&
      schemaProperty.timeFromTo &&
      value.startTime &&
      value.endTime
    ) {
      const startTime: number[] = (value.startTime as string)
        ?.split(':')
        .map((time: string) => parseInt(time, 10))

      const endTime: number[] = (value.endTime as string)
        ?.split(':')
        .map((time: string) => parseInt(time, 10))

      const startTimeSeconds = startTime[0] * 60 * 60 + startTime[1] * 60
      const endTimeSeconds = endTime[0] * 60 * 60 + endTime[1] * 60

      if (endTimeSeconds <= startTimeSeconds) {
        errors[key]?.endTime?.addError('End time must be greater than start time')
      }
    }
  })
}

// eslint-disable-next-line @typescript-eslint/no-unused-vars
const validateRequiredFormat = (
  formData: RJSFSchema,
  errors: FormValidation,
  schema: StrictRJSFSchema,
) => {
  const REQUIRED_VALUE = 'Required input'
  Object.entries(formData).forEach(([key, value]: [string, RJSFSchema]) => {
    const currentErrors = errors[key]
    if (value && currentErrors && typeof value === 'object') {
      validateRequiredFormat(value, currentErrors, schema)
    } else if (!value && currentErrors && isFieldRequired(key, schema)) {
      currentErrors.addError(REQUIRED_VALUE)
    }
  })
}

const customValidate = (formData: RJSFSchema, errors: FormValidation, schema: StrictRJSFSchema) => {
  // validateRequiredFormat(formData, errors, schema)
  validateDateFromToFormat(formData, errors, schema)
  validateTimeFromToFormat(formData, errors, schema)
  return errors
}

export const customFormats: Record<string, RegExp> = {
  zip: /\b\d{5}\b/,
  time: /^[0-2]\d:[0-5]\d$/,
}
export const validator: ValidatorType = customizeValidator({
  customFormats,
  ajvOptionsOverrides: { keywords: ajvKeywords },
})

const getAllStepData = (
  schemaAllOf: JSONSchema7Definition[],
  oldStepData?: StepData[],
): StepData[] => {
  if (!schemaAllOf || !Array.isArray(schemaAllOf)) return []
  return schemaAllOf
    .map((step) => {
      if (typeof step === 'boolean') return null
      const transformedStep: JSONSchema7 = step
      if (!transformedStep.properties || Object.values(transformedStep.properties).length === 0)
        return null
      const stepProperties = transformedStep.properties ?? {}
      const [key, value]: [string, JSONSchema7Definition] = Object.entries(stepProperties)[0]
      if (typeof value === 'boolean') return null
      // if step was already filled, we need to find out
      const reuseOldStep = oldStepData?.find((oldStep: StepData) => oldStep.stepKey === key)
      return {
        title: value.title ?? key,
        stepKey: key,
        isFilled: reuseOldStep?.isFilled || false,
      }
    })
    .filter(Boolean) as StepData[]
}

interface Callbacks {
  onStepSumbit?: (formData: any) => Promise<void>
  onInit?: () => Promise<any>
}

export const getInitFormData = (schema: RJSFSchema): RJSFSchema => {
  const formData: RJSFSchema = {}

  schema?.allOf.forEach((step) => {
    if (typeof step !== 'boolean') {
      const stepFormData = getDefaultFormState(validator, step, formData, schema, true)
      Object.assign(formData, stepFormData)
    }
  })

  return formData
}

export const createTestFormData = (formData: RJSFSchema): RJSFSchema => {
  const newFormData: RJSFSchema = {}
  if (!formData || typeof formData === 'boolean') return newFormData

  Object.entries(formData).forEach(([key, value]: [string, RJSFSchema]) => {
    if (typeof value !== 'boolean') {
      if (value === undefined) {
        Object.assign(newFormData, { [key]: null })
      } else if (typeof value === 'object' && !Array.isArray(value)) {
        Object.assign(newFormData, { [key]: createTestFormData(value) })
      } else {
        Object.assign(newFormData, { [key]: value })
      }
    }
  })

  return newFormData
}

const getValidatedSteps = (schema: RJSFSchema, formData: RJSFSchema): RJSFSchema[] => {
  const testFormData = createTestFormData(formData)
  return schema?.allOf
    .map((step) => {
      const typedStep = typeof step !== 'boolean' ? step : {}
      return retrieveSchema(validator, typedStep, schema, testFormData)
    })
    .filter((step) => typeof step !== 'boolean' && Object.keys(step).length > 0)
}

interface Callbacks {
  onStepSumbit?: (formData: any) => Promise<void>
  onInit?: () => Promise<any>
}

const updateUploadWidgets = (folderName: string, schema?: JSONSchema7Definition) => {
  if (!schema || typeof schema !== 'object') return

  const isSchemaUploadWidget = (schema.type === 'string' && ['file', 'data-url'].includes(schema.format)) ||
    ( schema.type === 'array' && schema.items &&
      typeof schema.items === 'object' && !Array.isArray(schema.items) &&
      schema.items.type === 'string' && ['file', 'data-url'].includes(schema.items.format) )

  if (Array.isArray(schema)) {
    schema.forEach((property: JSONSchema7Definition) => updateUploadWidgets(folderName, property))
  } else if (isSchemaUploadWidget ) {
    Object.assign(schema, { folder: folderName })
  } else {
    Object.values(schema).forEach((value: JSONSchema7Definition) => {
      updateUploadWidgets(folderName, value)
    })
  }
}

const updateUploadWidgetsInSchema = (schema: RJSFSchema, formId?: string) => {
  if (!formId) return

  const folderName = `/${String(schema.pospID)}_${String(schema.pospVersion).replace(".","-")}/${formId}`

  schema.allOf.forEach(step => {
    updateUploadWidgets(folderName, step)
  })
}


// TODO prevent unmounting
// TODO persist state for session
// TODO figure out if we need to step over uiSchemas, or having a single one is enough (seems like it is for now)
export const useFormStepper = (eformSlug: string, eform: EFormValue, callbacks: Callbacks, formId?: string) => {
  const { schema } = eform
  // since Form can be undefined, useRef<Form> is understood as an overload of useRef returning MutableRef, which does not match expected Ref type be rjsf
  // also, our code expects directly RefObject otherwise it will complain of no `.current`
  // this is probably a bug in their typing therefore the cast
  const formRef = useRef<Form>() as RefObject<Form>

  // main state variables with the most important info
  const [stepIndex, setStepIndex] = useState<number>(0)
  const [formData, setFormData] = useState<RJSFSchema>(getInitFormData(schema))
  const [errors, setErrors] = useState<Record<string, RJSFValidationError[]>>({})
  const [extraErrors, setExtraErrors] = useState<ErrorSchema>({})
  const [openSnackbarError] = useSnackbar({ variant: 'error' })

  // state variables helping in stepper
  const [nextStepIndex, setNextStepIndex] = useState<number | null>(null)
  const [nextStep, setNextStep] = useState<RJSFSchema | null>(null)
  const [isSkipEnabled, setIsSkipEnabled] = useState<boolean>(false)
  const disableSkip = () => setIsSkipEnabled(false)

  // state variables with info about steps for summary and stepper
  const [steps, setSteps] = useState<RJSFSchema[]>(getValidatedSteps(schema, formData))
  const validateSteps = () => {
    const newValidatedSteps = getValidatedSteps(schema, formData)
    setSteps(newValidatedSteps)
  }
  const [stepData, setStepData] = useState<StepData[]>(getAllStepData(steps))

  // side info about steps
  const stepsLength: number = steps?.length ?? -1
  const isComplete = stepIndex === stepsLength
  const currentSchema = steps ? cloneDeep(steps[stepIndex]) : {}

  const initFormData = async () => {
    const loadedFormData: RJSFSchema = await callbacks.onInit?.()
    if (loadedFormData) {
      setFormData(loadedFormData)
    } else {
      setFormData(getInitFormData(schema))
    }
  }

  useEffect(() => {
    // effect to reset all internal state when critical input 'props' change
    initFormData()
      .then(() => {
        setStepIndex(0)
        validateSteps()
        return null
      })
      .catch((error_) => logger.error('Init FormData failed', error_))
    // eslint-disable-next-line react-hooks/exhaustive-deps
  }, [eformSlug, schema])

  useEffect(() => {
    updateUploadWidgetsInSchema(schema, formId)
  }, [schema, formId])

  useEffect(() => {
    // stepIndex allowed to climb one step above the length of steps - i.e. to render a final overview or other custom components but still allow to return back
    if (stepIndex > stepsLength) {
      // stepIndex larger than last step index + 1
      setStepIndex(stepsLength)
    }
  }, [stepIndex, steps, stepsLength])

  useEffect(() => window.scrollTo(0, 0), [stepIndex])

  const changeStepData = (targetIndex: number, value: boolean): void => {
    // change isFilled state for last stepData
    const newStepData: StepData[] = stepData.map((step: StepData, index: number) =>
      index === targetIndex ? { ...step, isFilled: value } : { ...step },
    )
    setStepData(newStepData)
  }

  const validate = async (): Promise<boolean> => {
    // validate submitted form step
    let isValid = formRef?.current?.validateForm() ?? false

    if (schema.$async === true) {
      const newExtraErrors = await validateAsyncProperties(currentSchema, formData, [])
      isValid = isValid && Object.keys(newExtraErrors).length === 0
      const currentStepKey: string = Object.keys(currentSchema.properties)[0]
      if (!(currentStepKey in newExtraErrors)) {
        const updatedExtraErrors = { ...extraErrors }
        delete updatedExtraErrors[currentStepKey]
        setExtraErrors(updatedExtraErrors)
      } else {
        setExtraErrors({ ...extraErrors, ...newExtraErrors })
      }
    }

    return isValid
  }

  const setUniqueErrors = (newErrors: RJSFValidationError[], currentStepIndex: number) => {
    // update form errors - update even if there is no error
    const currentStepKey = stepData[currentStepIndex].stepKey
    const oldErrors: RJSFValidationError[] =
      currentStepKey in errors ? [...errors[currentStepKey]] : []

    const updatedErrors: Record<string, RJSFValidationError[]> = {
      ...errors,
      [currentStepKey]: [...oldErrors, ...newErrors].filter(
        (item, index) => oldErrors.indexOf(item) !== index,
      ),
    }

    setErrors(updatedErrors)
  }

  const transformErrorsToArray = (): RJSFValidationError[][] => {
    return stepData.map(({ stepKey }: StepData) => (stepKey in errors ? errors[stepKey] : []))
  }

  const previous = () => setStepIndex(stepIndex - 1)
  const next = () => {
    // if go next step, just validate steps (show/hide conditional steps) and got to next step
    validateSteps()
    setStepIndex(stepIndex + 1)
  }
  const jumpToStep = () => {
    // jump through multiple steps
    if (nextStepIndex != null) {
      // need to save nextStep, because after next step validation (conditional steps), we must jump to our original chosen step
      setNextStep(steps[nextStepIndex])
    }
  }

  useEffect(() => {
    if ((nextStepIndex != null && nextStep != null) || nextStepIndex === steps.length) {
      // when we save nextStep, we will validate all (conditional) steps
      validateSteps()
    }
    // eslint-disable-next-line react-hooks/exhaustive-deps
  }, [nextStep])

  useEffect(() => {
    // after (conditional) steps are validated, do actions
    if (nextStepIndex != null && nextStep != null) {
      // find saved next step and find it in new list of steps after validation
      const newNextStepIndex: number = steps.findIndex(
        (step: RJSFSchema) => JSON.stringify(step) === JSON.stringify(nextStep),
      )
      const realNextStepIndex: number = newNextStepIndex >= 0 ? newNextStepIndex : nextStepIndex
      setStepIndex(realNextStepIndex)
      setNextStepIndex(null)
      setNextStep(null)
    } else if (nextStepIndex != null && nextStep === undefined) {
      // if nextStep is undefined, it means we are going to Summary
      setStepIndex(steps.length)
      setNextStepIndex(null)
      setNextStep(null)
    }
    setStepData(getAllStepData(steps, stepData))
    // eslint-disable-next-line react-hooks/exhaustive-deps
  }, [steps])

  const submitStep = () => {
    formRef?.current?.submit()
  }

  useEffect(() => {
    // need to handle skipping with submitting and validating (skip step means do submitting and validating but always go to next step)
    if (isSkipEnabled) {
      if (isComplete) {
        // if we are in Summary and want to jump to any step
        jumpToStep()
        disableSkip()
      } else {
        // if we are in any other step (not Summary), we will submit Step
        submitStep()
      }
    }
    // eslint-disable-next-line react-hooks/exhaustive-deps
  }, [isSkipEnabled])

  // TODO: could be reduced by wrapping nextStepIndex and isSkipEnabled to 1 object
  useEffect(() => {
    // this is needed for skipping multiple steps through Stepper
    // we must save it because we are going to submit step even if we are skipping it
    if (nextStepIndex != null) {
      setIsSkipEnabled(true)
    }
  }, [nextStepIndex])

  const skipToStep = (newNextStepIndex: number) => {
    setNextStepIndex(newNextStepIndex)
  }

  const setStepFormData = (stepFormData: RJSFSchema) => {
    // save formData for step with all properties including conditional fields and unfilled fields
    const tree = getJsonSchemaPropertyTree(currentSchema)
    const fullStepFormData = mergePropertyTreeToFormData(stepFormData, tree)
    setFormData({ ...formData, ...fullStepFormData })
  }

  const { t } = useTranslation('forms')

  const exportXml = async () => {
    try {
      const xml = await formDataToXml(eformSlug, formData)
      const link = document.createElement('a')
      link.href = URL.createObjectURL(xml)
      link.download = `${eformSlug}_output.xml`
      link.click()
      URL.revokeObjectURL(link.href)
    } catch (error) {
      openSnackbarError(t('errors.xml_export'))
    }
  }

  const importXml = async (e: ChangeEvent<HTMLInputElement>) => {
    try {
      const xmlData = await readTextFile(e)
      const transformedFormData: RJSFSchema = await xmlToFormData(eformSlug, xmlData)
      setFormData(transformedFormData)
    } catch (error) {
      openSnackbarError(t('errors.xml_import'))
    }
  }

  const handleOnSubmit = async (newFormData: RJSFSchema) => {
    // handles onSubmit event of form step
    // it is called also if we are going to skip step by 1
    setStepFormData(newFormData)
    const isFormValid = await validate()

    if (isFormValid) {
      await callbacks.onStepSumbit?.(formData)
      setUniqueErrors([], stepIndex)
    }
    if (isFormValid && !isSkipEnabled) {
      changeStepData(stepIndex, true)
      next()
      disableSkip()
    }
    if (!isFormValid || (isFormValid && isSkipEnabled)) {
      jumpToStep()
      disableSkip()
    }
  }

  const handleOnErrors = (newErrors: RJSFValidationError[]) => {
    // handles onErrors event of form step
    // it is called also if we are going to skip step by 1
    setUniqueErrors(newErrors, stepIndex)
    if (isSkipEnabled) {
      changeStepData(stepIndex, false)
      jumpToStep()
      disableSkip()
    }
  }

  return {
    stepIndex,
    setStepIndex,
    formData,
    stepTitle: stepData[stepIndex]?.title || stepData[stepIndex]?.stepKey || '',
    setStepFormData,
    errors: transformErrorsToArray(),
    extraErrors,
    validate,
    setErrors: setUniqueErrors,
    stepData,
    validatedSchema: { ...schema, allOf: [...steps] },
    previous,
    next,
    submitStep,
    skipToStep,
    isSkipEnabled,
    disableSkip,
    customValidate,
    handleOnSubmit,
    handleOnErrors,
    currentSchema,
    isComplete,
    formRef,
    keywords: ajvKeywords,
    customFormats,
    validator,
    exportXml,
    importXml,
  }
}

export const useFormFiller = (eform: EFormValue) => {
  const [formId, setFormId] = useState<string | undefined>()

  const { getAccessToken } = useAccount()
  const [openSnackbarWarning] = useSnackbar({ variant: 'warning' })
  const [openSnackbarError] = useSnackbar({ variant: 'error' })
  const { t } = useTranslation('forms')

  const updateFormData = async (formData: any) => {
    const token = await getAccessToken()
    if (!formId || !token) {
      return
    }

    try {
      await updateForm(token, formId, { formDataJson: formData })
    } catch (error) {
      openSnackbarWarning(t('errors.form_update'))
    }
  }

  const router = useRouter()
  const initFormData = async (): Promise<RJSFSchema> => {
    let formData: RJSFSchema
    const token = await getAccessToken()
    if (!token) {
      return undefined
    }

    const queryId =
      router.query.id && typeof router.query.id === 'string' ? router.query.id : undefined
    try {
      if (queryId) {
        const { formDataJson, id }: FormDto = await getForm(token, queryId)
        setFormId(id)
        formData = formDataJson
      } else {
        const { id }: FormDto = await createForm(token, {
          pospID: eform.schema.pospID,
          pospVersion: eform.schema.pospVersion,
          messageSubject: eform.schema.pospID,
          isSigned: false,
          formName: eform.schema.title || eform.schema.pospID,
          fromDescription: eform.schema.description || eform.schema.pospID,
        })
        setFormId(id)
      }
    } catch (error) {
      openSnackbarError(t('errors.form_init'))
    }
    return formData
  }

  return {
    initFormData,
    updateFormData,
    formId
  }
}

export const useFormSubmitter = (slug: string) => {
  const [errors, setErrors] = useState<Array<ErrorObject | string>>([])
  const [successMessage, setSuccessMessage] = useState<string | null>(null)
  const { t } = useTranslation('forms')

  const submitForm = async (formData: RJSFSchema) => {
    try {
      // TODO do something more with the result then just showing success
      // eslint-disable-next-line @typescript-eslint/no-unused-vars
      const result = await submitEform(slug, formData)
      setErrors([])
      setSuccessMessage(t('success'))
    } catch (error) {
      logger.error(error)
      if (error instanceof ApiError) {
        setErrors(error.errors)
        logger.warn('Form api errors', error.errors)
      } else if (error instanceof Error) {
        logger.warn('Form non-api errors', error?.message)
        setErrors([t([`errors.${error?.message}`, 'errors.unknown'])])
      } else {
        logger.error('Form unknown error', error)
        setErrors([t('errors.unknown')])
      }
    }
  }

  return {
    submitForm,
    errors,
    successMessage,
  }
}<|MERGE_RESOLUTION|>--- conflicted
+++ resolved
@@ -218,11 +218,6 @@
 export const ajvFormats = {
   zip: /\b\d{5}\b/,
   time: /^[0-2]\d:[0-5]\d$/,
-<<<<<<< HEAD
-  'data-url': () => true,
-  'file': () => true,
-=======
->>>>>>> 8ef835ed
   ciselnik: () => true,
   file: () => true,
 }
