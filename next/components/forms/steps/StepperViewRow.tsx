--- conflicted
+++ resolved
@@ -14,10 +14,7 @@
 
 const StepperViewRow = (props: StepperViewRowProps) => {
   const { title, order, isCurrent, isFilled, isLast, onClick, className } = props
-<<<<<<< HEAD
 
-=======
->>>>>>> 372300ce
   const iconClassName = cx(
     'min-w-8 w-8 flex-row h-8 rounded-full flex justify-center items-center border-2 shrink-0',
     {
