import { EFormValue } from '@backend/forms'
<<<<<<< HEAD
import { FormValidation, getDefaultFormState, retrieveSchema, RJSFSchema } from '@rjsf/utils'
import { useFormStepper, useFormSubmitter } from '@utils/forms'
=======
import { FormValidation, RJSFSchema } from '@rjsf/utils'
import { useFormFiller, useFormStepper, useFormSubmitter } from '@utils/forms'
>>>>>>> ed986486
import cx from 'classnames'
import SkipStepModal from 'components/forms/segments/SkipStepModal/SkipStepModal'
import { useState } from 'react'

import FinalStep from './steps/FinalStep'
import StepperView from './steps/StepperView'
import StepButtonGroup from './steps/Summary/StepButtonGroup'
import { ThemedForm } from './ThemedForm'

interface FormRJSF {
  eform: EFormValue
  escapedSlug: string
  formSlug: string
  wrapperClassName?: string
}

const GeneratedFormRJSF = ({ eform, escapedSlug, formSlug, wrapperClassName }: FormRJSF) => {
  const filler = useFormFiller(eform)
  const form = useFormStepper(escapedSlug, eform, {
    onStepSumbit: filler.updateFormData,
    onInit: filler.initFormData,
  })
  const [isOnShowSkipModal, setIsOnShowSkipModal] = useState<boolean>(false)
  const [skipModalWasShown, setSkipModalWasShown] = useState<boolean>(false)
  const [skipModalNextStepIndex, setSkipModalNextStepIndex] = useState<number>(form.stepIndex)

  const skipButtonHandler = (nextStepIndex: number = form.stepIndex + 1) => {
    if (skipModalWasShown) {
      form.skipToStep(nextStepIndex)
    } else {
      setSkipModalNextStepIndex(nextStepIndex)
      setIsOnShowSkipModal(true)
    }
  }

  const submitter = useFormSubmitter(formSlug)

  return (
    <div
      className={cx(
        'flex flex-col md:gap-20 gap-10 w-full',
        'md:flex-row md:gap-20',
        wrapperClassName,
      )}
    >
      <div className="">
        <StepperView
          steps={form.stepData}
          currentStep={form.stepIndex}
          // hook useFormStepper is prepared to skipping multiple steps but they will not be validated
          // if not wanted because of broken validation when skipping multiple steps, comment out onChangeStep
          onChangeStep={skipButtonHandler}
        />
        <SkipStepModal
          show={isOnShowSkipModal && !skipModalWasShown}
          onClose={() => {
            setIsOnShowSkipModal(false)
            setSkipModalWasShown(true)
          }}
          onSkip={() => {
            form.skipToStep(skipModalNextStepIndex)
            setIsOnShowSkipModal(false)
            setSkipModalWasShown(true)
          }}
        />
      </div>
      <div className={cx('grow mx-8', 'lg:mx-28')}>
        {form.isComplete ? (
          <FinalStep
            formData={form.formData}
            formErrors={form.errors}
            extraErrors={form.extraErrors}
            schema={form.validatedSchema}
            onGoToStep={(step: number) => form.setStepIndex(step)}
            submitErrors={submitter.errors}
            submitMessage={submitter.successMessage}
          />
        ) : (
          <ThemedForm
            key={`form-${escapedSlug}-step-${form.stepIndex}`}
            ref={form.formRef}
            schema={form.currentSchema}
            uiSchema={eform.uiSchema}
            formData={form.formData}
            validator={form.validator}
            customValidate={(formData: RJSFSchema, errors: FormValidation) => {
              return form.customValidate(formData, errors, form.currentSchema)
            }}
            onSubmit={(e) => {
              form.handleOnSubmit(e.formData)
            }}
            onChange={(e) => {
              form.setStepFormData(e.formData)
            }}
            onError={form.handleOnErrors}
            extraErrors={form.extraErrors}
            showErrorList={false}
            omitExtraData
            liveOmit
          />
        )}
        <StepButtonGroup
          stepIndex={form.stepIndex}
          isFinalStep={form.isComplete}
          previous={form.previous}
          skip={() => skipButtonHandler(form.stepIndex + 1)}
          submitStep={form.submitStep}
          submitForm={() => submitter.submitForm(form.formData)}
        />
      </div>
    </div>
  )
}

export default GeneratedFormRJSF<|MERGE_RESOLUTION|>--- conflicted
+++ resolved
@@ -1,11 +1,8 @@
 import { EFormValue } from '@backend/forms'
-<<<<<<< HEAD
 import { FormValidation, getDefaultFormState, retrieveSchema, RJSFSchema } from '@rjsf/utils'
 import { useFormStepper, useFormSubmitter } from '@utils/forms'
-=======
 import { FormValidation, RJSFSchema } from '@rjsf/utils'
 import { useFormFiller, useFormStepper, useFormSubmitter } from '@utils/forms'
->>>>>>> ed986486
 import cx from 'classnames'
 import SkipStepModal from 'components/forms/segments/SkipStepModal/SkipStepModal'
 import { useState } from 'react'
