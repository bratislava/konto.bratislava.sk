import { Injectable } from '@nestjs/common'
import { ConfigService } from '@nestjs/config'
import {
  PaymentStatus,
  Prisma,
  Tax,
  TaxPayer,
  TaxPayment,
  TaxPaymentSource,
} from '@prisma/client'
import formurlencoded from 'form-urlencoded'

import { BloomreachService } from '../bloomreach/bloomreach.service'
import { PrismaService } from '../prisma/prisma.service'
import {
  CustomErrorTaxTypesEnum,
  CustomErrorTaxTypesResponseEnum,
} from '../tax/dtos/error.dto'
import { TaxService } from '../tax/tax.service'
import { ErrorsResponseEnum } from '../utils/guards/dtos/error.dto'
import ThrowerErrorGuard from '../utils/guards/errors.guard'
import { computeIsPayableYear } from '../utils/helpers/payment.helper'
import { CityAccountSubservice } from '../utils/subservices/cityaccount.subservice'
import { PaymentResponseQueryDto } from '../utils/subservices/dtos/gpwebpay.dto'
import { GpWebpaySubservice } from '../utils/subservices/gpwebpay.subservice'
import { TaxPaymentWithTaxYear } from '../utils/types/types.prisma'
import {
  CustomErrorPaymentResponseTypesEnum,
  CustomErrorPaymentTypesEnum,
  CustomErrorPaymentTypesResponseEnum,
} from './dtos/error.dto'
import { PaymentGateURLGeneratorDto } from './dtos/generator.dto'
import { PaymentRedirectStateEnum } from './dtos/redirect.payent.dto'

@Injectable()
export class PaymentService {
  constructor(
    private readonly prisma: PrismaService,
    private readonly gpWebpaySubservice: GpWebpaySubservice,
    private readonly cityAccountSubservice: CityAccountSubservice,
    private readonly bloomreachService: BloomreachService,
    private readonly configService: ConfigService,
    private readonly throwerErrorGuard: ThrowerErrorGuard,
    private readonly taxService: TaxService,
  ) {}

  private async getTaxPaymentByTaxId(
    id: number,
  ): Promise<TaxPaymentWithTaxYear | null> {
    try {
      return await this.prisma.taxPayment.findFirst({
        where: {
          status: PaymentStatus.SUCCESS,
          taxId: id,
        },
        include: {
          tax: {
            select: {
              year: true,
            },
          },
        },
      })
    } catch (error) {
      throw this.throwerErrorGuard.UnprocessableEntityException(
        CustomErrorPaymentTypesEnum.DATABASE_ERROR,
        'Can not load data from taxPayment',
        'Database error',
        undefined,
        error,
      )
    }
  }

  /**
   * @internal
   * DO NOT EXPOSE THIS METHOD DIRECTLY IN CONTROLLERS!
   * This method is meant for internal module use only and contains no checks.
   */
  private async getPaymentUrlInternal(options: PaymentGateURLGeneratorDto) {
    let orderId: string
    let payment: TaxPayment
    try {
      orderId = Date.now().toString()
      payment = await this.prisma.taxPayment.create({
        data: { orderId, amount: options.amount, taxId: options.taxId },
      })
    } catch (error) {
      throw this.throwerErrorGuard.UnprocessableEntityException(
        CustomErrorPaymentTypesEnum.DATABASE_ERROR,
        'Can not create order',
        'Database error',
        undefined,
        error,
      )
    }

    try {
      // data that goes to payment gateway should not contain diacritics
      const requestData = {
        MERCHANTNUMBER: this.configService.getOrThrow<string>(
          'PAYGATE_MERCHANT_NUMBER',
        ),
        OPERATION: 'CREATE_ORDER',
        ORDERNUMBER: orderId,
        AMOUNT: payment.amount.toString(),
        CURRENCY: this.configService.getOrThrow<string>('PAYGATE_CURRENCY'),
        DEPOSITFLAG: '1',
        URL: this.configService.getOrThrow<string>('PAYGATE_REDIRECT_URL'),
        DESCRIPTION: options.description,
        PAYMETHODS: `APAY,GPAY,CRD`,
      }
      const signedData = this.gpWebpaySubservice.getSignedData(requestData)
      return `${this.configService.getOrThrow<string>('PAYGATE_PAYMENT_REDIRECT_URL')}?${formurlencoded(
        signedData,
        {
          ignorenull: true,
        },
      )}`
    } catch (error) {
      throw this.throwerErrorGuard.UnprocessableEntityException(
        CustomErrorPaymentTypesEnum.CREATE_PAYMENT_URL,
        'Can not create url',
        'Create url error',
        undefined,
        error,
      )
    }
  }

  async generateFullPaymentLink(
    where: Prisma.TaxPayerWhereUniqueInput,
    year: number,
  ) {
    const generator = await this.taxService.getOneTimePaymentGenerator(
      where,
      year,
    )

    return this.getPaymentUrlInternal(generator)
  }

  async generateInstallmentPaymentLink(
    where: Prisma.TaxPayerWhereUniqueInput,
    year: number,
  ) {
    const generator = await this.taxService.getInstallmentPaymentGenerator(
      where,
      year,
    )

    return this.getPaymentUrlInternal(generator)
  }

  private async getPaymentUrl(tax: Tax): Promise<string> {
    const taxPayment: TaxPaymentWithTaxYear | null =
      await this.getTaxPaymentByTaxId(tax.id)

    if (taxPayment) {
      throw this.throwerErrorGuard.UnprocessableEntityException(
        CustomErrorPaymentTypesEnum.PAYMENT_ALREADY_PAID,
        'Payment or part of payment or some installment was already paid, you can not pay whole amount',
        'Already paid',
      )
    }

    const isPayable = computeIsPayableYear(tax.year)
    if (!isPayable) {
      throw this.throwerErrorGuard.UnprocessableEntityException(
        CustomErrorPaymentTypesEnum.OLD_TAX_NOT_PAYABLE,
        CustomErrorPaymentTypesResponseEnum.OLD_TAX_NOT_PAYABLE,
        'Not payable',
      )
    }

    let orderId: string
    let payment: TaxPayment
    try {
      orderId = Date.now().toString()
      payment = await this.prisma.taxPayment.create({
        data: { orderId, amount: tax.amount, taxId: tax.id },
      })
    } catch (error) {
      throw this.throwerErrorGuard.UnprocessableEntityException(
        CustomErrorPaymentTypesEnum.DATABASE_ERROR,
        'Can not create order',
        'Database error',
        undefined,
        error,
      )
    }

    try {
      const requestData = {
        MERCHANTNUMBER: this.configService.getOrThrow<string>(
          'PAYGATE_MERCHANT_NUMBER',
        ),
        OPERATION: 'CREATE_ORDER',
        ORDERNUMBER: orderId,
        AMOUNT: payment.amount.toString(),
        CURRENCY: this.configService.getOrThrow<string>('PAYGATE_CURRENCY'),
        DEPOSITFLAG: '1',
        URL: this.configService.getOrThrow<string>('PAYGATE_REDIRECT_URL'),
        DESCRIPTION: `Platba za dane pre BA s id dane ${tax.id}`,
        PAYMETHODS: `APAY,GPAY,CRD`,
      }
      const signedData = this.gpWebpaySubservice.getSignedData(requestData)
      return `${this.configService.getOrThrow<string>('PAYGATE_PAYMENT_REDIRECT_URL')}?${formurlencoded(
        signedData,
        {
          ignorenull: true,
        },
      )}`
    } catch (error) {
      throw this.throwerErrorGuard.UnprocessableEntityException(
        CustomErrorPaymentTypesEnum.CREATE_PAYMENT_URL,
        'Can not create url',
        'Create url error',
        undefined,
        error,
      )
    }
  }

  async redirectToPayGateByTaxId(uuid: string) {
    let tax: Tax | null = null
    try {
      tax = await this.prisma.tax.findUnique({
        where: {
          uuid,
        },
      })
    } catch (error) {
      throw this.throwerErrorGuard.UnprocessableEntityException(
        CustomErrorPaymentTypesEnum.DATABASE_ERROR,
        'Get tax error',
        'Database error',
        undefined,
        error,
      )
    }

    if (!tax) {
      throw this.throwerErrorGuard.UnprocessableEntityException(
        CustomErrorPaymentTypesEnum.TAX_NOT_FOUND,
        ErrorsResponseEnum.NOT_FOUND_ERROR,
        'Tax was not found',
      )
    }

    return this.getPaymentUrl(tax)
  }

  async getPayGateUrlByUserAndYear(year: string, birthNumber: string) {
    let taxPayer: TaxPayer | null = null
    try {
      taxPayer = await this.prisma.taxPayer.findUnique({
        where: { birthNumber },
      })
    } catch (error) {
      throw this.throwerErrorGuard.UnprocessableEntityException(
        CustomErrorPaymentTypesEnum.DATABASE_ERROR,
        'Get taxpayer error',
        'Database error',
        undefined,
        error,
      )
    }

    if (!taxPayer) {
      throw this.throwerErrorGuard.UnprocessableEntityException(
        CustomErrorPaymentTypesEnum.TAX_NOT_FOUND,
        ErrorsResponseEnum.NOT_FOUND_ERROR,
        'Tax was not found',
      )
    }

    let tax: Tax | null = null
    try {
      tax = await this.prisma.tax.findUnique({
        where: {
          taxPayerId_year: {
            taxPayerId: taxPayer.id,
            year: +year,
          },
        },
      })
    } catch (error) {
      throw this.throwerErrorGuard.UnprocessableEntityException(
        CustomErrorPaymentTypesEnum.DATABASE_ERROR,
        'Get tax error',
        'Database error',
        undefined,
        error,
      )
    }

    if (!tax) {
      throw this.throwerErrorGuard.UnprocessableEntityException(
        CustomErrorPaymentTypesEnum.TAX_NOT_FOUND,
        ErrorsResponseEnum.NOT_FOUND_ERROR,
        'Tax was not found',
      )
    }

    return this.getPaymentUrl(tax)
  }

  async processPaymentResponse({
    OPERATION,
    ORDERNUMBER,
    PRCODE,
    SRCODE,
    DIGEST,
    DIGEST1,
    RESULTTEXT,
  }: PaymentResponseQueryDto): Promise<string> {
    if (!ORDERNUMBER) {
      return `${process.env.PAYGATE_AFTER_PAYMENT_REDIRECT_FRONTEND}?status=${PaymentRedirectStateEnum.FAILED_TO_VERIFY}`
    }
    try {
      const dataToVerify = this.gpWebpaySubservice.getDataToVerify({
        OPERATION,
        ORDERNUMBER,
        PRCODE,
        SRCODE,
        RESULTTEXT,
      })
      if (
        !(
          this.gpWebpaySubservice.verifyData(dataToVerify, DIGEST) &&
          this.gpWebpaySubservice.verifyData(
            `${dataToVerify}|${process.env.PAYGATE_MERCHANT_NUMBER}`,
            DIGEST1,
          )
        )
      ) {
        await this.prisma.taxPayment.update({
          where: { orderId: ORDERNUMBER },
          data: {
            status: PaymentStatus.FAIL,
            source: 'CARD',
          },
        })
        return `${process.env.PAYGATE_AFTER_PAYMENT_REDIRECT_FRONTEND}?status=${PaymentRedirectStateEnum.FAILED_TO_VERIFY}`
      }

      const payment = await this.prisma.taxPayment.findUnique({
        where: {
          orderId: ORDERNUMBER,
        },
        include: {
          tax: {
            include: {
              taxPayer: true,
            },
          },
        },
      })

      if (!payment) {
        return `${process.env.PAYGATE_AFTER_PAYMENT_REDIRECT_FRONTEND}?status=${PaymentRedirectStateEnum.PAYMENT_FAILED}`
      }

      if (payment.status === PaymentStatus.SUCCESS) {
        return `${process.env.PAYGATE_AFTER_PAYMENT_REDIRECT_FRONTEND}?status=${PaymentRedirectStateEnum.PAYMENT_ALREADY_PAID}`
      }

<<<<<<< HEAD
      // TODO: this is not good, when user has taxPayment with status SUCCESS, it will be updated to FAIL in case of retry payment and failing payment
=======
      // TODO: when user has taxPayment with status SUCCESS,
      // it will be updated to FAIL in case of retry payment and failing payment
      // https://github.com/bratislava/private-konto.bratislava.sk/issues/1030
>>>>>>> 8f1bb40c
      if (!(Number(PRCODE) === 0 && Number(SRCODE) === 0)) {
        await this.prisma.taxPayment.update({
          where: { orderId: ORDERNUMBER },
          data: {
            status: PaymentStatus.FAIL,
            source: 'CARD',
          },
        })
        return `${process.env.PAYGATE_AFTER_PAYMENT_REDIRECT_FRONTEND}?status=${PaymentRedirectStateEnum.PAYMENT_FAILED}`
      }

      const taxPayment = await this.prisma.taxPayment.update({
        where: { orderId: ORDERNUMBER },
        data: {
          status: PaymentStatus.SUCCESS,
          source: 'CARD',
        },
        include: {
          tax: {
            select: {
              year: true,
            },
          },
        },
      })

      const user = await this.cityAccountSubservice.getUserDataAdmin(
        payment.tax.taxPayer.birthNumber,
      )
      if (user?.externalId) {
        await this.bloomreachService.trackEventTaxPayment(
          {
            amount: taxPayment.amount,
            payment_source: TaxPaymentSource.CARD,
            year: taxPayment.tax.year,
          },
          user.externalId,
        )
      }

      return `${process.env.PAYGATE_AFTER_PAYMENT_REDIRECT_FRONTEND}?status=${PaymentRedirectStateEnum.PAYMENT_SUCCESS}`
    } catch (error) {
      throw this.throwerErrorGuard.UnprocessableEntityException(
        CustomErrorPaymentResponseTypesEnum.PAYMENT_RESPONSE_ERROR,
        'Error to redirect to response',
        'Error to redirect',
        undefined,
        error,
      )
    }
  }

  async getQrCodeByTaxUuid(uuid: string): Promise<string> {
    const qrBase64 = await this.prisma.tax.findUnique({ where: { uuid } })
    if (!qrBase64) {
      throw this.throwerErrorGuard.NotFoundException(
        CustomErrorTaxTypesEnum.TAX_YEAR_OR_USER_NOT_FOUND,
        CustomErrorTaxTypesResponseEnum.TAX_YEAR_OR_USER_NOT_FOUND,
      )
    }
    if (!qrBase64.qrCodeEmail) {
      throw this.throwerErrorGuard.UnprocessableEntityException(
        CustomErrorPaymentTypesEnum.QR_CODE_NOT_FOUND,
        CustomErrorPaymentTypesResponseEnum.QR_CODE_NOT_FOUND,
      )
    }
    return qrBase64.qrCodeEmail
  }
}<|MERGE_RESOLUTION|>--- conflicted
+++ resolved
@@ -366,13 +366,9 @@
         return `${process.env.PAYGATE_AFTER_PAYMENT_REDIRECT_FRONTEND}?status=${PaymentRedirectStateEnum.PAYMENT_ALREADY_PAID}`
       }
 
-<<<<<<< HEAD
-      // TODO: this is not good, when user has taxPayment with status SUCCESS, it will be updated to FAIL in case of retry payment and failing payment
-=======
       // TODO: when user has taxPayment with status SUCCESS,
       // it will be updated to FAIL in case of retry payment and failing payment
       // https://github.com/bratislava/private-konto.bratislava.sk/issues/1030
->>>>>>> 8f1bb40c
       if (!(Number(PRCODE) === 0 && Number(SRCODE) === 0)) {
         await this.prisma.taxPayment.update({
           where: { orderId: ORDERNUMBER },
