import { NorisTaxPayment } from '../../../types/noris.types'

export const testPaymentValid: NorisTaxPayment = {
  variabilny_symbol: '1234567890',
  uhrazeno: 1000,
  specificky_symbol: '9876543210',
}

<<<<<<< HEAD
export const testPaymentNoVariableSymbol: NorisTaxPayment = {
  variabilny_symbol: null,
  uhrazeno: 2000,
  specificky_symbol: '9876543211',
}

=======
>>>>>>> e53632f7
export const testPaymentStringUhrazeno = {
  variabilny_symbol: '1234567892',
  uhrazeno: '1000',
  specificky_symbol: '9876543212',
}

export const testPaymentInvalidVariabilnySymbol = {
  variabilny_symbol: true,
  uhrazeno: 1500,
  specificky_symbol: null,
}<|MERGE_RESOLUTION|>--- conflicted
+++ resolved
@@ -6,15 +6,6 @@
   specificky_symbol: '9876543210',
 }
 
-<<<<<<< HEAD
-export const testPaymentNoVariableSymbol: NorisTaxPayment = {
-  variabilny_symbol: null,
-  uhrazeno: 2000,
-  specificky_symbol: '9876543211',
-}
-
-=======
->>>>>>> e53632f7
 export const testPaymentStringUhrazeno = {
   variabilny_symbol: '1234567892',
   uhrazeno: '1000',
