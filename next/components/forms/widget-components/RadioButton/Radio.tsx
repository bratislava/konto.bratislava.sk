import cx from 'classnames'
import Tooltip from 'components/forms/info-components/Tooltip/Tooltip'
import * as React from 'react'
import { useRadio } from 'react-aria'

import { RadioContext } from './RadioGroup'

type RadioBase = {
  variant?: 'basic' | 'boxed' | 'card'
  className?: string
  isDisabled?: boolean
  error?: boolean
  children: React.ReactNode
  value: string
  tooltip?: string
}

const Radio = ({
  error = false,
  isDisabled = false,
  tooltip,
  variant = 'basic',
  className,
  ...rest
}: RadioBase) => {
  const state = React.useContext(RadioContext)
  const ref = React.useRef(null)
  const { inputProps } = useRadio({ ...rest, isDisabled: isDisabled || error }, state, ref)

  const inputStyle = cx(
    'focus-visible:outline-none focus:outline-none appearance-none bg-white m-0 w-6 h-6 min-w-[24px] min-h-[24px] grid place-content-center left-0 right-0 top-0 bottom-0 rounded-full border-2 border-solid',
    {
      'border-gray-700': !error,
      'before:w-4 before:h-4 before:min-w-[16px] before:min-h-[16px] before:bg-gray-700 before:rounded-full':
        inputProps.checked,
      'border-negative-700 before:bg-negative-700': error,

      // hover
      'group-hover:before:bg-gray-600 group-hover:border-gray-600': !isDisabled && !error,

      // disabled
      'opacity-50': isDisabled,
      'cursor-not-allowed': isDisabled || error,
    },
  )

  const containerStyle = cx(
    'group flex relative flex-row items-center justify-between rounded-lg gap-3 ',
    className,
    {
      'p-0': variant === 'basic' && !error,
      'p-0 py-3 px-4 border-2 border-solid': variant === 'boxed',
      'bg-white': variant !== 'basic',
      'border-gray-200':
        (variant === 'boxed' || variant === 'card') && !error && !inputProps.checked,
      'rounded-8 border-negative-700': (variant === 'card' || variant === 'boxed') && error,
      'rounded-8 flex-col p-6 border-2 border-solid': variant === 'card',
      'border-gray-700 hover:border-gray-500':
        (variant === 'boxed' || variant === 'card') && !error && inputProps.checked && !isDisabled,
      'hover:border-gray-500':
        (variant === 'boxed' || variant === 'card') && !error && !inputProps.checked && !isDisabled,

      'opacity-50': isDisabled,
      'cursor-not-allowed': isDisabled || error,
    },
  )

  const stringValue = rest.value ? rest.value.toString() : ""

  return (
    <div className="w-full">
<<<<<<< HEAD
      <label htmlFor={rest.value.toString()} className={containerStyle}>
        {variant === 'card' ? (
          <div className="w-full flex flex-col items-start gap-3 p-0 ">
            <input id={rest.value.toString()} {...inputProps} ref={ref} className={inputStyle} />
=======
      <label htmlFor={stringValue} className={containerStyle}>
        {variant === 'card' ? (
          <div className="w-full flex flex-col items-start gap-3 p-0 ">
            <input id={stringValue} {...inputProps} ref={ref} className={inputStyle} />
>>>>>>> 7f5977e2
            <div className="text-16 text-gray-700 break-words">
              {rest.children}
              {tooltip && (
                <div className="mt-8 relative flex flex-row">
                  <Tooltip position="top-right" text={tooltip} />
                </div>
              )}
            </div>
          </div>
        ) : (
          <div className={cx('flex items-center gap-3', {})}>
<<<<<<< HEAD
            <input id={rest.value.toString()} {...inputProps} ref={ref} className={inputStyle} />
=======
            <input id={stringValue} {...inputProps} ref={ref} className={inputStyle} />
>>>>>>> 7f5977e2
            <div className={cx('text-16 flex text-gray-700 break-words', {})}>{rest.children}</div>
          </div>
        )}
        {tooltip && variant !== 'card' && <Tooltip text={tooltip} />}
      </label>
    </div>
  )
}

export default Radio<|MERGE_RESOLUTION|>--- conflicted
+++ resolved
@@ -69,17 +69,10 @@
 
   return (
     <div className="w-full">
-<<<<<<< HEAD
-      <label htmlFor={rest.value.toString()} className={containerStyle}>
-        {variant === 'card' ? (
-          <div className="w-full flex flex-col items-start gap-3 p-0 ">
-            <input id={rest.value.toString()} {...inputProps} ref={ref} className={inputStyle} />
-=======
       <label htmlFor={stringValue} className={containerStyle}>
         {variant === 'card' ? (
           <div className="w-full flex flex-col items-start gap-3 p-0 ">
             <input id={stringValue} {...inputProps} ref={ref} className={inputStyle} />
->>>>>>> 7f5977e2
             <div className="text-16 text-gray-700 break-words">
               {rest.children}
               {tooltip && (
@@ -91,11 +84,7 @@
           </div>
         ) : (
           <div className={cx('flex items-center gap-3', {})}>
-<<<<<<< HEAD
-            <input id={rest.value.toString()} {...inputProps} ref={ref} className={inputStyle} />
-=======
             <input id={stringValue} {...inputProps} ref={ref} className={inputStyle} />
->>>>>>> 7f5977e2
             <div className={cx('text-16 flex text-gray-700 break-words', {})}>{rest.children}</div>
           </div>
         )}
