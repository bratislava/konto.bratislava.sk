import { EFormValue } from '@backend/forms'
import { FormValidation, RJSFSchema } from '@rjsf/utils'
<<<<<<< HEAD
import { useFormFiller, useFormStepper, useFormSubmitter } from '@utils/forms'
=======
>>>>>>> d0241c78
import cx from 'classnames'
import SkipStepModal from 'components/forms/segments/SkipStepModal/SkipStepModal'
import { useState } from 'react'

import { validator } from '../../frontend/dtos/formStepperDto'
import { useFormFiller } from '../../frontend/hooks/useFormFiller'
import { useFormRJSFContextMemo } from '../../frontend/hooks/useFormRJSFContextMemo'
import { useFormStepper } from '../../frontend/hooks/useFormStepper'
import { useFormSubmitter } from '../../frontend/hooks/useFormSubmitter'
import { customValidate } from '../../frontend/utils/formStepper'
import FinalStep from './steps/FinalStep'
import StepperView from './steps/StepperView'
import StepButtonGroup from './steps/Summary/StepButtonGroup'
import { ThemedForm } from './ThemedForm'

interface FormRJSF {
  eform: EFormValue
  escapedSlug: string
  formSlug: string
  wrapperClassName?: string
}

const GeneratedFormRJSF = ({ eform, escapedSlug, formSlug, wrapperClassName }: FormRJSF) => {
  const filler = useFormFiller(eform)
<<<<<<< HEAD
=======
  const formContext =  useFormRJSFContextMemo(eform, filler.formId)
>>>>>>> d0241c78
  const form = useFormStepper(escapedSlug, eform, {
    onStepSumbit: filler.updateFormData,
    onInit: filler.initFormData,
  })
  const [isOnShowSkipModal, setIsOnShowSkipModal] = useState<boolean>(false)
  const [skipModalWasShown, setSkipModalWasShown] = useState<boolean>(false)
  const [skipModalNextStepIndex, setSkipModalNextStepIndex] = useState<number>(form.stepIndex)

  const skipButtonHandler = (nextStepIndex: number = form.stepIndex + 1) => {
    if (skipModalWasShown) {
      form.skipToStep(nextStepIndex)
    } else {
      setSkipModalNextStepIndex(nextStepIndex)
      setIsOnShowSkipModal(true)
    }
  }

  const submitter = useFormSubmitter(formSlug)

  return (
    <div
      className={cx(
        'flex flex-col gap-10 py-10 w-full max-w-screen-lg mx-auto',
        'lg:flex-row lg:gap-20',
        wrapperClassName,
      )}
    >
      <div className="">
        <StepperView
          steps={form.stepData}
          currentStep={form.stepIndex}
          // hook useFormStepper is prepared to skip multiple steps but they will not be validated
          // if skip of multiple steps is not wanted, comment out onChangeStep
          onChangeStep={skipButtonHandler}
        />
        <SkipStepModal
          show={isOnShowSkipModal && !skipModalWasShown}
          onClose={() => {
            setIsOnShowSkipModal(false)
            setSkipModalWasShown(true)
          }}
          onSkip={() => {
            form.skipToStep(skipModalNextStepIndex)
            setIsOnShowSkipModal(false)
            setSkipModalWasShown(true)
          }}
        />
      </div>
      <div className={cx('grow px-4', 'lg:px-0')}>
        {form.isComplete ? (
          <FinalStep
            formData={form.formData}
            formErrors={form.errors}
            extraErrors={form.extraErrors}
            schema={form.validatedSchema}
            onGoToStep={form.setStepIndex}
            submitErrors={submitter.errors}
            submitMessage={submitter.successMessage}
          />
        ) : (
          <>
            <h1 className="text-h1-medium font-semibold">{form.stepTitle}</h1>
            <ThemedForm
              className="[&_legend]:hidden"
              key={`form-${escapedSlug}-step-${form.stepIndex}`}
              ref={form.formRef}
              schema={form.currentSchema}
              uiSchema={eform.uiSchema}
              formData={form.formData}
              validator={validator}
              customValidate={(formData: RJSFSchema, errors: FormValidation) => {
                return customValidate(formData, errors, form.currentSchema)
              }}
              onSubmit={async (e) => {
                await form.handleOnSubmit(e.formData as RJSFSchema)
              }}
              onChange={(e) => {
                form.setStepFormData(e.formData as RJSFSchema)
              }}
              onError={form.handleOnErrors}
              extraErrors={form.extraErrors}
              formContext={formContext}
              showErrorList={false}
              omitExtraData
              liveOmit
            />
          </>
        )}
        <StepButtonGroup
          stepIndex={form.stepIndex}
          isFinalStep={form.isComplete}
          previous={form.previous}
          skip={() => skipButtonHandler(form.stepIndex + 1)}
          submitStep={form.submitStep}
          submitForm={() => submitter.submitForm(form.formId, form.formData)}
        />
      </div>
    </div>
  )
}

export default GeneratedFormRJSF<|MERGE_RESOLUTION|>--- conflicted
+++ resolved
@@ -1,9 +1,5 @@
 import { EFormValue } from '@backend/forms'
 import { FormValidation, RJSFSchema } from '@rjsf/utils'
-<<<<<<< HEAD
-import { useFormFiller, useFormStepper, useFormSubmitter } from '@utils/forms'
-=======
->>>>>>> d0241c78
 import cx from 'classnames'
 import SkipStepModal from 'components/forms/segments/SkipStepModal/SkipStepModal'
 import { useState } from 'react'
@@ -28,10 +24,7 @@
 
 const GeneratedFormRJSF = ({ eform, escapedSlug, formSlug, wrapperClassName }: FormRJSF) => {
   const filler = useFormFiller(eform)
-<<<<<<< HEAD
-=======
-  const formContext =  useFormRJSFContextMemo(eform, filler.formId)
->>>>>>> d0241c78
+  const formContext = useFormRJSFContextMemo(eform, filler.formId)
   const form = useFormStepper(escapedSlug, eform, {
     onStepSumbit: filler.updateFormData,
     onInit: filler.initFormData,
