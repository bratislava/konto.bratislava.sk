import { ROUTES } from '@utils/constants'
import logger from '@utils/logger'
import { AsyncServerProps } from '@utils/types'
import useAccount, { AccountStatus } from '@utils/useAccount'
import AccountActivator from 'components/forms/segments/AccountActivator/AccountActivator'
import AccountContainer from 'components/forms/segments/AccountContainer/AccountContainer'
import EmailVerificationForm from 'components/forms/segments/EmailVerificationForm/EmailVerificationForm'
import LoginForm from 'components/forms/segments/LoginForm/LoginForm'
import LoginRegisterLayout from 'components/layouts/LoginRegisterLayout'
import { GetServerSidePropsContext } from 'next'
import { serverSideTranslations } from 'next-i18next/serverSideTranslations'
import { useRouter } from 'next/router'
import { useEffect } from 'react'

import PageWrapper from '../components/layouts/PageWrapper'
import { isProductionDeployment } from '../utils/utils'

export const getServerSideProps = async (ctx: GetServerSidePropsContext) => {
  const locale = ctx.locale ?? 'sk'

  return {
    props: {
      page: {
        locale: ctx.locale,
        localizations: ['sk', 'en']
          .filter((l) => l !== ctx.locale)
          .map((l) => ({
            slug: '',
            locale: l,
          })),
      },
      isProductionDeploy: isProductionDeployment(),
      ...(await serverSideTranslations(locale)),
    },
  }
}

const LoginPage = ({ page }: AsyncServerProps<typeof getServerSideProps>) => {
  const { login, error, status, resendVerificationCode, verifyEmail, lastEmail, user } =
    useAccount()
  const router = useRouter()

  const redirect = async () => {
    const from =
      router.query.from &&
      typeof router.query.from === 'string' &&
      router.query.from.startsWith('/')
        ? decodeURIComponent(router.query.from)
        : ROUTES.HOME
    await router.push(from).catch((error_) => logger.error('Failed redirect', error_))
  }

  useEffect(() => {
    if (user !== null && user !== undefined) {
<<<<<<< HEAD
      router.push(ROUTES.HOME).catch((error_) => logger.error('Failed redirect', error_))
=======
      redirect()
>>>>>>> 372300ce
    }
  }, [user])

  const onLogin = async (email: string, password: string) => {
    if (await login(email, password)) {
      await redirect()
    }
  }

  const onVerifyEmail = async (verificationCode: string) => {
    if (await verifyEmail(verificationCode)) {
      await redirect()
    }
  }

  return (
    <PageWrapper locale={page.locale} localizations={page.localizations}>
      <LoginRegisterLayout backButtonHidden>
        {status === AccountStatus.Idle && <AccountActivator />}
        <AccountContainer className="md:pt-6 pt-0 mb-0 md:mb-8">
          {status === AccountStatus.EmailVerificationRequired ? (
            <EmailVerificationForm
              lastEmail={lastEmail}
              onResend={resendVerificationCode}
              onSubmit={onVerifyEmail}
              error={error}
              cntDisabled
            />
          ) : (
            <LoginForm onSubmit={onLogin} error={error} />
          )}
        </AccountContainer>
      </LoginRegisterLayout>
    </PageWrapper>
  )
}

export default LoginPage<|MERGE_RESOLUTION|>--- conflicted
+++ resolved
@@ -52,11 +52,7 @@
 
   useEffect(() => {
     if (user !== null && user !== undefined) {
-<<<<<<< HEAD
-      router.push(ROUTES.HOME).catch((error_) => logger.error('Failed redirect', error_))
-=======
-      redirect()
->>>>>>> 372300ce
+      redirect().catch((error_) => logger.error('Failed redirect', error_))
     }
   }, [user])
 
