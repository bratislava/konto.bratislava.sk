import dayjs, { Dayjs } from 'dayjs'

import {
  CommunalWasteTaxDetail,
  RealEstateTaxDetail,
  RealEstateTaxPropertyType,
} from '../../../prisma/json-types'
import {
  ResponseCommunalWasteTaxDetailItemizedDto,
  ResponseRealEstateTaxDetailItemizedDto,
  TaxPaidStatusEnum,
  TaxStatusEnum,
} from '../../dtos/response.tax.dto'

export const getTaxStatus = (
  desiredPayment: number,
  alreadyPaid: number | undefined,
): TaxPaidStatusEnum => {
  if (!alreadyPaid) return TaxPaidStatusEnum.NOT_PAID
  if (alreadyPaid === 0) return TaxPaidStatusEnum.NOT_PAID
  if (alreadyPaid > desiredPayment) return TaxPaidStatusEnum.OVER_PAID
  if (alreadyPaid === desiredPayment) return TaxPaidStatusEnum.PAID
  return TaxPaidStatusEnum.PARTIALLY_PAID
}

export const getExistingTaxStatus = (
  taxAmount: number,
  paidAmount: number,
): TaxStatusEnum => {
  if (paidAmount === 0) {
    return TaxStatusEnum.NOT_PAID
  }

  if (paidAmount === taxAmount) {
    return TaxStatusEnum.PAID
  }

  if (paidAmount > taxAmount) {
    return TaxStatusEnum.OVER_PAID
  }

  return TaxStatusEnum.PARTIALLY_PAID
}

export const checkTaxDateInclusion = (
  currentTime: Dayjs,
  lookingForTaxDate: {
    from: { month: number; day: number }
    to: { month: number; day: number }
  },
) => {
  const displayFrom = dayjs.tz(
    `${currentTime.year()}-${lookingForTaxDate.from.month}-${lookingForTaxDate.from.day}`,
    'Europe/Bratislava',
  )
  const displayTo = dayjs.tz(
    `${currentTime.year()}-${lookingForTaxDate.to.month}-${lookingForTaxDate.to.day}`,
    'Europe/Bratislava',
  )
  return currentTime.isAfter(displayFrom) && currentTime.isBefore(displayTo)
}

export const generateItemizedRealEstateTaxDetail = (
  taxDetails: RealEstateTaxDetail,
): ResponseRealEstateTaxDetailItemizedDto => {
  const apartmentTaxDetail = taxDetails.propertyDetails
    .filter((detail) => detail.type === RealEstateTaxPropertyType.APARTMENT)
    .map((detail) => {
      return {
        type: detail.areaType,
        base: detail.base,
        amount: detail.amount,
      }
    })
  const groundTaxDetail = taxDetails.propertyDetails
    .filter((detail) => detail.type === RealEstateTaxPropertyType.GROUND)
    .map((detail) => {
      return {
        type: detail.areaType,
        area: detail.area ?? undefined,
        base: detail.base,
        amount: detail.amount,
      }
    })
  const constructionTaxDetail = taxDetails.propertyDetails
    .filter((detail) => detail.type === RealEstateTaxPropertyType.CONSTRUCTION)
    .map((detail) => {
      return {
        type: detail.areaType,
        base: detail.base,
        amount: detail.amount,
      }
    })
  return {
    apartmentTotalAmount: taxDetails.taxFlat,
    constructionTotalAmount: taxDetails.taxConstructions,
    groundTotalAmount: taxDetails.taxLand,
    apartmentTaxDetail,
    groundTaxDetail,
    constructionTaxDetail,
  }
}

export const generateItemizedCommunalWasteTaxDetail = (
  taxDetails: CommunalWasteTaxDetail,
): ResponseCommunalWasteTaxDetailItemizedDto => {
<<<<<<< HEAD
  const addressDetail = taxDetails.containers.map((container) => {
    // Calculate total amount for this address (sum of all poplatok)
    const totalAmount = container.details.reduce(
=======
  const addressDetail = taxDetails.addresses.map((address) => {
    // Calculate total amount for this address (sum of all poplatok)
    const totalAmount = address.containers.reduce(
>>>>>>> 7c5f9b1c
      (sum, detail) => sum + detail.poplatok,
      0,
    )

    // Map details to itemized containers
<<<<<<< HEAD
    const itemizedContainers = container.details.map((detail) => ({
      containerVolume: detail.objem_nadoby,
      containerCount: detail.pocet_nadob,
      numberOfDisposals: detail.pocet_odvozov,
      unitRate: detail.sadzba,
      containerType: detail.druh_nadoby,
      fee: detail.poplatok,
=======
    const itemizedContainers = address.containers.map((container) => ({
      containerVolume: container.objem_nadoby,
      containerCount: container.pocet_nadob,
      numberOfDisposals: container.pocet_odvozov,
      unitRate: container.sadzba,
      containerType: container.druh_nadoby,
      fee: container.poplatok,
>>>>>>> 7c5f9b1c
    }))

    return {
      address: {
<<<<<<< HEAD
        street: container.address.street ?? '',
        orientationNumber: container.address.orientationNumber ?? '',
=======
        street: address.addressDetail.street ?? '',
        orientationNumber: address.addressDetail.orientationNumber ?? '',
>>>>>>> 7c5f9b1c
      },
      totalAmount,
      itemizedContainers,
    }
  })

  return {
    addressDetail,
  }
}<|MERGE_RESOLUTION|>--- conflicted
+++ resolved
@@ -104,29 +104,14 @@
 export const generateItemizedCommunalWasteTaxDetail = (
   taxDetails: CommunalWasteTaxDetail,
 ): ResponseCommunalWasteTaxDetailItemizedDto => {
-<<<<<<< HEAD
-  const addressDetail = taxDetails.containers.map((container) => {
-    // Calculate total amount for this address (sum of all poplatok)
-    const totalAmount = container.details.reduce(
-=======
   const addressDetail = taxDetails.addresses.map((address) => {
     // Calculate total amount for this address (sum of all poplatok)
     const totalAmount = address.containers.reduce(
->>>>>>> 7c5f9b1c
       (sum, detail) => sum + detail.poplatok,
       0,
     )
 
     // Map details to itemized containers
-<<<<<<< HEAD
-    const itemizedContainers = container.details.map((detail) => ({
-      containerVolume: detail.objem_nadoby,
-      containerCount: detail.pocet_nadob,
-      numberOfDisposals: detail.pocet_odvozov,
-      unitRate: detail.sadzba,
-      containerType: detail.druh_nadoby,
-      fee: detail.poplatok,
-=======
     const itemizedContainers = address.containers.map((container) => ({
       containerVolume: container.objem_nadoby,
       containerCount: container.pocet_nadob,
@@ -134,18 +119,12 @@
       unitRate: container.sadzba,
       containerType: container.druh_nadoby,
       fee: container.poplatok,
->>>>>>> 7c5f9b1c
     }))
 
     return {
       address: {
-<<<<<<< HEAD
-        street: container.address.street ?? '',
-        orientationNumber: container.address.orientationNumber ?? '',
-=======
         street: address.addressDetail.street ?? '',
         orientationNumber: address.addressDetail.orientationNumber ?? '',
->>>>>>> 7c5f9b1c
       },
       totalAmount,
       itemizedContainers,
