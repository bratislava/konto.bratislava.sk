--- conflicted
+++ resolved
@@ -131,13 +131,8 @@
   })
 })
 
-<<<<<<< HEAD
 describe('mapNorisToRealEstateTaxData', () => {
-  const mockNorisData: NorisTaxPayersDto = {
-=======
-describe('mapNorisToTaxData', () => {
   const mockNorisData: NorisRealEstateTax = {
->>>>>>> 848110af
     dan_spolu: '100,50',
     variabilny_symbol: 'VS123',
     akt_datum: '2023-01-01',
@@ -339,13 +334,8 @@
   }
 
   it('should process apartment (byt) tax details correctly', () => {
-<<<<<<< HEAD
     const result = mapNorisToRealEstateTaxDetailData(
-      mockNorisTaxPayersData as NorisTaxPayersDto,
-=======
-    const result = mapNorisToTaxDetailData(
       mockNorisTaxPayersData as NorisRealEstateTax,
->>>>>>> 848110af
       mockTaxId,
     )
 
@@ -375,13 +365,8 @@
   })
 
   it('should process ground (pozemky) tax details correctly', () => {
-<<<<<<< HEAD
     const result = mapNorisToRealEstateTaxDetailData(
-      mockNorisTaxPayersData as NorisTaxPayersDto,
-=======
-    const result = mapNorisToTaxDetailData(
       mockNorisTaxPayersData as NorisRealEstateTax,
->>>>>>> 848110af
       mockTaxId,
     )
 
@@ -419,13 +404,8 @@
   })
 
   it('should process construction (stavba) tax details correctly', () => {
-<<<<<<< HEAD
     const result = mapNorisToRealEstateTaxDetailData(
-      mockNorisTaxPayersData as NorisTaxPayersDto,
-=======
-    const result = mapNorisToTaxDetailData(
       mockNorisTaxPayersData as NorisRealEstateTax,
->>>>>>> 848110af
       mockTaxId,
     )
 
@@ -469,26 +449,16 @@
       det_dan_byty_byt: '10.50', // Using dot instead of comma
     }
 
-<<<<<<< HEAD
     const result = mapNorisToRealEstateTaxDetailData(
-      invalidData as NorisTaxPayersDto,
-=======
-    const result = mapNorisToTaxDetailData(
       invalidData as NorisRealEstateTax,
->>>>>>> 848110af
       mockTaxId,
     )
     expect(() => result).not.toThrow()
   })
 
   it('should process all configured types for each category', () => {
-<<<<<<< HEAD
     const result = mapNorisToRealEstateTaxDetailData(
-      mockNorisTaxPayersData as NorisTaxPayersDto,
-=======
-    const result = mapNorisToTaxDetailData(
       mockNorisTaxPayersData as NorisRealEstateTax,
->>>>>>> 848110af
       mockTaxId,
     )
 
