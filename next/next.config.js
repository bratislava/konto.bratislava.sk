const { i18n } = require('./next-i18next.config')
<<<<<<< HEAD
const { withSentryConfig } = require('@sentry/nextjs')
=======
>>>>>>> 15f9bb24

/**
 * @type {import('next').NextConfig}
 */
const nextConfig = {
  i18n,
  reactStrictMode: true,
  images: {
    domains: ['localhost', 'cdn-api.bratislava.sk'],
  },
<<<<<<< HEAD
  async rewrites() {
    return {
      beforeFiles: [
        // Graphql Proxy
        {
          source: '/graphql',
          destination: `${process.env.STRAPI_URL}/graphql`,
        },
        // Media proxy for getting media from Strapi
        {
          source: '/uploads/:file',
          destination: `${process.env.STRAPI_URL}/uploads/:file`,
        },
        /**
         * Rewrites to make the the translation of URL work. Based on an approached outlined here:
         * https://stackoverflow.com/questions/68723485/how-to-setup-i18n-translated-url-routes-in-next-js/68731057#68731057
         */
        {
          source: '/search',
          destination: '/vyhladavanie',
        },
        // TODO does not work, revisit later
        // {
        //   source: '/ucet/uvod',
        //   destination: '/account/intro',
        // },
        // {
        //   source: '/ucet/mestske-sluzby',
        //   destination: '/account/municipal-services',
        // },
        // {
        //   source: '/ucet/dane-a-poplatky',
        //   destination: '/account/taxes-and-fees',
        // },
        // {
        //   source: '/ucet/mam-problem',
        //   destination: '/account/i-have-a-problem',
        // },
      ],
    }
  },
  serverRuntimeConfig: {
    strapiUrl: process.env.STRAPI_URL,
  },
  async redirects() {
    return [
      {
        source: '/robots.txt',
        destination: '/api/robots',
        permanent: true,
      },
      {
        source: '/sprava/:path*',
        destination: '/blog/:path*',
        permanent: true,
      },
      {
        source: '/dan-z-nehnutelnosti',
        destination: '/mesto-bratislava/dane-a-poplatky/dan-z-nehnutelnosti',
        permanent: true,
      },
      {
        source: '/magistrat',
        destination: '/mesto-bratislava/sprava-mesta/magistrat',
        permanent: true,
      },
      {
        source: '/organizacna-struktura',
        destination: '/mesto-bratislava/sprava-mesta/magistrat/organizacna-struktura-a-kontakty',
        permanent: true,
      },
      {
        source: '/informacie-a-odporucania-k-novemu-koronavirusu-a-ochoreniu-covid-19',
        destination: '/informacie-a-odporucania-k-ochoreniu-covid-19',
        permanent: true,
      },
      {
        source: '/dane-a-poplatky',
        destination: '/mesto-bratislava/dane-a-poplatky',
        permanent: true,
      },
      {
        source: '/filter/pracovne-prilezitosti',
        destination: '/mesto-bratislava/sprava-mesta/magistrat/pracovne-prilezitosti',
        permanent: true,
      },
      {
        source: '/uzemny-plan',
        destination:
          '/zivotne-prostredie-a-vystavba/rozvoj-mesta/uzemnoplanovacie-dokumenty/platna-uzemnoplanovacia-dokumentacia/uzemny-plan-mesta-a-jeho-zmeny-a-doplnky',
        permanent: true,
      },
      {
        source: '/miestne-dane-a-poplatky-uradne-a-navstevne-hodiny',
        destination: '/mesto-bratislava/dane-a-poplatky',
        permanent: true,
      },
      {
        source: '/poplatky-za-komunalne-odpady-a-drobne-stavebne-odpady',
        destination:
          '/mesto-bratislava/dane-a-poplatky/poplatok-za-komunalne-odpady-a-drobne-stavebne-odpady',
        permanent: true,
      },
      {
        source: '/sadzby-dane-z-nehnutelnosti',
        destination: '/mesto-bratislava/dane-a-poplatky/dan-z-nehnutelnosti',
        permanent: true,
      },
      {
        source: '/najomne-byty-mesta',
        destination:
          '/socialne-sluzby-a-byvanie/byvanie-a-ubytovanie/najomne-byvanie/najomne-byty-mesta',
        permanent: true,
      },
      {
        source: '/komunalny-odpad',
        destination: '/zivotne-prostredie-a-vystavba/zivotne-prostredie/odpady',
        permanent: true,
      },
      {
        source: '/filter/uradna-tabula',
        destination: '/mesto-bratislava/transparentne-mesto/uradna-tabula',
        permanent: true,
      },
      {
        source: '/zastupitelstvo',
        destination: '/mesto-bratislava/sprava-mesta/volene-organy/zastupitelstvo',
        permanent: true,
      },
      {
        source: '/zberne-miesta-odpadu',
        destination: '/zivotne-prostredie-a-vystavba/zivotne-prostredie/odpady/zmesovy-odpad',
        permanent: true,
      },
      {
        source: '/nadacia-mesta-bratislavy',
        destination: '/kultura-a-komunity/kulturne-sluzby/nadacia-mesta-bratislavy',
        permanent: true,
      },
      {
        source: '/mestske-casti',
        destination: '/mesto-bratislava/sprava-mesta/mestske-casti',
        permanent: true,
      },
      {
        source: '/doprava',
        destination: '/doprava-a-mapy/doprava',
        permanent: true,
      },
      {
        source: '/primator',
        destination: '/mesto-bratislava/sprava-mesta/volene-organy/primator',
        permanent: true,
      },
      {
        source:
          '/harmonogram-zberu-triedeneho-odpadu-2021-pre-rodinne-domy-v-mestskych-castiach-v-prvej-etape',
        destination:
          '/zivotne-prostredie-a-vystavba/zivotne-prostredie/odpady/triedeny-zber/zber-a-odvoz-vytriedeneho-odpadu-z-rodinnych-domov',
        permanent: true,
      },
      {
        source: '/byvanie',
        destination: '/socialne-sluzby-a-byvanie/byvanie-a-ubytovanie',
        permanent: true,
      },
      {
        source: '/chcem-stavat',
        destination: '/zivotne-prostredie-a-vystavba/rozvoj-mesta/usmernovanie-vystavby',
        permanent: true,
      },
      {
        source: '/udalost/bratislavske-mestske-dni-2022',
        destination: '/kultura-a-komunity/podujatia/mestske-podujatia',
        permanent: true,
      },
      {
        source: '/legislativa-mesta',
        destination: '/mesto-bratislava/sprava-mesta/legislativa-mesta',
        permanent: true,
      },
      {
        source:
          '/sprava/bratislava-vyhlasuje-sutaz-o-rocne-elektricenky-pre-zaockovanych-chce-rychlejsie-dosiahnut-kolektivnu-imunitu',
        destination:
          '/blog/bratislava-vyhlasuje-sutaz-o-rocne-elektricenky-pre-zaockovanych-chce-rychlejsie-dosiahnut-kolektivnu-imunitu',
        permanent: true,
      },
      {
        source: '/danove-ulavy-pre-fyzicke-osoby',
        destination: '/mesto-bratislava/dane-a-poplatky/dan-z-nehnutelnosti',
        permanent: true,
      },
      {
        source: '/triedeny-zber',
        destination: '/zivotne-prostredie-a-vystavba/zivotne-prostredie/odpady/triedeny-zber',
        permanent: true,
      },
      {
        source: '/granty',
        destination: '/mesto-bratislava/transparentne-mesto/pridelovanie-dotacii',
        permanent: true,
      },
      {
        source: '/zmena-sposobu-zberu-a-odvozu-vytriedeneho-odpadu-z-rodinnych-domov',
        destination:
          '/zivotne-prostredie-a-vystavba/zivotne-prostredie/odpady/triedeny-zber/zber-a-odvoz-vytriedeneho-odpadu-z-rodinnych-domov',
        permanent: true,
      },
      {
        source:
          '/sprava/prve-udaje-zo-scitania-obyvatelov-bratislavy-vykazuju-zasadny-rozdiel-medzi-evidenciou-obce-a-vysledkom-statistov',
        destination:
          '/blog/prve-udaje-zo-scitania-obyvatelov-bratislavy-vykazuju-zasadny-rozdiel-medzi-evidenciou-obce-a-vysledkom-statistov',
        permanent: true,
      },
      {
        source: '/prugerka',
        destination: '/zivotne-prostredie-a-vystavba/zelen/udrzba-a-tvorba-zelene/parky-a-zahrady',
        permanent: true,
      },
      {
        source: '/samosprava',
        destination: '/mesto-bratislava/sprava-mesta',
        permanent: true,
      },
      {
        source: '/cestny-spravny-organ',
        destination: '/doprava-a-mapy/doprava/dopravne-povolenia',
        permanent: true,
      },
      {
        source: '/symboly-mesta',
        destination: '/mesto-bratislava/sprava-mesta/vizualna-identita/symboly-mesta',
        permanent: true,
      },
      {
        source: '/verejne-osvetlenie-poruchova-sluzba',
        destination: '/zivotne-prostredie-a-vystavba/verejne-osvetlenie',
        permanent: true,
      },
      {
        source: '/uzemny-plan-hlavneho-mesta-sr-bratislavy-zmeny-a-doplnky-06',
        destination:
          '/zivotne-prostredie-a-vystavba/rozvoj-mesta/platna-uzemnoplanovacia-dokumentacia/uzemny-plan-mesta-a-jeho-zmeny-a-doplnky/zmeny-a-doplnky-06',
        permanent: true,
      },
      {
        source: '/filter/rozkopavky-a-uzavierky',
        destination: '/doprava-a-mapy/sprava-a-udrzba-komunikacii/rozkopavky-a-uzavery',
        permanent: true,
      },
      {
        source: '/filter/predaj-a-prenajom-nehnutelnosti',
        destination: '/mesto-bratislava/transparentne-mesto/majetok-mesta',
        permanent: true,
      },
      {
        source:
          '/sprava/bratislavske-letne-kupaliska-sa-pripravuju-na-sezonu-mesto-ponuka-akciu-na-zvyhodnenu-permanentku',
        destination:
          '/blog/bratislavske-letne-kupaliska-sa-pripravuju-na-sezonu-mesto-ponuka-akciu-na-zvyhodnenu-permanentku',
        permanent: true,
      },
      {
        source: '/odtahovanie-vozidiel',
        destination: '/doprava-a-mapy/parkovanie/odtah-vozidiel',
        permanent: true,
      },
      {
        source: '/archiv-mesta-bratislavy',
        destination:
          '/kultura-a-komunity/kulturne-sluzby/sluzby-badatelne-archivu-mesta-bratislavy',
        permanent: true,
      },
      {
        source: '/financny-prispevok-na-hospodarenie-so-zrazkovou-vodou',
        destination:
          '/mesto-bratislava/transparentne-mesto/pridelovanie-dotacii/financny-prispevok-na-hospodarenie-so-zrazkovou-vodou',
        permanent: true,
      },
      {
        source: '/grantovy-program-pre-rozvoj-sportu-a-vzdelavania-v-bratislave',
        destination: '/vzdelavanie-a-volny-cas/dotacie/podprogram-2',
        permanent: true,
      },
      {
        source: '/rozvoj-mesta',
        destination: '/zivotne-prostredie-a-vystavba/rozvoj-mesta',
        permanent: true,
      },
      {
        source: '/zivotne-prostredie',
        destination: '/zivotne-prostredie-a-vystavba/zivotne-prostredie',
        permanent: true,
      },
      {
        source: '/zber-biologicky-rozlozitelneho-odpadu-zo-zahrad',
        destination: '/zivotne-prostredie-a-vystavba/zivotne-prostredie/odpady/triedeny-zber',
        permanent: true,
      },
      {
        source: '/zmesovy-odpad',
        destination: '/zivotne-prostredie-a-vystavba/zivotne-prostredie/odpady/zmesovy-odpad',
        permanent: true,
      },
      {
        source: '/verejne-obstaravanie',
        destination: '/mesto-bratislava/transparentne-mesto/verejne-obstaravanie',
        permanent: true,
      },
      {
        source: '/majetok',
        destination: '/mesto-bratislava/transparentne-mesto/majetok-mesta',
        permanent: true,
      },
      {
        source: '/socialne-sluzby-a-pomoc',
        destination:
          '/socialne-sluzby-a-byvanie/aktivity-v-socialnej-oblasti/sekcia-socialnych-veci',
        permanent: true,
      },
      {
        source: '/zavedenie-zberu-kuchynskeho-biologicky-rozlozitelneho-odpadu',
        destination:
          '/zivotne-prostredie-a-vystavba/zivotne-prostredie/odpady/triedeny-zber/zber-kuchynskeho-bioodpadu',
        permanent: true,
      },
      {
        source: '/nahradne-najomne-byvanie',
        destination: '/socialne-sluzby-a-byvanie/byvanie-a-ubytovanie/najomne-byvanie',
        permanent: true,
      },
      {
        source: '/archivne-pomocky',
        destination:
          '/kultura-a-komunity/kulturne-sluzby/sluzby-badatelne-archivu-mesta-bratislavy/archivne-pomocky',
        permanent: true,
      },
      {
        source: '/uzemny-plan-zony-petrzalka',
        destination:
          '/zivotne-prostredie-a-vystavba/rozvoj-mesta/uzemnoplanovacie-dokumenty/platna-uzemnoplanovacia-dokumentacia/uzemne-plany-zon',
        permanent: true,
      },
      {
        source: '/mapa',
        destination: '/doprava-a-mapy/mapy',
        permanent: true,
      },
      {
        source: '/uzemny-plan-hlavneho-mesta-sr-bratislavy-zmeny-a-doplnky-02',
        destination:
          '/zivotne-prostredie-a-vystavba/rozvoj-mesta/platna-uzemnoplanovacia-dokumentacia/uzemny-plan-mesta-a-jeho-zmeny-a-doplnky/zmeny-a-doplnky-02',
        permanent: true,
      },
      {
        source: '/transparentne-mesto',
        destination: '/mesto-bratislava/transparentne-mesto',
        permanent: true,
      },
      {
        source: '/interne-predpisy',
        destination: '/mesto-bratislava/sprava-mesta/legislativa-mesta/interne-predpisy',
        permanent: true,
      },
      {
        source: '/udalost/kulturne-leto',
        destination: '/kultura-a-komunity/podujatia/mestske-podujatia',
        permanent: true,
      },
      {
        source: '/ruzinov',
        destination: '/mesto-bratislava/sprava-mesta/mestske-casti',
        permanent: true,
      },
      {
        source:
          '/grantovy-podprogram-1-na-podporu-pohybovych-aktivit-a-neformalneho-vzdelavania-v-oblasti-prace-s-detmi-a-mladezou',
        destination: '/vzdelavanie-a-volny-cas/dotacie/podprogram-1',
        permanent: true,
      },
      {
        source: '/dan-za-uzivanie-verejneho-priestranstva',
        destination: '/mesto-bratislava/dane-a-poplatky/dan-za-uzivanie-verejneho-priestranstva',
        permanent: true,
      },
      {
        source: '/ochrana-ovzdusia',
        destination: '/zivotne-prostredie-a-vystavba/zivotne-prostredie/ochrana-ovzdusia',
        permanent: true,
      },
      {
        source: '/dan-za-ubytovanie',
        destination: '/mesto-bratislava/dane-a-poplatky/dan-za-ubytovanie',
        permanent: true,
      },
      {
        source: '/filter/pracovne-prilezitosti',
        destination: '/mesto-bratislava/sprava-mesta/magistrat/pracovne-prilezitosti',
        permanent: true,
      },
      {
        source: '/rozvoj-najomneho-byvania',
        destination: '/socialne-sluzby-a-byvanie/byvanie-a-ubytovanie/rozvoj-najomneho-byvania',
        permanent: true,
      },
      {
        source: '/filter/zakladne-umelecke-skoly',
        destination: '/vzdelavanie-a-volny-cas/skolstvo/zakladne-umelecke-skoly',
        permanent: true,
      },
      {
        source: '/mapa-skolskych-obvodov',
        destination: '/vzdelavanie-a-volny-cas/skolstvo/mapa-skolskych-obvodov',
        permanent: true,
      },
      {
        source: '/uzemny-plan-hlavneho-mesta-sr-bratislavy-zmeny-a-doplnky-01',
        destination:
          '/zivotne-prostredie-a-vystavba/rozvoj-mesta/uzemnoplanovacie-dokumenty/platna-uzemnoplanovacia-dokumentacia/uzemny-plan-mesta-a-jeho-zmeny-a-doplnky/zmeny-a-doplnky-01',
        permanent: true,
      },
      {
        source: '/братислава-для-украіни',
        destination: '/kultura-a-komunity/komunity/братислава-для-украіни',
        permanent: true,
      },
      {
        source: '/uzemny-plan-hlavneho-mesta-sr-bratislavy-zmeny-a-doplnky-07',
        destination:
          'zivotne-prostredie-a-vystavba/rozvoj-mesta/uzemnoplanovacie-dokumenty/platna-uzemnoplanovacia-dokumentacia/uzemny-plan-mesta-a-jeho-zmeny-a-doplnky/zmeny-a-doplnky-07',
        permanent: true,
      },
      {
        source: '/rozpocet',
        destination: '/mesto-bratislava/transparentne-mesto/rozpocet-a-hospodarenie',
        permanent: true,
      },
      {
        source: '/kultura',
        destination: '/kultura-a-komunity/koncepcia-kultury',
        permanent: true,
      },
      {
        source: '/namestnici-primatora',
        destination: '/mesto-bratislava/sprava-mesta/volene-organy/primator/namestnicky-primatora',
        permanent: true,
      },
      {
        source: '/organizacia-alebo-institucia/marianum-pohrebnictvo-mesta-bratislavy',
        destination: '/mesto-bratislava/sprava-mesta/organizacie-mesta/prispevkove-organizacie',
        permanent: true,
      },
      {
        source: '/organizacia-alebo-institucia/bratislavska-vodarenska-spolocnost',
        destination:
          '/mesto-bratislava/sprava-mesta/organizacie-mesta/obchodne-spolocnosti-mesta/bratislavska-vodarenska-spolocnost',
        permanent: true,
      },
      {
        source: '/tlaciva-k-dani-z-nehnutelnosti',
        destination: '/mesto-bratislava/dane-a-poplatky/dan-z-nehnutelnosti',
        permanent: true,
      },
      {
        source: '/bratislava-pre-vsetkych-grantovy-program-v-socialnej-oblasti',
        destination:
          '/socialne-sluzby-a-byvanie/financna-podpora/grantovy-program-v-socialnej-oblasti-bratislava-pre-vsetkych',
        permanent: true,
      },
      {
        source: '/elektricka-v-novom-centre',
        destination:
          '/doprava-a-mapy/doprava/dopravne-projekty/nova-elektrickova-trat-pribinova-kosicka',
        permanent: true,
      },
      {
        source: '/strategicke-dokumenty',
        destination: '/mesto-bratislava/sprava-mesta/legislativa-mesta/strategicke-dokumenty',
        permanent: true,
      },
      {
        source: '/ubytovna-fortuna',
        destination: '/socialne-sluzby-a-byvanie/byvanie-a-ubytovanie/mestske-ubytovne',
        permanent: true,
      },
      {
        source: '/uzemnoplanovacia-informacia',
        destination:
          '/zivotne-prostredie-a-vystavba/rozvoj-mesta/usmernovanie-vystavby/uzemnoplanovacia-informacia',
        permanent: true,
      },
      {
        source: '/seniori',
        destination:
          '/socialne-sluzby-a-byvanie/socialne-zariadenia/zariadenia-pre-seniorov-zariadenia-opatrovatelskej-sluzby-a-denny-stacionar',
        permanent: true,
      },
      {
        source: '/ochrana-prirody-a-krajiny',
        destination: '/zivotne-prostredie-a-vystavba/zivotne-prostredie/ochrana-prirody-a-krajiny',
        permanent: true,
      },
      {
        source: '/bratislava-potrebuje-ferove-parkovanie',
        destination: '/doprava-a-mapy/parkovanie/system-regulovaneho-parkovania-paas',
        permanent: true,
      },
      {
        source: '/prenajom-primacialneho-palaca',
        destination: '/mesto-bratislava/transparentne-mesto/majetok-mesta/prenajom-priestorov',
        permanent: true,
      },
      {
        source: '/vyberove-konania-clenov-predstavenstiev-mestskych-podnikov-a-organizacii',
        destination: '/mesto-bratislava/transparentne-mesto/vyberove-konania',
        permanent: true,
      },
      {
        source: '/uzemne-plany-zon',
        destination:
          '/zivotne-prostredie-a-vystavba/rozvoj-mesta/uzemnoplanovacie-dokumenty/platna-uzemnoplanovacia-dokumentacia/uzemne-plany-zon',
        permanent: true,
      },
      {
        source: '/aktivne-starnutie-a-benefity-pre-seniorov',
        destination:
          '/socialne-sluzby-a-byvanie/aktivity-v-socialnej-oblasti/proseniorske-organizacie-a-aktivne-starnutie',
        permanent: true,
      },
      {
        source: '/filter/centra-volneho-casu',
        destination: '/vzdelavanie-a-volny-cas/skolstvo/centra-volneho-casu',
        permanent: true,
      },
      {
        source: '/filter/organizacie-a-institucie',
        destination: '/mesto-bratislava/sprava-mesta/organizacie-mesta',
        permanent: true,
      },
      {
        source: '/uzemny-plan-zony-a6-bratislava',
        destination:
          '/zivotne-prostredie-a-vystavba/rozvoj-mesta/uzemnoplanovacie-dokumenty/platna-uzemnoplanovacia-dokumentacia/uzemne-plany-zon/uzemny-plan-zony-a6-bratislava',
        permanent: true,
      },
      {
        source: '/urbanisticke-studie',
        destination:
          '/zivotne-prostredie-a-vystavba/rozvoj-mesta/uzemnoplanovacie-dokumenty/prerokovane-uzemnoplanovacie-podklady/urbanisticke-studie',
        permanent: true,
      },
      {
        source: '/vykonne-organy',
        destination: '/mesto-bratislava/sprava-mesta',
        permanent: true,
      },
      {
        source: '/mestska-hromadna-doprava',
        destination: '/doprava-a-mapy/mestska-hromadna-doprava',
        permanent: true,
      },
      {
        source: '/uzemny-plan-hlavneho-mesta-sr-bratislavy-zmeny-a-doplnky-05',
        destination:
          'zivotne-prostredie-a-vystavba/rozvoj-mesta/uzemnoplanovacie-dokumenty/platna-uzemnoplanovacia-dokumentacia/uzemny-plan-mesta-a-jeho-zmeny-a-doplnky/zmeny-a-doplnky-05',
        permanent: true,
      },
      {
        source: '/mestska-zelen',
        destination: '/zivotne-prostredie-a-vystavba/zelen',
        permanent: true,
      },
      {
        source: '/orezy-vyruby-a-vysadba-drevin-v-sprave-mesta',
        destination: '/zivotne-prostredie-a-vystavba/zelen/udrzba-a-tvorba-zelene/stromy-v-meste',
        permanent: true,
      },
      {
        source: '/filter/spravy',
        destination: '/mesto-bratislava/transparentne-mesto/aktuality',
        permanent: true,
      },
      {
        source: '/ustredna-evidencia-staznosti',
        destination: '/mesto-bratislava/transparentne-mesto/peticie-a-staznosti',
        permanent: true,
      },
      {
        source: '/dostupne-byvanie',
        destination:
          '/socialne-sluzby-a-byvanie/byvanie-a-ubytovanie/projekty-v-mestskom-najomnom-byvani',
        permanent: true,
      },
      {
        source: '/hlavna-architektka',
        destination: '/mesto-bratislava/sprava-mesta/volene-organy/hlavna-architektka',
        permanent: true,
      },
      {
        source: '/tulave-zvierata',
        destination: '/zivotne-prostredie-a-vystavba/zivotne-prostredie/tulave-zvierata',
        permanent: true,
      },
      {
        source: '/pobytove-sluzby',
        destination:
          '/socialne-sluzby-a-byvanie/socialne-zariadenia/zariadenia-pre-seniorov-zariadenia-opatrovatelskej-sluzby-a-denny-stacionar',
        permanent: true,
      },
      {
        source: '/projekty-a-kampane',
        destination: '/mesto-bratislava/projekty',
        permanent: true,
      },
      {
        source: '/zoznam-pridelenych-bytov',
        destination:
          '/socialne-sluzby-a-byvanie/byvanie-a-ubytovanie/najomne-byvanie/zoznam-pridelenych-bytov',
        permanent: true,
      },
      {
        source: '/rozpocet-a-hospodarenie',
        destination: '/mesto-bratislava/transparentne-mesto/rozpocet-a-hospodarenie',
        permanent: true,
      },
      {
        source: '/grantovy-podprogram-2-na-podporu-sportovych-a-vzdelavacich-podujati',
        destination: '/vzdelavanie-a-volny-cas/dotacie/podprogram-2',
        permanent: true,
      },
      {
        source: '/komunitne-planovanie-socialnych-sluzieb',
        destination:
          '/socialne-sluzby-a-byvanie/aktivity-v-socialnej-oblasti/komunitny-plan-socialnych-sluzieb',
        permanent: true,
      },
      {
        source: '/organizacia-alebo-institucia/odvoz-a-likvidacia-odpadu-a-s',
        destination:
          '/mesto-bratislava/sprava-mesta/organizacie-mesta/obchodne-spolocnosti-mesta/olo',
        permanent: true,
      },
      {
        source:
          '/grantovy-podprogram-4-na-podporu-investicii-do-sportovej-infrastruktury-v-hlavnom-meste-sr-bratislave',
        destination: '/vzdelavanie-a-volny-cas/dotacie/podprogram-4',
        permanent: true,
      },
      {
        source: '/zaverecny-ucet',
        destination: '/mesto-bratislava/transparentne-mesto/rozpocet-a-hospodarenie/zaverecny-ucet',
        permanent: true,
      },
      {
        source: '/zoznam-dokumentacii',
        destination: '/zivotne-prostredie-a-vystavba/rozvoj-mesta/uzemnoplanovacie-dokumenty',
        permanent: true,
      },
      {
        source: '/organizacie-mesta',
        destination: '/mesto-bratislava/sprava-mesta/organizacie-mesta',
        permanent: true,
      },
      {
        source: '/cierne-skladky',
        destination: '/zivotne-prostredie-a-vystavba/zivotne-prostredie/odpady/nelegalne-skladky',
        permanent: true,
      },
      {
        source: '/strategicka-podpora-kulturnych-podujati',
        destination:
          '/kultura-a-komunity/kulturne-sluzby/podpora-strategickych-kulturnych-podujati',
        permanent: true,
      },
      {
        source: '/logo-bratislavy',
        destination: '/mesto-bratislava/sprava-mesta/vizualna-identita',
        permanent: true,
      },
      {
        source: '/uzemny-generel-dopravy',
        destination: '/doprava-a-mapy/doprava/uzemny-generel-dopravy',
        permanent: true,
      },
      {
        source: '/sport',
        destination: '/vzdelavanie-a-volny-cas/sport',
        permanent: true,
      },
      {
        source: '/spristupnovanie-informacii',
        destination: '/mesto-bratislava/transparentne-mesto/spristupnovanie-informacii',
        permanent: true,
      },
      {
        source: '/uzemny-plan-zony-dunajska',
        destination:
          '/zivotne-prostredie-a-vystavba/rozvoj-mesta/uzemnoplanovacie-dokumenty/platna-uzemnoplanovacia-dokumentacia/uzemne-plany-zon/uzemny-plan-zony-dunajska',
        permanent: true,
      },
      {
        source: '/ubytovna-kopcany',
        destination: '/socialne-sluzby-a-byvanie/byvanie-a-ubytovanie/mestske-ubytovne',
        permanent: true,
      },
      {
        source: '/skolstvo-a-mladez',
        destination: '/vzdelavanie-a-volny-cas/skolstvo',
        permanent: true,
      },
      {
        source: '/nakladanie-s-odpadom',
        destination: '/zivotne-prostredie-a-vystavba/zivotne-prostredie/odpady/zmesovy-odpad',
        permanent: true,
      },
      {
        source: '/obstaravanie-uzemnoplanovacej-dokumentacie-a-uzemnoplanovacich-podkladov',
        destination:
          '/zivotne-prostredie-a-vystavba/rozvoj-mesta/uzemnoplanovacie-dokumenty/procesy-obstaravania-uzemnoplanovacich-dokumentov',
        permanent: true,
      },
      {
        source: '/funkcie-zelene-a-jej-vyznam',
        destination: '/zivotne-prostredie-a-vystavba/zelen',
        permanent: true,
      },
      {
        source: '/uzemne-generely',
        destination:
          '/zivotne-prostredie-a-vystavba/rozvoj-mesta/uzemnoplanovacie-dokumenty/prerokovane-uzemnoplanovacie-podklady/uzemne-generely',
        permanent: true,
      },
      {
        source:
          '/sprava/bratislava-ma-novy-geoportal-data-o-meste-spristupnuje-na-prehladnych-mapach-ci-vizualizaciach',
        destination:
          '/blog/bratislava-ma-novy-geoportal-data-o-meste-spristupnuje-na-prehladnych-mapach-ci-vizualizaciach',
        permanent: true,
      },
      {
        source:
          '/organizacia-alebo-institucia/bratislavska-organizacia-cestovneho-ruchu-bratislava-tourist-board',
        destination:
          '/mesto-bratislava/sprava-mesta/organizacie-mesta/ostatne-organizacie/bratislavska-organizacia-cestovneho-ruchu',
        permanent: true,
      },
      {
        source: '/nove-sadzby-dane-z-nehnutelnosti',
        destination: '/mesto-bratislava/dane-a-poplatky/dan-z-nehnutelnosti',
        permanent: true,
      },
      {
        source: '/uzemny-plan-hlavneho-mesta-sr-bratislavy-zmeny-a-doplnky-03',
        destination:
          'zivotne-prostredie-a-vystavba/rozvoj-mesta/uzemnoplanovacie-dokumenty/platna-uzemnoplanovacia-dokumentacia/uzemny-plan-mesta-a-jeho-zmeny-a-doplnky/zmeny-a-doplnky-03',
        permanent: true,
      },
      {
        source: '/mestsky-kontrolor',
        destination: '/mesto-bratislava/transparentne-mesto/cinnost-mestskeho-kontrolora',
        permanent: true,
      },
      {
        source: '/sluzby-do-domacnosti',
        destination:
          '/socialne-sluzby-a-byvanie/socialne-zariadenia/zariadenia-pre-seniorov-zariadenia-opatrovatelskej-sluzby-a-denny-stacionar',
        permanent: true,
      },
      {
        source: '/organizacia-alebo-institucia/mestska-kniznica',
        destination: '/kultura-a-komunity/mestske-kulturne-organizacie/mestska-kniznica',
        permanent: true,
      },
      {
        source: '/invazne-dreviny',
        destination:
          '/zivotne-prostredie-a-vystavba/zelen/udrzba-a-tvorba-zelene/stromy-v-meste/invazne-dreviny',
        permanent: true,
      },
      {
        source: '/poradne-organy-mesta',
        destination: '/mesto-bratislava/sprava-mesta/volene-organy/primator/poradne-organy',
        permanent: true,
      },
      {
        source: '/organizacia-alebo-institucia/mestsky-parkovaci-system-spol-s-r-o',
        destination:
          '/mesto-bratislava/sprava-mesta/organizacie-mesta/obchodne-spolocnosti-mesta/mepasys',
        permanent: true,
      },
      {
        source: '/uzemny-plan-zony-podhradie',
        destination:
          '/zivotne-prostredie-a-vystavba/rozvoj-mesta/uzemnoplanovacie-dokumenty/platna-uzemnoplanovacia-dokumentacia/uzemne-plany-zon/uzemny-plan-zony-podhradie',
        permanent: true,
      },
      {
        source: '/organizacia-alebo-institucia/dopravny-podnik-bratislava',
        destination:
          '/mesto-bratislava/sprava-mesta/organizacie-mesta/obchodne-spolocnosti-mesta/dopravny-podnik-bratislava',
        permanent: true,
      },
      {
        source: '/talentovana-mladez',
        destination: '/vzdelavanie-a-volny-cas/ocenovanie/talentovana-mladez',
        permanent: true,
      },
      {
        source: '/modernizacia-ruzinovskej-radialy',
        destination: '/doprava-a-mapy/doprava/dopravne-projekty/modernizacia-ruzinovskej-radialy',
        permanent: true,
      },
      {
        source: '/udrzba-zelene',
        destination: '/zivotne-prostredie-a-vystavba/zelen/udrzba-a-tvorba-zelene',
        permanent: true,
      },
      {
        source:
          '/sprava/vianocne-stromceky-budeme-po-novom-zbierat-podla-harmonogramu-a-aj-zo-specialnych-drevenych-ohradok',
        destination:
          '/blog/vianocne-stromceky-budeme-po-novom-zbierat-podla-harmonogramu-a-aj-zo-specialnych-drevenych-ohradok',
        permanent: true,
      },
      {
        source: '/uzemny-plan-zony-machnac',
        destination:
          '/zivotne-prostredie-a-vystavba/rozvoj-mesta/uzemnoplanovacie-dokumenty/platna-uzemnoplanovacia-dokumentacia/uzemne-plany-zon/uzemny-plan-zony-machnac',
        permanent: true,
      },
      {
        source: '/cyklodoprava',
        destination: '/doprava-a-mapy/cyklodoprava',
        permanent: true,
      },
      {
        source: '/organizacia-alebo-institucia/centrum-volneho-casu-hlinicka-3',
        destination: '/vzdelavanie-a-volny-cas/skolstvo/centra-volneho-casu',
        permanent: true,
      },
      {
        source: '/dan-z-nehnutelnosti',
        destination: '/mesto-bratislava/dane-a-poplatky/dan-z-nehnutelnosti',
        permanent: true,
      },
      {
        source: '/zber-vianocnych-stromcekov',
        destination:
          '/zivotne-prostredie-a-vystavba/zivotne-prostredie/odpady/triedeny-zber/zber-vianocnych-stromcekov',
        permanent: true,
      },
      {
        source:
          '/ziadost-o-financny-prispevok-pre-neverejneho-poskytovatela-socialnej-sluzby-v-zariadeni-pre-seniorov',
        destination:
          '/socialne-sluzby-a-byvanie/financna-podpora/financovanie-neverejnych-poskytovatelov-socialnych-sluzieb',
        permanent: true,
      },
      {
        source: '/odstranovanie-vrakov',
        destination: '/zivotne-prostredie-a-vystavba/zivotne-prostredie/odstranovanie-vrakov',
        permanent: true,
      },
      {
        source: '/integrovany-dopravny-system',
        destination: '/doprava-a-mapy/mestska-hromadna-doprava/integrovany-dopravny-system',
        permanent: true,
      },
      {
        source: '/bankove-ucty-uradu',
        destination:
          '/mesto-bratislava/transparentne-mesto/rozpocet-a-hospodarenie/bankove-ucty-uradu',
        permanent: true,
      },
      {
        source: '/organizacia-alebo-institucia/zakladna-umelecka-skola-jana-albrechta',
        destination: '/vzdelavanie-a-volny-cas/skolstvo/zakladne-umelecke-skoly',
        permanent: true,
      },
      {
        source: '/organizacia-alebo-institucia/centrum-volneho-casu-gessayova-6',
        destination:
          '/vzdelavanie-a-volny-cas/skolstvo/centra-volneho-casu/centrum-volneho-casu-gessayova-6',
        permanent: true,
      },
      {
        source: '/organizacia-alebo-institucia/mestske-lesy-v-bratislave',
        destination: '/zivotne-prostredie-a-vystavba/zelen/mestske-lesy',
        permanent: true,
      },
      {
        source: '/mikrozona-stare-mesto',
        destination: '/doprava-a-mapy/parkovanie/mikrozona-stare-mesto',
        permanent: true,
      },
      {
        source: '/elektricka-v-petrzalke',
        destination: '/doprava-a-mapy/doprava/dopravne-projekty/petrzalska-elektricka',
        permanent: true,
      },
      {
        source: '/komunikacia-bez-barier',
        destination: '/socialne-sluzby-a-byvanie/socialne-sluzby/komunikacia-bez-barier',
        permanent: true,
      },
      {
        source: '/bratislavsky-lesopark',
        destination: '/zivotne-prostredie-a-vystavba/zelen/mestske-lesy',
        permanent: true,
      },
      {
        source: '/kulturne-dedicstvo-a-pamiatkova-starostlivost',
        destination: '/kultura-a-komunity/kulturne-dedicstvo-a-pamiatkova-starostlivost',
        permanent: true,
      },
      {
        source: '/komunitny-plan-socialnych-sluzieb-2020-2021',
        destination:
          '/socialne-sluzby-a-byvanie/aktivity-v-socialnej-oblasti/komunitny-plan-socialnych-sluzieb',
        permanent: true,
      },
      {
        source: '/organizacia-alebo-institucia/generalny-investor-bratislavy-gib',
        destination: '/mesto-bratislava/sprava-mesta/organizacie-mesta/prispevkove-organizacie',
        permanent: true,
      },
      {
        source: '/odmenovanie',
        destination: '/mesto-bratislava/transparentne-mesto/odmenovanie',
        permanent: true,
      },
      {
        source: '/organizacia-alebo-institucia/metro-bratislava-a-s',
        destination:
          '/mesto-bratislava/sprava-mesta/organizacie-mesta/obchodne-spolocnosti-mesta/metro',
        permanent: true,
      },
      {
        source:
          '/ziadost-o-umiestnenie-v-zariadeni-pre-seniorov-u-neverejneho-poskytovatela-socialnej-sluzby',
        destination:
          '/socialne-sluzby-a-byvanie/socialne-zariadenia/zariadenia-pre-seniorov-zariadenia-opatrovatelskej-sluzby-a-denny-stacionar',
        permanent: true,
      },
      {
        source: '/uzemnoplanovacie-podklady',
        destination:
          '/zivotne-prostredie-a-vystavba/rozvoj-mesta/uzemnoplanovacie-dokumenty/prerokovane-uzemnoplanovacie-podklady',
        permanent: true,
      },
      {
        source: '/kulturne-organizacie',
        destination: '/kultura-a-komunity/mestske-kulturne-organizacie',
        permanent: true,
      },
      {
        source: '/vyberove-konanie-clen-predstavenstva-cso-bvs-3',
        destination: '/mesto-bratislava/transparentne-mesto/vyberove-konania',
        permanent: true,
      },
      {
        source: '/organizacia-alebo-institucia/bratislavske-kulturne-a-informacne-stredisko',
        destination:
          '/kultura-a-komunity/mestske-kulturne-organizacie/bratislavske-kulturne-a-informacne-stredisko',
        permanent: true,
      },
      {
        source: '/obehove-hospodarstvo-mesta-bratislava',
        destination:
          '/zivotne-prostredie-a-vystavba/zivotne-prostredie/odpady/obehove-hospodarstvo',
        permanent: true,
      },
      {
        source: '/vyberove-konanie-riaditel-ka-muzea-mesta-bratislava',
        destination: '/mesto-bratislava/transparentne-mesto/vyberove-konania',
        permanent: true,
      },
      {
        source: '/prerokovanie-uzemneho-generelu',
        destination:
          '/zivotne-prostredie-a-vystavba/rozvoj-mesta/uzemnoplanovacie-dokumenty/prerokovane-uzemnoplanovacie-podklady/uzemne-generely',
        permanent: true,
      },
      {
        source: '/filter/prispevkove-organizacia-mesta',
        destination: '/mesto-bratislava/sprava-mesta/organizacie-mesta/prispevkove-organizacie',
        permanent: true,
      },
      {
        source: '/informacie-o-stave-zivotneho-prostredia',
        destination:
          '/zivotne-prostredie-a-vystavba/zivotne-prostredie/ochrana-prirody-a-krajiny/informacie-o-stave-zivotneho-prostredia',
        permanent: true,
      },
      {
        source:
          '/sprava/hlavna-stanica-sa-bude-riesit-komplexne-ministerstvo-dopravy-zeleznice-slovenskej-republiky-a-hlavne-mesto-bratislava-podpisali-memorandum-o-spolupraci-pri-realizacii-projektu-rozvoja-hlavnej-stanice-a-jej-prilahleho-uzemia',
        destination:
          '/blog/hlavna-stanica-sa-bude-riesit-komplexne-ministerstvo-dopravy-zeleznice-slovenskej-republiky-a-hlavne-mesto-bratislava-podpisali-memorandum-o-spolupraci-pri-realizacii-projektu-rozvoja-hlavnej-stanice-a-jej-prilahleho-uzemia',
        permanent: true,
      },
      {
        source: '/koncepcia-kultury',
        destination: '/kultura-a-komunity/koncepcia-kultury',
        permanent: true,
      },
      {
        source: '/program-komplexnej-obnovy-zus-a-cvc-v-bratislave',
        destination: '/vzdelavanie-a-volny-cas/skolstvo/centra-volneho-casu',
        permanent: true,
      },
      {
        source: '/najvacsi-bikesharingovy-system-na-slovensku-slovnaft-bajk',
        destination: '/doprava-a-mapy/zdielana-mobilita/bikesharing',
        permanent: true,
      },
      {
        source: '/dopravne-projekty',
        destination: '/doprava-a-mapy/doprava/dopravne-projekty',
        permanent: true,
      },
      {
        source: '/filter/obchodne-spolocnosti-mesta',
        destination: '/mesto-bratislava/sprava-mesta/organizacie-mesta/obchodne-spolocnosti-mesta',
        permanent: true,
      },
      {
        source: '/kompetencie-primatora',
        destination: '/mesto-bratislava/sprava-mesta/volene-organy/primator/kompetencie-primatora',
        permanent: true,
      },
      {
        source: '/volene-organy',
        destination: '/mesto-bratislava/sprava-mesta/volene-organy',
        permanent: true,
      },
      {
        source: '/environmentalne-zataze',
        destination:
          '/zivotne-prostredie-a-vystavba/zivotne-prostredie/ochrana-prirody-a-krajiny/environmentalne-zataze',
        permanent: true,
      },
      {
        source: '/organizacia-alebo-institucia/centrum-volneho-casu-stefanikova-35',
        destination: '/vzdelavanie-a-volny-cas/skolstvo/centra-volneho-casu',
        permanent: true,
      },
      {
        source: '/organizacia-alebo-institucia/zakladna-umelecka-skola-ludovita-rajtera',
        destination: '/vzdelavanie-a-volny-cas/skolstvo/zakladne-umelecke-skoly',
        permanent: true,
      },
      {
        source: '/organizacia-alebo-institucia/centrum-volneho-casu-peknikova-2',
        destination: '/vzdelavanie-a-volny-cas/skolstvo/centra-volneho-casu',
        permanent: true,
      },
      {
        source: '/lamac',
        destination: '/mesto-bratislava/sprava-mesta/mestske-casti',
        permanent: true,
      },
      {
        source: '/adopcia-zelene',
        destination: '/zivotne-prostredie-a-vystavba/zelen/udrzba-a-tvorba-zelene/adopcia-zelene',
        permanent: true,
      },
      {
        source:
          '/sprava/hlavne-mesto-bratislava-sa-opat-zapaja-do-celosvetovej-iniciativy-climathon-a-podpori-inovativne-riesenia-bojujuce-s-klimatickou-krizou',
        destination:
          '/blog/hlavne-mesto-bratislava-sa-opat-zapaja-do-celosvetovej-iniciativy-climathon-a-podpori-inovativne-riesenia-bojujuce-s-klimatickou-krizou',
        permanent: true,
      },
      {
        source: '/odborne-komisie',
        destination: '/kultura-a-komunity/koncepcia-kultury/odborne-komisie',
        permanent: true,
      },
      {
        source: '/zastity-primatora',
        destination: '/mesto-bratislava/sprava-mesta/volene-organy/primator/zastita-primatora',
        permanent: true,
      },
      {
        source: '/rozpoctove-organizacie',
        destination: '/mesto-bratislava/sprava-mesta/organizacie-mesta/rozpoctove-organizacie',
        permanent: true,
      },
      {
        source:
          '/oznamenie-o-zacati-preskumania-uzemneho-planu-zony-dunajska-v-zneni-zmien-a-doplnkov-a-uzemneho-planu-zony-podhradie-k-u-stare-mesto-bratislava',
        destination:
          '/zivotne-prostredie-a-vystavba/rozvoj-mesta/uzemnoplanovacie-dokumenty/platna-uzemnoplanovacia-dokumentacia/uzemne-plany-zon/uzemny-plan-zony-dunajska',
        permanent: true,
      },
      {
        source: '/historicke-parky-a-zahrady',
        destination: '/zivotne-prostredie-a-vystavba/zelen/udrzba-a-tvorba-zelene/parky-a-zahrady',
        permanent: true,
      },
      {
        source: '/karlova-ves',
        destination: '/mesto-bratislava/sprava-mesta/mestske-casti',
        permanent: true,
      },
      {
        source: '/kapacity-newcomers-of-bratislava',
        destination: '/kultura-a-komunity/komunity/informacie-pre-cudzincov-zijucich-v-bratislave',
        permanent: true,
      },
      {
        source: '/organizacia-alebo-institucia/divadlo-p-o-hviezdoslava',
        destination: '/kultura-a-komunity/mestske-kulturne-organizacie/dpoh',
        permanent: true,
      },
      {
        source: '/uzemny-generel-vodnych-tokov-a-protipovodnovej-ochrany-mesta-bratislavy',
        destination:
          '/zivotne-prostredie-a-vystavba/rozvoj-mesta/uzemnoplanovacie-dokumenty/prerokovane-uzemnoplanovacie-podklady/uzemne-generely',
        permanent: true,
      },
      {
        source:
          '/sprava/vznika-novy-mestsky-podnik-technicke-siete-bratislava-do-konca-roku-2025-zmodernizuje-osvetlenie-v-hlavnom-meste',
        destination:
          '/blog/vznika-novy-mestsky-podnik-technicke-siete-bratislava-do-konca-roku-2025-zmodernizuje-osvetlenie-v-hlavnom-meste',
        permanent: true,
      },
      {
        source:
          '/organizacia-alebo-institucia/zakladna-umelecka-skola-milosa-ruppeldta-panenska-11',
        destination: '/vzdelavanie-a-volny-cas/skolstvo/zakladne-umelecke-skoly',
        permanent: true,
      },
      {
        source: '/kvetnate-luky',
        destination: '/zivotne-prostredie-a-vystavba/zelen/udrzba-a-tvorba-zelene/kvitnuce-luky',
        permanent: true,
      },
      {
        source: '/organizacia-alebo-institucia/centrum-volneho-casu-kuliskova-6',
        destination: '/vzdelavanie-a-volny-cas/skolstvo/centra-volneho-casu',
        permanent: true,
      },
      {
        source: '/organizacia-alebo-institucia/ksp-s-r-o',
        destination:
          '/mesto-bratislava/sprava-mesta/organizacie-mesta/obchodne-spolocnosti-mesta/ksp-sro',
        permanent: true,
      },
      {
        source: '/podunajske-biskupice',
        destination: '/mesto-bratislava/sprava-mesta/mestske-casti',
        permanent: true,
      },
      {
        source: '/spravy-z-vykonanych-kontrol',
        destination: '/mesto-bratislava/transparentne-mesto/cinnost-mestskeho-kontrolora',
        permanent: true,
      },
      {
        source: '/urbanisticka-studia-umiestnenia-najomneho-byvania-na-uzemi-bratislavy',
        destination:
          '/zivotne-prostredie-a-vystavba/rozvoj-mesta/uzemnoplanovacie-dokumenty/prerokovane-uzemnoplanovacie-podklady/urbanisticke-studie',
        permanent: true,
      },
      {
        source: '/vysledky-vybavenia-peticii',
        destination: '/mesto-bratislava/transparentne-mesto/peticie-a-staznosti',
        permanent: true,
      },
      {
        source: '/organizacia-alebo-institucia/zakladna-umelecka-skola-eugena-suchona',
        destination: '/vzdelavanie-a-volny-cas/skolstvo/zakladne-umelecke-skoly',
        permanent: true,
      },
      {
        source: '/organizacia-alebo-institucia/zakladna-umelecka-skola-radlinskeho-53',
        destination: '/vzdelavanie-a-volny-cas/skolstvo/zakladne-umelecke-skoly',
        permanent: true,
      },
      {
        source: '/organizacia-alebo-institucia/zakladna-umelecka-skola-vrbenskeho-1',
        destination: '/vzdelavanie-a-volny-cas/skolstvo/zakladne-umelecke-skoly',
        permanent: true,
      },
      {
        source: '/vykonnostne-audity-a-revizie-vydavkov',
        destination:
          '/mesto-bratislava/transparentne-mesto/rozpocet-a-hospodarenie/vykonnostne-audity-a-revizie-vydavkov',
        permanent: true,
      },
      {
        source: '/deti-pre-bratislavu',
        destination: '/vzdelavanie-a-volny-cas/deti-a-mladez/deti-pre-bratislavu',
        permanent: true,
      },
      {
        source: '/organizacia-alebo-institucia/zakladna-umelecka-skola-juliusa-kowalskeho',
        destination: '/vzdelavanie-a-volny-cas/skolstvo/zakladne-umelecke-skoly',
        permanent: true,
      },
      {
        source: '/organizacia-alebo-institucia/zakladna-umelecka-skola-jozefa-kresanka',
        destination: '/vzdelavanie-a-volny-cas/skolstvo/zakladne-umelecke-skoly',
        permanent: true,
      },
      {
        source: '/devin',
        destination: '/mesto-bratislava/sprava-mesta/mestske-casti',
        permanent: true,
      },
      {
        source: '/organizacia-alebo-institucia/zakladna-umelecka-skola-halkova-54',
        destination: '/vzdelavanie-a-volny-cas/skolstvo/zakladne-umelecke-skoly',
        permanent: true,
      },
      {
        source: '/organizacia-alebo-institucia/galeria-mesta-bratislavy',
        destination: '/mesto-bratislava/prilezitosti-pre-partnerstva/galeria-mesta-bratislavy',
        permanent: true,
      },
      {
        source:
          '/sprava/od-jula-pride-k-viacerym-zmenam-v-mhd-predlzenie-trasy-66-ky-a-lepsie-nadvazovanie-ostatnych-liniek',
        destination:
          '/blog/od-jula-pride-k-viacerym-zmenam-v-mhd-predlzenie-trasy-66-ky-a-lepsie-nadvazovanie-ostatnych-liniek',
        permanent: true,
      },
      {
        source:
          '/sprava/mesto-bratislava-otvara-grantovu-vyzvu-na-podporu-pohybovych-aktivit-a-neformalneho-vzdelavania-deti-mladeze-a-pracovnikov-v-oblasti-prace-s-detmi-a-mladezou',
        destination:
          '/blog/mesto-bratislava-otvara-grantovu-vyzvu-na-podporu-pohybovych-aktivit-a-neformalneho-vzdelavania-deti-mladeze-a-pracovnikov-v-oblasti-prace-s-detmi-a-mladezou',
        permanent: true,
      },
      {
        source: '/organizacia-alebo-institucia/zakladna-umelecka-skola-exnarova-6',
        destination: '/vzdelavanie-a-volny-cas/skolstvo/zakladne-umelecke-skoly',
        permanent: true,
      },
      {
        source:
          '/sprava/vitazny-navrh-pre-zive-namestie-opat-po-desatrociach-zjednoti-kamenne-namestie-namestie-neznej-revolucie-a-namestie-snp',
        destination:
          '/blog/vitazny-navrh-pre-zive-namestie-opat-po-desatrociach-zjednoti-kamenne-namestie-namestie-neznej-revolucie-a-namestie-snp',
        permanent: true,
      },
      {
        source: '/vyznam-znaciek-na-obaloch',
        destination: '/zivotne-prostredie-a-vystavba/zivotne-prostredie/odpady/triedeny-zber',
        permanent: true,
      },
      {
        source: '/metropolitny-institut-bratislavy',
        destination: '/mesto-bratislava/sprava-mesta/organizacie-mesta/prispevkove-organizacie',
        permanent: true,
      },
      {
        source: '/nacelnik-cka-mestskej-policie-vyberove-konanie',
        destination: '/mesto-bratislava/transparentne-mesto/vyberove-konania',
        permanent: true,
      },
      {
        source: '/system-zberu',
        destination: '/zivotne-prostredie-a-vystavba/zivotne-prostredie/odpady/triedeny-zber',
        permanent: true,
      },
      {
        source: '/organizacia-alebo-institucia/zakladna-umelecka-skola-frantiska-oswalda',
        destination: '/vzdelavanie-a-volny-cas/skolstvo/zakladne-umelecke-skoly',
        permanent: true,
      },
      {
        source: '/triedeny-odpad',
        destination: '/zivotne-prostredie-a-vystavba/zivotne-prostredie/odpady/triedeny-zber',
        permanent: true,
      },
      {
        source:
          '/sprava/mesto-tvori-novu-viziu-pre-bratislavu-ako-bude-vyzerat-bratislava-v-roku-2030-mozu-ovplyvnit-aj-bratislavcanky-a-bratislavcania',
        destination:
          '/blog/mesto-tvori-novu-viziu-pre-bratislavu-ako-bude-vyzerat-bratislava-v-roku-2030-mozu-ovplyvnit-aj-bratislavcanky-a-bratislavcania',
        permanent: true,
      },
      {
        source: '/zmluvy',
        destination: '/mesto-bratislava/transparentne-mesto/zmluvy-faktury-objednavky',
        permanent: true,
      },
      {
        source: '/organizacia-alebo-institucia/muzeum-mesta-bratislavy',
        destination: 'mesto-bratislava/prilezitosti-pre-partnerstva/muzeum-mesta-bratislavy',
        permanent: true,
      },
      {
        source:
          '/sprava/hlavne-mesto-vyhlasuje-grantovu-vyzvu-na-podporu-investicii-do-sportovej-infrastruktury-na-rok-2022-2',
        destination:
          '/blog/hlavne-mesto-vyhlasuje-grantovu-vyzvu-na-podporu-investicii-do-sportovej-infrastruktury-na-rok-2022-2',
        permanent: true,
      },
      {
        source: '/organizacia-alebo-institucia/zakladna-umelecka-skola-istrijska-22',
        destination: '/vzdelavanie-a-volny-cas/skolstvo/zakladne-umelecke-skoly',
        permanent: true,
      },
      {
        source:
          '/sprava/mestske-zastupitelstvo-schvalilo-v-ramci-zmien-a-doplnkov-uzemneho-planu-novu-regulaciu-reklamnych-stavieb',
        destination:
          '/blog/mestske-zastupitelstvo-schvalilo-v-ramci-zmien-a-doplnkov-uzemneho-planu-novu-regulaciu-reklamnych-stavieb',
        permanent: true,
      },
      {
        source:
          '/sprava/od-septembra-pride-k-viacerym-zmenam-v-mhd-obnovenie-plnej-prevadzky-podla-rezimu-skolsky-rok-a-zlepsenie-obsluznosti-vo-viacerych-castiach-mesta',
        destination:
          '/blog/od-septembra-pride-k-viacerym-zmenam-v-mhd-obnovenie-plnej-prevadzky-podla-rezimu-skolsky-rok-a-zlepsenie-obsluznosti-vo-viacerych-castiach-mesta',
        permanent: true,
      },
      {
        source: '/vyberove-konanie-clen-predstavenstva-cfo-olo-2',
        destination: '/mesto-bratislava/transparentne-mesto/vyberove-konania',
        permanent: true,
      },
      {
        source: '/vyberove-konanie-riaditel-ka-marianum',
        destination: '/mesto-bratislava/transparentne-mesto/vyberove-konania',
        permanent: true,
      },
      {
        source: '/horsky-park-je-historicky',
        destination:
          '/zivotne-prostredie-a-vystavba/zelen/udrzba-a-tvorba-zelene/parky-a-zahrady/horsky-park',
        permanent: true,
      },
      {
        source:
          '/sprava/vodna-veza-v-bratislavskom-podhradi-prejde-citlivou-obnovou-investor-je-tesne-pred-vyhlasenim-architektonickej-sutaze',
        destination:
          '/blog/vodna-veza-v-bratislavskom-podhradi-prejde-citlivou-obnovou-investor-je-tesne-pred-vyhlasenim-architektonickej-sutaze',
        permanent: true,
      },
      {
        source: '/zastava',
        destination: '/mesto-bratislava/sprava-mesta/vizualna-identita/symboly-mesta',
        permanent: true,
      },
      {
        source: '/pracovne-prilezitosti',
        destination: 'mesto-bratislava/sprava-mesta/magistrat/pracovne-prilezitosti',
        permanent: true,
      },
      {
        source:
          '/sprava/dnes-bolo-ukoncene-predkladanie-ponuk-verejneho-obstaravania-na-zhotovitela-novej-elektrickovej-trate-v-petrzalke',
        destination:
          '/blog/dnes-bolo-ukoncene-predkladanie-ponuk-verejneho-obstaravania-na-zhotovitela-novej-elektrickovej-trate-v-petrzalke',
        permanent: true,
      },
      {
        source:
          '/sprava/bratislava-bude-mat-po-vzore-inych-europskych-miest-vlastnu-dlazbu-inspirovana-je-fullom-ciparom-a-dobesom',
        destination:
          '/blog/bratislava-bude-mat-po-vzore-inych-europskych-miest-vlastnu-dlazbu-inspirovana-je-fullom-ciparom-a-dobesom',
        permanent: true,
      },
      {
        source: '/medzinarodna-spolupraca',
        destination: '/mesto-bratislava/sprava-mesta/medzinarodna-spolupraca',
        permanent: true,
      },
      {
        source:
          '/sprava/mesto-obnovuje-cinnost-organizacie-pre-potreby-realizacie-politiky-mestskeho-najomneho-byvania',
        destination:
          '/blog/mesto-obnovuje-cinnost-organizacie-pre-potreby-realizacie-politiky-mestskeho-najomneho-byvania',
        permanent: true,
      },
      {
        source: '/zdielana-mobilita',
        destination: '/doprava-a-mapy/zdielana-mobilita',
        permanent: true,
      },
      {
        source: '/rozkopavka-alebo-uzavierka/ciastocna-uzavierka-most-snp',
        destination: '/doprava-a-mapy/sprava-a-udrzba-komunikacii/rozkopavky-a-uzavery',
        permanent: true,
      },
      {
        source:
          '/sprava/den-otvorenych-dveri-dopravneho-podniku-bratislava-prehliadka-vozidiel-dielni-a-bohaty-program',
        destination:
          '/blog/den-otvorenych-dveri-dopravneho-podniku-bratislava-prehliadka-vozidiel-dielni-a-bohaty-program',
        permanent: true,
      },
      {
        source: '/organizacia-alebo-institucia/bratislavska-integrovana-doprava',
        destination:
          '/mesto-bratislava/sprava-mesta/organizacie-mesta/obchodne-spolocnosti-mesta/bratislavska-integrovana-doprava',
        permanent: true,
      },
      {
        source: '/vyhladavanie-podani',
        destination: '/sledovanie-podania',
        permanent: true,
      },
      {
        source:
          '/rozkopavka-alebo-uzavierka/ciastocna-uzavierka-karpatskej-ulice-podkolibskej-ulice-a-pionierskej-ulice',
        destination: '/doprava-a-mapy/sprava-a-udrzba-komunikacii/rozkopavky-a-uzavery',
        permanent: true,
      },
      {
        source:
          '/sprava/mesto-bratislava-podpori-v-roku-2022-kulturne-a-komunitne-projekty-rekordnou-sumou-1-2-miliona-eur',
        destination:
          '/blog/mesto-bratislava-podpori-v-roku-2022-kulturne-a-komunitne-projekty-rekordnou-sumou-1-2-miliona-eur',
        permanent: true,
      },
      {
        source: '/organizacia-alebo-institucia/spolocnost-pre-rozvoj-byvania-v-bratislave',
        destination:
          '/mesto-bratislava/sprava-mesta/organizacie-mesta/ostatne-organizacie/bratislavska-organizacia-byvania',
        permanent: true,
      },
      {
        source: '/organizacia-alebo-institucia/retest',
        destination:
          '/socialne-sluzby-a-byvanie/socialne-zariadenia/centrum-pre-deti-a-rodiny-s-resocializacnym-programom-retest',
        permanent: true,
      },
      {
        source: '/zonacia-horskeho-parku',
        destination:
          '/zivotne-prostredie-a-vystavba/zelen/udrzba-a-tvorba-zelene/parky-a-zahrady/horsky-park',
        permanent: true,
      },
      {
        source: '/rocne-spravy',
        destination: '/mesto-bratislava/transparentne-mesto/vyrocne-spravy',
        permanent: true,
      },
      {
        source:
          '/organizacia-alebo-institucia/sprava-telovychovnych-a-rekreacnych-zariadeni-hlavneho-mesta-sr-bratislava-starz',
        destination: '/vzdelavanie-a-volny-cas/sport/STARZ',
        permanent: true,
      },
      {
        source:
          '/sprava/bratislava-ziskala-v-ramci-ocenenia-zlate-vedro-2020-od-odkazprestarostu-sk-2-miesto-v-kategorii-komunikacia',
        destination:
          '/blog/bratislava-ziskala-v-ramci-ocenenia-zlate-vedro-2020-od-odkazprestarostu-sk-2-miesto-v-kategorii-komunikacia',
        permanent: true,
      },
      {
        source: '/upnz-podhradie-zavazna-cast',
        destination:
          '/zivotne-prostredie-a-vystavba/rozvoj-mesta/uzemnoplanovacie-dokumenty/platna-uzemnoplanovacia-dokumentacia/uzemne-plany-zon/uzemny-plan-zony-podhradie',
        permanent: true,
      },
      {
        source: '/nestatne-skolstvo',
        destination: '/vzdelavanie-a-volny-cas/skolstvo/nestatne-skolstvo',
        permanent: true,
      },
      {
        source: '/budovanie-stanovist',
        destination:
          '/zivotne-prostredie-a-vystavba/zivotne-prostredie/odpady/kontajnerove-stanovistia',
        permanent: true,
      },
      {
        source: '/specifikum-horskeho-parku',
        destination:
          '/zivotne-prostredie-a-vystavba/zelen/udrzba-a-tvorba-zelene/parky-a-zahrady/horsky-park',
        permanent: true,
      },
      {
        source: '/vyberove-konanie-riaditel-ka-mestskeho-parkovacieho-systemu-s-r-o',
        destination: '/mesto-bratislava/transparentne-mesto/vyberove-konania',
        permanent: true,
      },
      {
        source: '/hazardne-hry',
        destination: 'mesto-bratislava/dane-a-poplatky/hazardne-hry',
        permanent: true,
      },
      {
        source: '/poplatky-za-komunalne-odpady-a-drobne-stavebne-odpady',
        destination:
          '/mesto-bratislava/dane-a-poplatky/poplatok-za-komunalne-odpady-a-drobne-stavebne-odpady',
        permanent: true,
      },
      {
        source: '/mestska-skolska-rada',
        destination: 'vzdelavanie-a-volny-cas/skolstvo/mestska-skolska-rada',
        permanent: true,
      },
      {
        source:
          '/sprava/architekti-navrhli-novu-podobu-zanedbaneho-priestoru-v-okoli-domu-sluzieb-v-dubravke-pribudne-vodna-plocha-aj-multifunkcny-pavilon',
        destination:
          '/blog/architekti-navrhli-novu-podobu-zanedbaneho-priestoru-v-okoli-domu-sluzieb-v-dubravke-pribudne-vodna-plocha-aj-multifunkcny-pavilon',
        permanent: true,
      },
      {
        source: '/organizacia-alebo-institucia/mestsky-ustav-ochrany-pamiatok',
        destination:
          '/kultura-a-komunity/mestske-kulturne-organizacie/mestsky-ustav-ochrany-pamiatok',
        permanent: true,
      },
      {
        source:
          '/sprava/spustenie-ankety-o-najuspesnejsieho-sportovca-sportovkynu-a-sportovy-kolektiv-bratislavy-a-bratislavskeho-kraja-za-rok-2021',
        destination:
          '/blog/spustenie-ankety-o-najuspesnejsieho-sportovca-sportovkynu-a-sportovy-kolektiv-bratislavy-a-bratislavskeho-kraja-za-rok-2021',
        permanent: true,
      },
      {
        source: '/integrovany-regionalny-operacny-program',
        destination:
          '/mesto-bratislava/projekty/eu-projekty/integrovany-regionalny-operacny-program',
        permanent: true,
      },
      {
        source:
          '/sprava/bratislava-ziska-300-novych-bratislavskych-laviciek-vdaka-partnerstvu-s-csob-prve-pribudnu-v-uliciach-hlavneho-mesta-do-konca-roka',
        destination:
          '/blog/bratislava-ziska-300-novych-bratislavskych-laviciek-vdaka-partnerstvu-s-csob-prve-pribudnu-v-uliciach-hlavneho-mesta-do-konca-roka',
        permanent: true,
      },
      {
        source: '/mestsky-parlament-mladych',
        destination: '/vzdelavanie-a-volny-cas/deti-a-mladez/mestsky-parlament-mladych',
        permanent: true,
      },
      {
        source:
          '/sprava/bratislava-ma-na-dosah-tridsat-novych-elektriciek-najnovsie-kusy-budu-vybavene-modernymi-technologiami-a-nahradia-zastarane-ktore-sluzia-aj-viac-ako-styri-dekady',
        destination:
          '/blog/bratislava-ma-na-dosah-tridsat-novych-elektriciek-najnovsie-kusy-budu-vybavene-modernymi-technologiami-a-nahradia-zastarane-ktore-sluzia-aj-viac-ako-styri-dekady',
        permanent: true,
      },
      {
        source: '/rozkopavka-alebo-uzavierka/uplna-uzavierka-pribinova-culenova-a-kosicka',
        destination: '/doprava-a-mapy/sprava-a-udrzba-komunikacii/rozkopavky-a-uzavery',
        permanent: true,
      },
      {
        source:
          '/sprava/mobilna-aplikacia-ids-bk-prinasa-jednoduche-a-sikovne-cestovanie-po-novom-v-bratislavskom-kraji',
        destination:
          '/blog/mobilna-aplikacia-ids-bk-prinasa-jednoduche-a-sikovne-cestovanie-po-novom-v-bratislavskom-kraji',
        permanent: true,
      },
      {
        source:
          '/sprava/startovne-z-jubilujuceho-narodneho-behu-devin-bratislava-je-na-ceste-k-zdravotnikom-poputuje-im-viac-ako-29-tisic-eur',
        destination:
          '/blog/startovne-z-jubilujuceho-narodneho-behu-devin-bratislava-je-na-ceste-k-zdravotnikom-poputuje-im-viac-ako-29-tisic-eur',
        permanent: true,
      },
      {
        source:
          '/sprava/v-hlavnom-meste-pribudnu-nove-a-modernizovane-trolejbusove-trate-projektanti-sa-mozu-pustit-do-prace',
        destination:
          '/blog/v-hlavnom-meste-pribudnu-nove-a-modernizovane-trolejbusove-trate-projektanti-sa-mozu-pustit-do-prace',
        permanent: true,
      },
      {
        source: '/projekty',
        destination: '/mesto-bratislava/projekty',
        permanent: true,
      },
      {
        source: '/vyberove-konanie-predseda-predstavenstva-ceo-technicke-siete-bratislava',
        destination: '/mesto-bratislava/transparentne-mesto/vyberove-konania',
        permanent: true,
      },
      {
        source: '/ziadosti-o-poskytnutie-informacie',
        destination: '/mesto-bratislava/transparentne-mesto/spristupnovanie-informacii',
        permanent: true,
      },
      {
        source:
          '/sprava/v-klimatickom-atlase-bratislavy-je-zhodnotena-zranitelnost-mesta-na-dosledky-klimatickej-krizy',
        destination:
          '/blog/v-klimatickom-atlase-bratislavy-je-zhodnotena-zranitelnost-mesta-na-dosledky-klimatickej-krizy',
        permanent: true,
      },
      {
        source:
          '/sprava/cestujuci-dostanu-vyse-dvesto-vylepsenych-zastavok-dopravny-podnik-bratislava-osadi-nove-pristresky-aj-oznacniky',
        destination:
          '/blog/cestujuci-dostanu-vyse-dvesto-vylepsenych-zastavok-dopravny-podnik-bratislava-osadi-nove-pristresky-aj-oznacniky',
        permanent: true,
      },
      {
        source:
          '/rozkopavka-alebo-uzavierka/uplne-uzavierky-spojene-s-podujatim-csob-bratislava-marathon-2019',
        destination: '/doprava-a-mapy/sprava-a-udrzba-komunikacii/rozkopavky-a-uzavery',
        permanent: true,
      },
      {
        source:
          '/sprava/vysledok-apriloveho-vyberoveho-konania-na-poziciu-riaditel-ka-prispevkovej-organizacie-marianum-pohrebnictvo-mesta-bratislava',
        destination:
          '/blog/vysledok-apriloveho-vyberoveho-konania-na-poziciu-riaditel-ka-prispevkovej-organizacie-marianum-pohrebnictvo-mesta-bratislava',
        permanent: true,
      },
      {
        source:
          '/sprava/bratislavska-spolocnost-olo-spustila-proces-modernizacie-a-ekologizacie-zariadenia-na-energeticke-vyuzitie-odpadu',
        destination:
          '/blog/bratislavska-spolocnost-olo-spustila-proces-modernizacie-a-ekologizacie-zariadenia-na-energeticke-vyuzitie-odpadu',
        permanent: true,
      },
      {
        source:
          '/sprava/vysledok-vyberoveho-konania-na-poziciu-riaditel-ka-a-konatel-ka-firmy-mestsky-parkovaci-system-spol-s-r-o',
        destination:
          '/blog/vysledok-vyberoveho-konania-na-poziciu-riaditel-ka-a-konatel-ka-firmy-mestsky-parkovaci-system-spol-s-r-o',
        permanent: true,
      },
      {
        source: '/vyberove-konanie-predseda-predstavenstva-bvs',
        destination: '/mesto-bratislava/transparentne-mesto/vyberove-konania',
        permanent: true,
      },
      {
        source: '/cleanmobility',
        destination:
          '/mesto-bratislava/projekty/eu-projekty/interreg-v-a-slovenska-republika–rakusko',
        permanent: true,
      },
      {
        source: '/rozkopavka-alebo-uzavierka/ciastocna-uzavierka-mlynske-nivy-56',
        destination: '/doprava-a-mapy/sprava-a-udrzba-komunikacii/rozkopavky-a-uzavery',
        permanent: true,
      },
      {
        source: '/informacie-o-plneni-a-cerpani-rozpoctu',
        destination: '/mesto-bratislava/transparentne-mesto/rozpocet-a-hospodarenie',
        permanent: true,
      },
      {
        source: '/vyberove-konanie-clen-predstavenstva-cfo',
        destination: '/mesto-bratislava/transparentne-mesto/vyberove-konania',
        permanent: true,
      },
      {
        source:
          '/sprava/bratislava-podporuje-neverejnych-poskytovatelov-socialnych-sluzieb-v-zariadeniach-pre-seniorov',
        destination:
          '/blog/bratislava-podporuje-neverejnych-poskytovatelov-socialnych-sluzieb-v-zariadeniach-pre-seniorov',
        permanent: true,
      },
      {
        source:
          '/sprava/smart-city-projekt-atelier-inteligentne-mesta-riadene-komunitami-sa-zameria-na-rozvoj-pozitivne-energetickych-oblasti',
        destination:
          '/blog/smart-city-projekt-atelier-inteligentne-mesta-riadene-komunitami-sa-zameria-na-rozvoj-pozitivne-energetickych-oblasti',
        permanent: true,
      },
      {
        source: '/rss/rozkopavky-a-uzavierky',
        destination: '/doprava-a-mapy/sprava-a-udrzba-komunikacii/rozkopavky-a-uzavery',
        permanent: true,
      },
      {
        source: '/dokumenty-uzemneho-generelu',
        destination: '/doprava-a-mapy/doprava/uzemny-generel-dopravy',
        permanent: true,
      },
      {
        source: '/zimna-udrzba-co-robi-mesto',
        destination: '/doprava-a-mapy/sprava-a-udrzba-komunikacii/zimna-udrzba',
        permanent: true,
      },
      {
        source: '/triedenie-zelene',
        destination: '/zivotne-prostredie-a-vystavba/zelen',
        permanent: true,
      },
      {
        source: '/vyberove-konanie-predseda-nicka-predstavenstva-olo',
        destination:
          '/mesto-bratislava/sprava-mesta/organizacie-mesta/obchodne-spolocnosti-mesta/olo',
        permanent: true,
      },
      {
        source: '/organizacia-alebo-institucia/halbart',
        destination:
          '/mesto-bratislava/sprava-mesta/organizacie-mesta/obchodne-spolocnosti-mesta/halbart',
        permanent: true,
      },
      {
        source: '/vyberove-konanie-clen-predstavenstva-cso-bvs',
        destination: '/mesto-bratislava/transparentne-mesto/vyberove-konania',
        permanent: true,
      },
      {
        source: '/cezhranicna-spolupraca-v-oblasti-kultury',
        destination: '/kultura-a-komunity/koncepcia-kultury/kulturne-projekty',
        permanent: true,
      },
      {
        source: '/rozkopavka-alebo-uzavierka/uplna-uzavierka-prokopa-velkeho',
        destination: '/doprava-a-mapy/sprava-a-udrzba-komunikacii/rozkopavky-a-uzavery',
        permanent: true,
      },
      {
        source:
          '/sprava/zanedbany-verejny-priestor-pri-vozovni-krasnany-prejde-rekonstrukciou-sluzit-bude-chodcom-cyklistom-aj-vodicom',
        destination:
          '/blog/zanedbany-verejny-priestor-pri-vozovni-krasnany-prejde-rekonstrukciou-sluzit-bude-chodcom-cyklistom-aj-vodicom',
        permanent: true,
      },
      {
        source:
          '/sprava/trolejbusom-zo-stanice-na-letisko-a-megatrolejbusom-do-vychodnej-casti-bratislavy-dopravny-podnik-podpisal-zmluvy-na-nakup-novych-hybridnych-vozidiel',
        destination:
          '/blog/trolejbusom-zo-stanice-na-letisko-a-megatrolejbusom-do-vychodnej-casti-bratislavy-dopravny-podnik-podpisal-zmluvy-na-nakup-novych-hybridnych-vozidiel',
        permanent: true,
      },
      {
        source: '/vyberove-konanie-clen-predstavenstva-cfo-bvs',
        destination: '/mesto-bratislava/transparentne-mesto/vyberove-konania',
        permanent: true,
      },
      {
        source: '/financny-mechanizmus-ehp-a-norska-2014-2021',
        destination:
          '/mesto-bratislava/projekty/eu-projekty/financny-mechanizmus-ehp-a-norska-2014-2021',
        permanent: true,
      },
      {
        source: '/rozkopavka-alebo-uzavierka/ciastocna-uzavierka-bajkalska-8',
        destination: '/doprava-a-mapy/sprava-a-udrzba-komunikacii/rozkopavky-a-uzavery',
        permanent: true,
      },
      {
        source:
          '/sprava/bratislava-opat-podpori-pohybove-aktivity-a-neformalne-vzdelavanie-v-oblasti-prace-s-detmi-a-mladezou',
        destination:
          '/blog/bratislava-opat-podpori-pohybove-aktivity-a-neformalne-vzdelavanie-v-oblasti-prace-s-detmi-a-mladezou',
        permanent: true,
      },
      {
        source: '/protikorupcne-standardy',
        destination: '/mesto-bratislava/transparentne-mesto/protikorupcne-standardy',
        permanent: true,
      },
      {
        source:
          '/vyberove-konanie-na-riaditela-ku-bratislavskeho-a-kulturneho-informacneho-strediska',
        destination: '/mesto-bratislava/transparentne-mesto/vyberove-konania',
        permanent: true,
      },
      {
        source: '/rozpoctove-pravidla',
        destination:
          '/mesto-bratislava/transparentne-mesto/rozpocet-a-hospodarenie/rozpoctove-pravidla',
        permanent: true,
      },
      {
        source:
          '/sprava/dopravny-podnik-bratislava-predstavuje-verejnosti-flotilu-novych-autobusov-solaris-new-urbino-18',
        destination:
          '/blog/dopravny-podnik-bratislava-predstavuje-verejnosti-flotilu-novych-autobusov-solaris-new-urbino-18',
        permanent: true,
      },
      {
        source: '/rozkopavka-alebo-uzavierka/ciastocna-uzavierka-kosicka-7',
        destination: '/doprava-a-mapy/sprava-a-udrzba-komunikacii/rozkopavky-a-uzavery',
        permanent: true,
      },
      {
        source:
          '/sprava/mesto-bratislava-a-neziskove-organizacie-podpisali-memorandum-o-spolupraci-v-ramci-projektu-dostupneho-byvania-so-socialnou-podporou',
        destination:
          '/blog/mesto-bratislava-a-neziskove-organizacie-podpisali-memorandum-o-spolupraci-v-ramci-projektu-dostupneho-byvania-so-socialnou-podporou',
        permanent: true,
      },
      {
        source:
          '/sprava/mestske-lesy-v-bratislave-vybudovali-naucny-chodnik-s-altankom-a-piknikovym-miestom-nad-liscim-udolim-v-karlovej-vsi',
        destination:
          '/blog/mestske-lesy-v-bratislave-vybudovali-naucny-chodnik-s-altankom-a-piknikovym-miestom-nad-liscim-udolim-v-karlovej-vsi',
        permanent: true,
      },
      {
        source:
          '/rozkopavka-alebo-uzavierka/ciastocna-uzavierka-nabrezie-armadneho-generala-ludvika-svobodu-3',
        destination: '/doprava-a-mapy/sprava-a-udrzba-komunikacii/rozkopavky-a-uzavery',
        permanent: true,
      },
      {
        source: '/o-com-je-zimna-udrzba',
        destination: '/doprava-a-mapy/sprava-a-udrzba-komunikacii/zimna-udrzba',
        permanent: true,
      },
      {
        source: '/rozkopavka-alebo-uzavierka/ciastocna-uzavierka-bajkalska-ulica-5',
        destination: '/doprava-a-mapy/sprava-a-udrzba-komunikacii/rozkopavky-a-uzavery',
        permanent: true,
      },
      {
        source: '/dan-z-nehnutelnosti',
        destination: '/mesto-bratislava/dane-a-poplatky/dan-z-nehnutelnosti',
        permanent: true,
      },
      {
        source:
          '/sprava/poslanci-mestskeho-zastupitelstva-schvalili-rozpocet-na-rok-2021-aj-uplny-zakaz-hazardu-na-uzemi-bratislavy',
        destination:
          '/blog/poslanci-mestskeho-zastupitelstva-schvalili-rozpocet-na-rok-2021-aj-uplny-zakaz-hazardu-na-uzemi-bratislavy',
        permanent: true,
      },
      {
        source: '/rozkopavka-alebo-uzavierka/ciastocna-uzavierka-hodzovo-namestie-stefanikova',
        destination: '/doprava-a-mapy/sprava-a-udrzba-komunikacii/rozkopavky-a-uzavery',
        permanent: true,
      },
      {
        source: '/rozkopavka-alebo-uzavierka/ciastocna-uzavierka-matusova-a-lovinskeho',
        destination: '/doprava-a-mapy/sprava-a-udrzba-komunikacii/rozkopavky-a-uzavery',
        permanent: true,
      },
      {
        source: '/rozkopavka-alebo-uzavierka/uzavierka-landererovej-a-culenovej',
        destination: '/doprava-a-mapy/sprava-a-udrzba-komunikacii/rozkopavky-a-uzavery',
        permanent: true,
      },
      {
        source: '/uzavery-d4-r7-a-mlynske-nivy',
        destination: '/doprava-a-mapy/sprava-a-udrzba-komunikacii/rozkopavky-a-uzavery',
        permanent: true,
      },
      {
        source:
          '/sprava/cakanie-na-spoj-bude-vyrazne-komfortnejsie-cestujuci-dostanu-vyse-dvesto-zastavkovych-pristreskov',
        destination:
          '/blog/cakanie-na-spoj-bude-vyrazne-komfortnejsie-cestujuci-dostanu-vyse-dvesto-zastavkovych-pristreskov',
        permanent: true,
      },
      {
        source:
          '/sprava/bratislava-podpisala-memorandum-chce-ziskat-dalsi-objekt-na-vybudovanie-mestskych-najomnych-bytov',
        destination:
          '/blog/bratislava-podpisala-memorandum-chce-ziskat-dalsi-objekt-na-vybudovanie-mestskych-najomnych-bytov',
        permanent: true,
      },
      {
        source: '/uzemny-plan-zony-podhradie',
        destination:
          '/zivotne-prostredie-a-vystavba/rozvoj-mesta/uzemnoplanovacie-dokumenty/platna-uzemnoplanovacia-dokumentacia/uzemne-plany-zon/uzemny-plan-zony-podhradie',
        permanent: true,
      },
      {
        source: '/rozkopavka-alebo-uzavierka/ciastocna-uzavierka-brnianska',
        destination: '/doprava-a-mapy/sprava-a-udrzba-komunikacii/rozkopavky-a-uzavery',
        permanent: true,
      },
      {
        source: '/rozkopavka-alebo-uzavierka/ciastocna-uzavierka-slovnaftska-ulica-2',
        destination: '/doprava-a-mapy/sprava-a-udrzba-komunikacii/rozkopavky-a-uzavery',
        permanent: true,
      },
      {
        source:
          '/sprava/vyhlasujeme-architektonicku-sutaz-na-kulturne-stredisko-a-kniznicu-na-zarnovickej-ulici-v-raci',
        destination:
          '/blog/vyhlasujeme-architektonicku-sutaz-na-kulturne-stredisko-a-kniznicu-na-zarnovickej-ulici-v-raci',
        permanent: true,
      },
      {
        source: '/rozkopavka-alebo-uzavierka/ciastocna-uzavierka-pristavna-5',
        destination: '/doprava-a-mapy/sprava-a-udrzba-komunikacii/rozkopavky-a-uzavery',
        permanent: true,
      },
      {
        source: '/protikorupcne-minimum',
        destination: '/mesto-bratislava/transparentne-mesto/protikorupcne-standardy',
        permanent: true,
      },
      {
        source:
          '/sprava/mesto-dosiahlo-dohodu-vdaka-ktorej-znizia-statne-lesy-tazbu-v-lesoch-na-uzemi-bratislavy-o-polovicu-a-podporia-rekreaciu',
        destination:
          '/blog/mesto-dosiahlo-dohodu-vdaka-ktorej-znizia-statne-lesy-tazbu-v-lesoch-na-uzemi-bratislavy-o-polovicu-a-podporia-rekreaciu',
        permanent: true,
      },
      {
        source: '/uzemny-plan-zony-dunajska',
        destination:
          '/zivotne-prostredie-a-vystavba/rozvoj-mesta/uzemnoplanovacie-dokumenty/platna-uzemnoplanovacia-dokumentacia/uzemne-plany-zon/uzemny-plan-zony-dunajska',
        permanent: true,
      },
      {
        source:
          '/sprava/komunitny-zivot-mesta-a-umelecke-stipendia-nadacia-mesta-bratislavy-zverejnila-projekty-podporene-sumou-takmer-150-000-eur',
        destination:
          '/blog/komunitny-zivot-mesta-a-umelecke-stipendia-nadacia-mesta-bratislavy-zverejnila-projekty-podporene-sumou-takmer-150-000-eur',
        permanent: true,
      },
      {
        source: '/najnovsie-rozkopavky-a-uzavierky',
        destination: '/doprava-a-mapy/sprava-a-udrzba-komunikacii/rozkopavky-a-uzavery',
        permanent: true,
      },
      {
        source:
          '/sprava/architekti-prinavratia-budove-byvaleho-nocneho-salona-dostojnost-buducu-gastroprevadzku-prepoja-s-parkom',
        destination:
          '/blog/architekti-prinavratia-budove-byvaleho-nocneho-salona-dostojnost-buducu-gastroprevadzku-prepoja-s-parkom',
        permanent: true,
      },
      {
        source: '/ako-bude-horsky-park-vyuzivany-po-novom',
        destination:
          '/zivotne-prostredie-a-vystavba/zelen/udrzba-a-tvorba-zelene/parky-a-zahrady/horsky-park',
        permanent: true,
      },
      {
        source:
          '/sprava/buduca-podoba-bytoveho-objektu-v-zahorskej-bystrici-je-znama-napreduju-aj-dalsie-projekty-mestskeho-najomneho-byvania',
        destination:
          '/blog/buduca-podoba-bytoveho-objektu-v-zahorskej-bystrici-je-znama-napreduju-aj-dalsie-projekty-mestskeho-najomneho-byvania',
        permanent: true,
      },
      {
        source: '/novinky',
        destination: '/mesto-bratislava/transparentne-mesto/aktuality',
        permanent: true,
      },
      {
        source:
          '/sprava/kaviaren-v-kostole-ci-dalsie-ufo-v-bratislave-aj-to-sa-dozviete-v-pokracovani-projektu-turistom-vo-vlastnom-meste',
        destination:
          '/blog/kaviaren-v-kostole-ci-dalsie-ufo-v-bratislave-aj-to-sa-dozviete-v-pokracovani-projektu-turistom-vo-vlastnom-meste',
        permanent: true,
      },
      {
        source:
          '/sprava/nezavisla-skupina-expertov-potvrdila-moznost-elektrickovej-trate-pri-snd-bez-negativnych-dopadov-na-budovu-divadla',
        destination:
          '/blog/nezavisla-skupina-expertov-potvrdila-moznost-elektrickovej-trate-pri-snd-bez-negativnych-dopadov-na-budovu-divadla',
        permanent: true,
      },
      {
        source: '/rozkopavka-alebo-uzavierka/ciastocna-uzavierka-spitalska',
        destination: '/doprava-a-mapy/sprava-a-udrzba-komunikacii/rozkopavky-a-uzavery',
        permanent: true,
      },
      {
        source:
          '/sprava/bratislava-pracuje-na-programe-komplexnej-obnovy-svojich-zakladnych-umeleckych-skol-a-centier-volneho-casu',
        destination:
          '/blog/bratislava-pracuje-na-programe-komplexnej-obnovy-svojich-zakladnych-umeleckych-skol-a-centier-volneho-casu',
        permanent: true,
      },
      {
        source:
          '/sprava/bratislava-bude-ekologickejsia-cast-tepla-z-energetickeho-zhodnocovania-odpadov-bude-vyuzivat-na-vykurovanie',
        destination:
          '/blog/bratislava-bude-ekologickejsia-cast-tepla-z-energetickeho-zhodnocovania-odpadov-bude-vyuzivat-na-vykurovanie',
        permanent: true,
      },
      {
        source: '/rozkopavka-alebo-uzavierka/ciastocna-uzavierka-landererova-a-kosicka',
        destination: '/doprava-a-mapy/sprava-a-udrzba-komunikacii/rozkopavky-a-uzavery',
        permanent: true,
      },
      {
        source: '/faktury',
        destination: '/mesto-bratislava/transparentne-mesto/zmluvy-faktury-objednavky',
        permanent: true,
      },
      {
        source: '/kultura-a-pamiatkova-starostlivost',
        destination: '/kultura-a-komunity/kulturne-dedicstvo-a-pamiatkova-starostlivost',
        permanent: true,
      },
      {
        source:
          '/sprava/hlavne-mesto-je-zapojene-do-medzinarodneho-projektu-arch-v-oblasti-klimatickej-adaptacie-miest',
        destination:
          '/blog/hlavne-mesto-je-zapojene-do-medzinarodneho-projektu-arch-v-oblasti-klimatickej-adaptacie-miest',
        permanent: true,
      },
      {
        source: '/zakladne-umelecke-skoly',
        destination: '/vzdelavanie-a-volny-cas/skolstvo/zakladne-umelecke-skoly',
        permanent: true,
      },
      {
        source: '/rozkopavka-alebo-uzavierka/ciastocna-uzavierka-kosicka-3',
        destination: '/doprava-a-mapy/sprava-a-udrzba-komunikacii/rozkopavky-a-uzavery',
        permanent: true,
      },
      {
        source: '/ubytovna-fortuna/',
        destination:
          '/socialne-sluzby-a-byvanie/socialne-sluzby/nizkoprahova-socialna-sluzba-pre-deti-a-rodinu-fortunacik',
        permanent: true,
      },
      {
        source:
          '/sprava/bratislava-zintenzivnuje-monitoring-liahnisk-komarov-a-zavadza-vzdusnu-aplikaciu-biologickeho-prostriedku-dronmi-2',
        destination:
          '/blog/bratislava-zintenzivnuje-monitoring-liahnisk-komarov-a-zavadza-vzdusnu-aplikaciu-biologickeho-prostriedku-dronmi-2',
        permanent: true,
      },
      {
        source: '/strategia-nakladania-s-komunalnymi-odpadmi',
        destination: '/zivotne-prostredie-a-vystavba/zivotne-prostredie/odpady',
        permanent: true,
      },
      {
        source: '/vyberove-konanie-predseda-predstavenstva-olo',
        destination:
          '/mesto-bratislava/sprava-mesta/organizacie-mesta/obchodne-spolocnosti-mesta/olo',
        permanent: true,
      },
      {
        source: '/kalendar/',
        destination: '/kultura-a-komunity/podujatia/kalendar-podujati',
        permanent: true,
      },
      {
        source: '/rozkopavka-alebo-uzavierka/ciastocna-uzavierka-namestie-snp',
        destination: '/doprava-a-mapy/sprava-a-udrzba-komunikacii/rozkopavky-a-uzavery',
        permanent: true,
      },
      {
        source:
          '/sprava/bratislavske-open-data-prvy-mesiac-prevadzky-priniesol-tisicky-navstevnikov-aj-viac-novych-dat',
        destination:
          '/blog/bratislavske-open-data-prvy-mesiac-prevadzky-priniesol-tisicky-navstevnikov-aj-viac-novych-dat',
        permanent: true,
      },
      {
        source: '/územný-plán',
        destination:
          '/zivotne-prostredie-a-vystavba/rozvoj-mesta/uzemnoplanovacie-dokumenty/platna-uzemnoplanovacia-dokumentacia/uzemny-plan-mesta-a-jeho-zmeny-a-doplnky',
        permanent: true,
      },
      {
        source: '/objednavky',
        destination: '/mesto-bratislava/transparentne-mesto/zmluvy-faktury-objednavky',
        permanent: true,
      },
      {
        source:
          '/sprava/bratislava-pokracuje-v-priprave-celomestskej-parkovacej-politiky-na-proces-inovativneho-verejneho-obstaravania-bude-dohliadat-externa-komisia',
        destination:
          '/blog/bratislava-pokracuje-v-priprave-celomestskej-parkovacej-politiky-na-proces-inovativneho-verejneho-obstaravania-bude-dohliadat-externa-komisia',
        permanent: true,
      },
      {
        source: '/rozkopavka-alebo-uzavierka/ciastocna-uzavierka-kosicka-5',
        destination: '/doprava-a-mapy/sprava-a-udrzba-komunikacii/rozkopavky-a-uzavery',
        permanent: true,
      },
      {
        source:
          '/sprava/dopravny-podnik-obnovi-frekventovane-zastavky-na-racianskej-radiale-v-tychto-dnoch-spusta-realizaciu-programu-obnovy-a-doplnenia-pristreskov',
        destination:
          '/blog/dopravny-podnik-obnovi-frekventovane-zastavky-na-racianskej-radiale-v-tychto-dnoch-spusta-realizaciu-programu-obnovy-a-doplnenia-pristreskov',
        permanent: true,
      },
      {
        source: '/situacia-v-bratislave-od-15-2-2019',
        destination: '/doprava-a-mapy/sprava-a-udrzba-komunikacii/rozkopavky-a-uzavery',
        permanent: true,
      },
      {
        source:
          '/sprava/premena-komenskeho-namestia-na-parcik-je-dobrym-prikladom-premeny-verejneho-priestoru-vitazny-navrh-architektonickej-sutaze-predstavujeme-verejnosti-v-pavilone',
        destination:
          '/blog/premena-komenskeho-namestia-na-parcik-je-dobrym-prikladom-premeny-verejneho-priestoru-vitazny-navrh-architektonickej-sutaze-predstavujeme-verejnosti-v-pavilone',
        permanent: true,
      },
      {
        source:
          '/sprava/v-grosslingu-sa-zacalo-rekonstruovat-obnovuje-sa-aj-niekdajsia-dominanta-stareho-mesta-komin-z-roku-1914',
        destination:
          '/blog/v-grosslingu-sa-zacalo-rekonstruovat-obnovuje-sa-aj-niekdajsia-dominanta-stareho-mesta-komin-z-roku-1914',
        permanent: true,
      },
      {
        source:
          '/sprava/bratislava-zintenzivnuje-monitoring-liahnisk-komarov-a-zavadza-vzdusnu-aplikaciu-biologickeho-prostriedku-dronmi',
        destination:
          '/blog/bratislava-zintenzivnuje-monitoring-liahnisk-komarov-a-zavadza-vzdusnu-aplikaciu-biologickeho-prostriedku-dronmi',
        permanent: true,
      },
      {
        source: '/iframe/rozkopavky-a-uzavierky',
        destination: '/doprava-a-mapy/sprava-a-udrzba-komunikacii/rozkopavky-a-uzavery',
        permanent: true,
      },
      {
        source: '/parky-a-parkovo-upravovane-plochy',
        destination: '/zivotne-prostredie-a-vystavba/zelen/udrzba-a-tvorba-zelene/parky-a-zahrady',
        permanent: true,
      },
      {
        source:
          '/sprava/bratislava-ma-v-otazke-umiestnovania-diel-vo-verejnom-priestore-jasny-nazor-naraza-vsak-na-legislativne-limity',
        destination:
          '/blog/bratislava-ma-v-otazke-umiestnovania-diel-vo-verejnom-priestore-jasny-nazor-naraza-vsak-na-legislativne-limity',
        permanent: true,
      },
      {
        source: '/rozkopavka-alebo-uzavierka/ciastocna-uzavierka-lieskovska-cesta-2',
        destination: '/doprava-a-mapy/sprava-a-udrzba-komunikacii/rozkopavky-a-uzavery',
        permanent: true,
      },
      {
        source: '/rozvoj-najomneho-byvania',
        destination: '/socialne-sluzby-a-byvanie/byvanie-a-ubytovanie/rozvoj-najomneho-byvania',
        permanent: true,
      },
      {
        source: '/rozkopavka-alebo-uzavierka/ciastocna-uzavierka-kosicka-4',
        destination: '/doprava-a-mapy/sprava-a-udrzba-komunikacii/rozkopavky-a-uzavery',
        permanent: true,
      },
      {
        source: '/rozkopavka-alebo-uzavierka/ciastocna-uzavierka-namestie-1-maja-2',
        destination: '/doprava-a-mapy/sprava-a-udrzba-komunikacii/rozkopavky-a-uzavery',
        permanent: true,
      },
      {
        source:
          '/sprava/virtualna-realita-klimaticky-futurizmus-aj-hudba-ako-protest-festival-sensorium-beyond-the-sound-2021',
        destination:
          '/blog/virtualna-realita-klimaticky-futurizmus-aj-hudba-ako-protest-festival-sensorium-beyond-the-sound-2021',
        permanent: true,
      },
      {
        source: '/archiv-mesta-bratislavy',
        destination:
          '/kultura-a-komunity/kulturne-sluzby/sluzby-badatelne-archivu-mesta-bratislavy',
        permanent: true,
      },
      {
        source: '/rozkopavka-alebo-uzavierka/ciastocna-uzavierka-bosakova',
        destination: '/doprava-a-mapy/sprava-a-udrzba-komunikacii/rozkopavky-a-uzavery',
        permanent: true,
      },
      {
        source: '/rozkopavka-alebo-uzavierka/ciastocna-uzavierka-pristavna-6',
        destination: '/doprava-a-mapy/sprava-a-udrzba-komunikacii/rozkopavky-a-uzavery',
        permanent: true,
      },
      {
        source:
          '/organizacia-alebo-institucia/bratislavska-organizacia-byvania-neziskova-organizacia',
        destination:
          '/mesto-bratislava/sprava-mesta/organizacie-mesta/ostatne-organizacie/bratislavska-organizacia-byvania',
        permanent: true,
      },
      {
        source: '/rozkopavka-alebo-uzavierka/ciastocna-uzavierka-namestie-1-maja',
        destination: '/doprava-a-mapy/sprava-a-udrzba-komunikacii/rozkopavky-a-uzavery',
        permanent: true,
      },
      {
        source: '/rozkopavka-alebo-uzavierka/ciastocna-uzavierka-stara-vinarska',
        destination: '/doprava-a-mapy/sprava-a-udrzba-komunikacii/rozkopavky-a-uzavery',
        permanent: true,
      },
      {
        source: '/rozkopavka-alebo-uzavierka/ciastocna-uzavierka-biskupicka-2',
        destination: '/doprava-a-mapy/sprava-a-udrzba-komunikacii/rozkopavky-a-uzavery',
        permanent: true,
      },
      {
        source:
          '/sprava/bezci-vybehali-pre-zdravotnicky-a-zdravotnikov-v-stom-rocniku-narodneho-behu-devin-bratislava-viac-ako-29-tisic-eur',
        destination:
          '/blog/bezci-vybehali-pre-zdravotnicky-a-zdravotnikov-v-stom-rocniku-narodneho-behu-devin-bratislava-viac-ako-29-tisic-eur',
        permanent: true,
      },
      {
        source: '/zimna-udrzba-pridat-ruku-k-dielu-mozeme-vsetci',
        destination: '/doprava-a-mapy/sprava-a-udrzba-komunikacii/zimna-udrzba',
        permanent: true,
      },
      {
        source: '/rozkopavka-alebo-uzavierka/ciastocna-uzavierka-bulharska-a-slovinska',
        destination: '/doprava-a-mapy/sprava-a-udrzba-komunikacii/rozkopavky-a-uzavery',
        permanent: true,
      },
      {
        source: '/rozkopavka-alebo-uzavierka/ciastocna-uzavierka-dostojevskeho-rad-2',
        destination: '/doprava-a-mapy/sprava-a-udrzba-komunikacii/rozkopavky-a-uzavery',
        permanent: true,
      },
      {
        source: '/rozkopavka-alebo-uzavierka/ciastocna-uzavierka',
        destination: '/doprava-a-mapy/sprava-a-udrzba-komunikacii/rozkopavky-a-uzavery',
        permanent: true,
      },
      {
        source: '/rozkopavka-alebo-uzavierka/ciastocna-uzavierka-drienova',
        destination: '/doprava-a-mapy/sprava-a-udrzba-komunikacii/rozkopavky-a-uzavery',
        permanent: true,
      },
      {
        source: '/rozkopavka-alebo-uzavierka/ciastocna-uzavierka-radlinskeho-3',
        destination: '/doprava-a-mapy/sprava-a-udrzba-komunikacii/rozkopavky-a-uzavery',
        permanent: true,
      },
      {
        source: '/rozkopavka-alebo-uzavierka/uplna-uzavierka-parickova',
        destination: '/doprava-a-mapy/sprava-a-udrzba-komunikacii/rozkopavky-a-uzavery',
        permanent: true,
      },
      {
        source: '/rozkopavka-alebo-uzavierka/ciastocna-uzavierka-biskupicka',
        destination: '/doprava-a-mapy/sprava-a-udrzba-komunikacii/rozkopavky-a-uzavery',
        permanent: true,
      },
      {
        source: '/rozkopavka-alebo-uzavierka/ciastocna-uzavierka-jelacicova',
        destination: '/doprava-a-mapy/sprava-a-udrzba-komunikacii/rozkopavky-a-uzavery',
        permanent: true,
      },
      {
        source:
          '/sprava/zaujemcovia-o-stanky-pre-neziskove-mimovladne-organizacie-na-vianocne-trhy-sa-uz-mozu-prihlasovat',
        destination:
          '/blog/zaujemcovia-o-stanky-pre-neziskove-mimovladne-organizacie-na-vianocne-trhy-sa-uz-mozu-prihlasovat',
        permanent: true,
      },
      {
        source:
          '/sprava/v-ramci-europskeho-tyzdna-mobility-zlacnujeme-rocny-predplatny-cestovny-listok-na-mhd-a-vsetky-typy-cestovnych-listkov-zakupenych-cez-mobilnu-aplikaciu-ids-bk',
        destination:
          '/blog/v-ramci-europskeho-tyzdna-mobility-zlacnujeme-rocny-predplatny-cestovny-listok-na-mhd-a-vsetky-typy-cestovnych-listkov-zakupenych-cez-mobilnu-aplikaciu-ids-bk',
        permanent: true,
      },
      {
        source: '/sucasny-stav-horskeho-parku-a-dalsie-vizie',
        destination:
          '/zivotne-prostredie-a-vystavba/zelen/udrzba-a-tvorba-zelene/parky-a-zahrady/horsky-park',
        permanent: true,
      },
      {
        source: '/rozkopavka-alebo-uzavierka/ciastocna-uzavierka-panonska-cesta-5',
        destination: '/doprava-a-mapy/sprava-a-udrzba-komunikacii/rozkopavky-a-uzavery',
        permanent: true,
      },
      {
        source: '/rozkopavka-alebo-uzavierka/ciastocna-uzavierka-radlinskeho-ulica-4',
        destination: '/doprava-a-mapy/sprava-a-udrzba-komunikacii/rozkopavky-a-uzavery',
        permanent: true,
      },
      {
        source:
          '/sprava/vysledky-junovych-vyberovych-konani-na-riaditela-ku-pamiatkoveho-ustavu-nacelnika-mestskej-policie-a-riaditela-ku-zoo',
        destination:
          '/blog/vysledky-junovych-vyberovych-konani-na-riaditela-ku-pamiatkoveho-ustavu-nacelnika-mestskej-policie-a-riaditela-ku-zoo',
        permanent: true,
      },
      {
        source:
          '/sprava/vznikla-regionalna-rada-partnerstva-pre-efektivne-manazovanie-europskych-fondov-na-uzemi-bratislavskeho-kraja',
        destination:
          '/blog/vznikla-regionalna-rada-partnerstva-pre-efektivne-manazovanie-europskych-fondov-na-uzemi-bratislavskeho-kraja',
        permanent: true,
      },
      {
        source:
          '/sprava/bratislava-grantom-podpori-pohybove-aktivity-a-neformalne-vzdelavanie-v-oblasti-prace-s-detmi-a-mladezou',
        destination:
          '/blog/bratislava-grantom-podpori-pohybove-aktivity-a-neformalne-vzdelavanie-v-oblasti-prace-s-detmi-a-mladezou',
        permanent: true,
      },
      {
        source:
          '/vseobecne-zavazne-nariadenie-hlavneho-mesta-slovenskej-republiky-bratislavy-c-12-2014/d-11045771/p1=11049947',
        destination:
          '/mesto-bratislava/sprava-mesta/legislativa-mesta/vseobecne-zavazne-nariadenia',
        permanent: true,
      },
      {
        source: '/erb-bratislavy-jednofarebny',
        destination: '/mesto-bratislava/sprava-mesta/vizualna-identita/symboly-mesta',
        permanent: true,
      },
      {
        source: '/rozkopavka-alebo-uzavierka/ciastocna-uzavierka-bocna',
        destination: '/doprava-a-mapy/sprava-a-udrzba-komunikacii/rozkopavky-a-uzavery',
        permanent: true,
      },
      {
        source:
          '/sprava/prispevkove-organizacie-bratislavy-v-oblasti-kultury-oboznamia-verejnost-s-vysledkami-svojej-prace',
        destination:
          '/blog/prispevkove-organizacie-bratislavy-v-oblasti-kultury-oboznamia-verejnost-s-vysledkami-svojej-prace',
        permanent: true,
      },
      {
        source: '/rozkopavka-alebo-uzavierka/uplna-uzavierka-most-snp',
        destination: '/doprava-a-mapy/sprava-a-udrzba-komunikacii/rozkopavky-a-uzavery',
        permanent: true,
      },
      {
        source: '/rozkopavka-alebo-uzavierka/ciastocna-uzavierka-prokopa-velkeho',
        destination: '/doprava-a-mapy/sprava-a-udrzba-komunikacii/rozkopavky-a-uzavery',
        permanent: true,
      },
      {
        source: '/rozkopavka-alebo-uzavierka/ciastocna-uzavierka-hradska-4',
        destination: '/doprava-a-mapy/sprava-a-udrzba-komunikacii/rozkopavky-a-uzavery',
        permanent: true,
      },
      {
        source:
          '/sprava/dopravny-podnik-bratislava-oznamuje-novinky-po-otvoreni-dubravsko-karloveskej-radialy-a-trasy-liniek',
        destination:
          '/blog/dopravny-podnik-bratislava-oznamuje-novinky-po-otvoreni-dubravsko-karloveskej-radialy-a-trasy-liniek',
        permanent: true,
      },
      {
        source: '/erb-bratislavy-farebny',
        destination: '/mesto-bratislava/sprava-mesta/vizualna-identita/symboly-mesta',
        permanent: true,
      },
      {
        source: '/rozkopavka-alebo-uzavierka/ciastocna-uzavierka-hradska-2',
        destination: '/doprava-a-mapy/sprava-a-udrzba-komunikacii/rozkopavky-a-uzavery',
        permanent: true,
      },
      {
        source: '/rozkopavka-alebo-uzavierka/ciastocna-uzavierka-pri-suchom-mlyne',
        destination: '/doprava-a-mapy/sprava-a-udrzba-komunikacii/rozkopavky-a-uzavery',
        permanent: true,
      },
      {
        source:
          '/sprava/hlavne-mesto-vyhlasilo-vyzvu-na-podporu-narodnych-a-medzinarodnych-sportovych-a-vzdelavacich-podujati',
        destination:
          '/blog/hlavne-mesto-vyhlasilo-vyzvu-na-podporu-narodnych-a-medzinarodnych-sportovych-a-vzdelavacich-podujati',
        permanent: true,
      },
      {
        source: '/rozkopavka-alebo-uzavierka/ciastocna-uzavierka-kosicka-6',
        destination: '/doprava-a-mapy/sprava-a-udrzba-komunikacii/rozkopavky-a-uzavery',
        permanent: true,
      },
      {
        source: '/rozkopavka-alebo-uzavierka/ciastocna-uzavierka-samorinska',
        destination: '/doprava-a-mapy/sprava-a-udrzba-komunikacii/rozkopavky-a-uzavery',
        permanent: true,
      },
      {
        source: '/rozkopavka-alebo-uzavierka/ciastocna-uzavierka-edisonova',
        destination: '/doprava-a-mapy/sprava-a-udrzba-komunikacii/rozkopavky-a-uzavery',
        permanent: true,
      },
      {
        source: '/rozkopavka-alebo-uzavierka/ciastocna-uzavierka-hradska-3',
        destination: '/doprava-a-mapy/sprava-a-udrzba-komunikacii/rozkopavky-a-uzavery',
        permanent: true,
      },
      {
        source: '/bratislava-pre-vsetkych-grantovy-program-v-socialnej-oblasti',
        destination:
          '/socialne-sluzby-a-byvanie/financna-podpora/grantovy-program-v-socialnej-oblasti-bratislava-pre-vsetkych',
        permanent: true,
      },
      {
        source: '/rozkopavka-alebo-uzavierka/ciastocna-uzavierka-kosicka-2',
        destination: '/doprava-a-mapy/sprava-a-udrzba-komunikacii/rozkopavky-a-uzavery',
        permanent: true,
      },
      {
        source:
          '/sprava/na-zrekonstruovanej-elektrickovej-trati-na-americkom-namesti-sme-odstranili-bilboardy-pribudnu-zelene-plochy',
        destination:
          '/blog/na-zrekonstruovanej-elektrickovej-trati-na-americkom-namesti-sme-odstranili-bilboardy-pribudnu-zelene-plochy',
        permanent: true,
      },
      {
        source:
          '/sprava/verejne-prerokovanie-konceptov-urbanistickej-studie-riesenie-centralnej-rozvojovej-osi-petrzalka',
        destination:
          '/blog/verejne-prerokovanie-konceptov-urbanistickej-studie-riesenie-centralnej-rozvojovej-osi-petrzalka',
        permanent: true,
      },
      {
        source: '/zimna-udrzba',
        destination: '/doprava-a-mapy/sprava-a-udrzba-komunikacii/zimna-udrzba',
        permanent: true,
      },
      {
        source: '/analyzy-v-socialnej-oblasti',
        destination:
          '/socialne-sluzby-a-byvanie/aktivity-v-socialnej-oblasti/analyzy-v-socialnej-oblasti',
        permanent: true,
      },
      {
        source: '/rozkopavka-alebo-uzavierka/ciastocna-uzavierka-svatoplukova-6',
        destination: '/doprava-a-mapy/sprava-a-udrzba-komunikacii/rozkopavky-a-uzavery',
        permanent: true,
      },
      {
        source: '/rozkopavka-alebo-uzavierka/ciastocna-uzavierka-ucitelska',
        destination: '/doprava-a-mapy/sprava-a-udrzba-komunikacii/rozkopavky-a-uzavery',
        permanent: true,
      },
      {
        source:
          '/sprava/vysledok-marcoveho-vyberoveho-konania-na-poziciu-riaditela-ky-metropolitneho-institutu-bratislavy',
        destination:
          '/blog/vysledok-marcoveho-vyberoveho-konania-na-poziciu-riaditela-ky-metropolitneho-institutu-bratislavy',
        permanent: true,
      },
      {
        source: '/rozkopavka-alebo-uzavierka/ciastocna-uzavierka-a-g-l-svobodu',
        destination: '/doprava-a-mapy/sprava-a-udrzba-komunikacii/rozkopavky-a-uzavery',
        permanent: true,
      },
      {
        source: '/rozkopavka-alebo-uzavierka/docasne-dopravne-obmedzenia-hranicna-gagarinova',
        destination: '/doprava-a-mapy/sprava-a-udrzba-komunikacii/rozkopavky-a-uzavery',
        permanent: true,
      },
      {
        source: '/sekcia-zivotneho-prostredia',
        destination: '/zivotne-prostredie-a-vystavba/zivotne-prostredie',
        permanent: true,
      },
      {
        source: '/ubytovanie',
        destination: '/socialne-sluzby-a-byvanie/byvanie-a-ubytovanie',
        permanent: true,
      },
      {
        source: '/rozkopavka-alebo-uzavierka/ciastocna-uzavierka-cesta-do-spalovne-3',
        destination: '/doprava-a-mapy/sprava-a-udrzba-komunikacii/rozkopavky-a-uzavery',
        permanent: true,
      },
      {
        source: '/rozkopavka-alebo-uzavierka/ciastocna-uzavierka-dvojkrizna',
        destination: '/doprava-a-mapy/sprava-a-udrzba-komunikacii/rozkopavky-a-uzavery',
        permanent: true,
      },
      {
        source: '/rozkopavka-alebo-uzavierka/ciastocna-uzavierka-parickova-3',
        destination: '/doprava-a-mapy/sprava-a-udrzba-komunikacii/rozkopavky-a-uzavery',
        permanent: true,
      },
      {
        source: '/zavedenie-zberu-kuchynskeho-biologicky-rozlozitelneho-odpadu',
        destination:
          '/zivotne-prostredie-a-vystavba/zivotne-prostredie/odpady/triedeny-zber/zber-kuchynskeho-bioodpadu',
        permanent: true,
      },
      {
        source: '/urbanisticka-studia-malokarpatskej-casti-bratislavskeho-lesoparku/d-11022481',
        destination:
          '/zivotne-prostredie-a-vystavba/rozvoj-mesta/uzemnoplanovacie-dokumenty/prerokovane-uzemnoplanovacie-podklady/urbanisticke-studie',
        permanent: true,
      },
      {
        source: '/horuca-linka-pre-zimnu-udrzbu-chodnikov',
        destination: '/doprava-a-mapy/sprava-a-udrzba-komunikacii/zimna-udrzba',
        permanent: true,
      },
      {
        source: '/prugerka',
        destination: '/zivotne-prostredie-a-vystavba/zelen/udrzba-a-tvorba-zelene/parky-a-zahrady',
        permanent: true,
      },
      {
        source:
          '/sprava/spolocne-stanovisko-primatorov-paktu-slobodnych-miest-za-spravodlive-a-udrzatelne-zotavenie-po-pandemii',
        destination:
          '/blog/spolocne-stanovisko-primatorov-paktu-slobodnych-miest-za-spravodlive-a-udrzatelne-zotavenie-po-pandemii',
        permanent: true,
      },
      {
        source:
          '/sprava/video-spolu-s-3d-prehliadkou-prevedie-sutaziacich-aj-divakov-kupelmi-grossling-od-kotolne-az-po-strechu',
        destination:
          '/blog/video-spolu-s-3d-prehliadkou-prevedie-sutaziacich-aj-divakov-kupelmi-grossling-od-kotolne-az-po-strechu',
        permanent: true,
      },
      {
        source:
          '/sprava/vodna-veza-v-bratislavskom-podhradi-prejde-citlivou-obnovou-investor-je-tesne-pred-vyhlasenim-architektonickej-sutaze',
        destination:
          '/blog/vodna-veza-v-bratislavskom-podhradi-prejde-citlivou-obnovou-investor-je-tesne-pred-vyhlasenim-architektonickej-sutaze',
        permanent: true,
      },
      {
        source: '/rozkopavka-alebo-uzavierka/uplna-uzavierka-kadnarova',
        destination: '/doprava-a-mapy/sprava-a-udrzba-komunikacii/rozkopavky-a-uzavery',
        permanent: true,
      },
      {
        source: '/rozkopavka-alebo-uzavierka/uplna-uzavierka-pristavna-3',
        destination: '/doprava-a-mapy/sprava-a-udrzba-komunikacii/rozkopavky-a-uzavery',
        permanent: true,
      },
      {
        source: '/baum-2020-de',
        destination:
          '/mesto-bratislava/projekty/eu-projekty/interreg-v-a-slovenska-republika–rakusko',
        permanent: true,
      },
      {
        source: '/nadacia-mesta-bratislavy',
        destination: '/kultura-a-komunity/kulturne-sluzby/nadacia-mesta-bratislavy',
        permanent: true,
      },
      {
        source: '/rozkopavka-alebo-uzavierka/ciastocna-uzavierka-bosakova-a-sustekova',
        destination: '/doprava-a-mapy/sprava-a-udrzba-komunikacii/rozkopavky-a-uzavery',
        permanent: true,
      },
      {
        source: '/rozkopavka-alebo-uzavierka/ciastocna-uzavierka-radnicna-ulica',
        destination: '/doprava-a-mapy/sprava-a-udrzba-komunikacii/rozkopavky-a-uzavery',
        permanent: true,
      },
      {
        source: '/rozkopavka-alebo-uzavierka/uplna-uzavierka-mlynske-nivy-2',
        destination: '/doprava-a-mapy/sprava-a-udrzba-komunikacii/rozkopavky-a-uzavery',
        permanent: true,
      },
      {
        source: '/sekcia-uzemneho-planovania',
        destination:
          '/zivotne-prostredie-a-vystavba/rozvoj-mesta/uzemnoplanovacie-dokumenty/platna-uzemnoplanovacia-dokumentacia/uzemne-plany-zon',
        permanent: true,
      },
      {
        source:
          '/sprava/olo-zacina-s-rozvozom-vriec-a-informacnych-letakov-pre-zvoz-triedeneho-odpadu-z-rodinnych-domov-v-ruzinove-novom-meste-a-raci',
        destination:
          '/blog/olo-zacina-s-rozvozom-vriec-a-informacnych-letakov-pre-zvoz-triedeneho-odpadu-z-rodinnych-domov-v-ruzinove-novom-meste-a-raci',
        permanent: true,
      },
      {
        source: '/zavedenie-zberu-kuchynskeho-biologicky-rozlozitelneho-odpadu',
        destination:
          '/zivotne-prostredie-a-vystavba/zivotne-prostredie/odpady/triedeny-zber/zber-kuchynskeho-bioodpadu',
        permanent: true,
      },
      {
        source: '/dan-z-nehnutelnosti',
        destination: '/mesto-bratislava/dane-a-poplatky/dan-z-nehnutelnosti',
        permanent: true,
      },
      {
        source: '/rozkopavka-alebo-uzavierka/ciastocna-uzavierka-kocankova',
        destination: '/doprava-a-mapy/sprava-a-udrzba-komunikacii/rozkopavky-a-uzavery',
        permanent: true,
      },
      {
        source: '/rozkopavka-alebo-uzavierka/ciastocna-uzavierka-kosicka-8',
        destination: '/doprava-a-mapy/sprava-a-udrzba-komunikacii/rozkopavky-a-uzavery',
        permanent: true,
      },
      {
        source: '/rozkopavka-alebo-uzavierka/ciastocna-uzavierka-misikova',
        destination: '/doprava-a-mapy/sprava-a-udrzba-komunikacii/rozkopavky-a-uzavery',
        permanent: true,
      },
      {
        source:
          '/sprava/grantova-schema-na-predkladanie-ziadosti-pre-podporu-malych-projektov-trvalo-udrzatelneho-hospodarenia-so-zrazkovou-vodou',
        destination:
          '/blog/grantova-schema-na-predkladanie-ziadosti-pre-podporu-malych-projektov-trvalo-udrzatelneho-hospodarenia-so-zrazkovou-vodou',
        permanent: true,
      },
      {
        source: '/dan-z-nehnutelnosti',
        destination: '/mesto-bratislava/dane-a-poplatky/dan-z-nehnutelnosti',
        permanent: true,
      },
      {
        source: '/financny-prispevok-na-hospodarenie-so-zrazkovou-vodou',
        destination:
          '/mesto-bratislava/transparentne-mesto/pridelovanie-dotacii/financny-prispevok-na-hospodarenie-so-zrazkovou-vodou',
        permanent: true,
      },
      {
        source: '/rozkopavka-alebo-uzavierka/ciastocna-uzavierka-razusovo-nabrezie',
        destination: '/doprava-a-mapy/sprava-a-udrzba-komunikacii/rozkopavky-a-uzavery',
        permanent: true,
      },
      {
        source:
          '/sprava/bratislava-spusta-grantovy-program-na-podporu-investicii-do-sportovej-infrastruktury-v-hlavnom-meste',
        destination:
          '/blog/bratislava-spusta-grantovy-program-na-podporu-investicii-do-sportovej-infrastruktury-v-hlavnom-meste',
        permanent: true,
      },
      {
        source: '/uzemny-plan',
        destination:
          '/zivotne-prostredie-a-vystavba/rozvoj-mesta/uzemnoplanovacie-dokumenty/platna-uzemnoplanovacia-dokumentacia/uzemny-plan-mesta-a-jeho-zmeny-a-doplnky',
        permanent: true,
      },
      {
        source: '/zavedenie-zberu-kuchynskeho-biologicky-rozlozitelneho-odpadu',
        destination:
          '/zivotne-prostredie-a-vystavba/zivotne-prostredie/odpady/triedeny-zber/zber-kuchynskeho-bioodpadu',
        permanent: true,
      },
      {
        source: '/fortunacik/d-11037489/p1=11056800',
        destination:
          '/socialne-sluzby-a-byvanie/socialne-sluzby/nizkoprahova-socialna-sluzba-pre-deti-a-rodinu-fortunacik',
        permanent: true,
      },
      {
        source: '/rozkopavky-a-uzavierky/d-77246/p1=11049948',
        destination: '/doprava-a-mapy/sprava-a-udrzba-komunikacii/rozkopavky-a-uzavery',
        permanent: true,
      },
      {
        source: '/rozkopavka-alebo-uzavierka/ciastocna-uzavierka-zahorska',
        destination: '/doprava-a-mapy/sprava-a-udrzba-komunikacii/rozkopavky-a-uzavery',
        permanent: true,
      },
      {
        source: '/sekcia-dopravy',
        destination: '/doprava-a-mapy',
        permanent: true,
      },
      {
        source:
          '/sprava/druhy-hokejovy-sampionat-v-historii-slovenska-zacina-o-16-dni-organizatori-i-samospravy-finisuju-s-pripravami',
        destination:
          '/blog/druhy-hokejovy-sampionat-v-historii-slovenska-zacina-o-16-dni-organizatori-i-samospravy-finisuju-s-pripravami',
        permanent: true,
      },
      {
        source: '/dan-z-nehnutelnosti',
        destination: '/mesto-bratislava/dane-a-poplatky/dan-z-nehnutelnosti',
        permanent: true,
      },
      {
        source: '/rozkopavka-alebo-uzavierka/uplna-uzavierka-bajkalska',
        destination: '/doprava-a-mapy/sprava-a-udrzba-komunikacii/rozkopavky-a-uzavery',
        permanent: true,
      },
      {
        source: '/nocna-pomoc',
        destination: '/mesto-bratislava/projekty/kampane/nocna-pomoc',
        permanent: true,
      },
      {
        source: '/sadni-si',
        destination: '/mesto-bratislava/projekty/sadni-si',
        permanent: true,
      },
=======
  async redirects() {
    return [
>>>>>>> 15f9bb24
      {
        source: '/robots.txt',
        destination: '/api/robots',
        permanent: true,
      },
    ]
  },
  webpack(config) {
    config.module.rules.push({
      test: /\.svg$/,
      use: ['@svgr/webpack'],
    })
    // used for loading eform xml template
    config.module.rules.push({ test: /\.xml$/, loader: 'xml-loader' })

    return config
  },
}

module.exports = nextConfig<|MERGE_RESOLUTION|>--- conflicted
+++ resolved
@@ -1,8 +1,4 @@
 const { i18n } = require('./next-i18next.config')
-<<<<<<< HEAD
-const { withSentryConfig } = require('@sentry/nextjs')
-=======
->>>>>>> 15f9bb24
 
 /**
  * @type {import('next').NextConfig}
@@ -13,2685 +9,8 @@
   images: {
     domains: ['localhost', 'cdn-api.bratislava.sk'],
   },
-<<<<<<< HEAD
-  async rewrites() {
-    return {
-      beforeFiles: [
-        // Graphql Proxy
-        {
-          source: '/graphql',
-          destination: `${process.env.STRAPI_URL}/graphql`,
-        },
-        // Media proxy for getting media from Strapi
-        {
-          source: '/uploads/:file',
-          destination: `${process.env.STRAPI_URL}/uploads/:file`,
-        },
-        /**
-         * Rewrites to make the the translation of URL work. Based on an approached outlined here:
-         * https://stackoverflow.com/questions/68723485/how-to-setup-i18n-translated-url-routes-in-next-js/68731057#68731057
-         */
-        {
-          source: '/search',
-          destination: '/vyhladavanie',
-        },
-        // TODO does not work, revisit later
-        // {
-        //   source: '/ucet/uvod',
-        //   destination: '/account/intro',
-        // },
-        // {
-        //   source: '/ucet/mestske-sluzby',
-        //   destination: '/account/municipal-services',
-        // },
-        // {
-        //   source: '/ucet/dane-a-poplatky',
-        //   destination: '/account/taxes-and-fees',
-        // },
-        // {
-        //   source: '/ucet/mam-problem',
-        //   destination: '/account/i-have-a-problem',
-        // },
-      ],
-    }
-  },
-  serverRuntimeConfig: {
-    strapiUrl: process.env.STRAPI_URL,
-  },
   async redirects() {
     return [
-      {
-        source: '/robots.txt',
-        destination: '/api/robots',
-        permanent: true,
-      },
-      {
-        source: '/sprava/:path*',
-        destination: '/blog/:path*',
-        permanent: true,
-      },
-      {
-        source: '/dan-z-nehnutelnosti',
-        destination: '/mesto-bratislava/dane-a-poplatky/dan-z-nehnutelnosti',
-        permanent: true,
-      },
-      {
-        source: '/magistrat',
-        destination: '/mesto-bratislava/sprava-mesta/magistrat',
-        permanent: true,
-      },
-      {
-        source: '/organizacna-struktura',
-        destination: '/mesto-bratislava/sprava-mesta/magistrat/organizacna-struktura-a-kontakty',
-        permanent: true,
-      },
-      {
-        source: '/informacie-a-odporucania-k-novemu-koronavirusu-a-ochoreniu-covid-19',
-        destination: '/informacie-a-odporucania-k-ochoreniu-covid-19',
-        permanent: true,
-      },
-      {
-        source: '/dane-a-poplatky',
-        destination: '/mesto-bratislava/dane-a-poplatky',
-        permanent: true,
-      },
-      {
-        source: '/filter/pracovne-prilezitosti',
-        destination: '/mesto-bratislava/sprava-mesta/magistrat/pracovne-prilezitosti',
-        permanent: true,
-      },
-      {
-        source: '/uzemny-plan',
-        destination:
-          '/zivotne-prostredie-a-vystavba/rozvoj-mesta/uzemnoplanovacie-dokumenty/platna-uzemnoplanovacia-dokumentacia/uzemny-plan-mesta-a-jeho-zmeny-a-doplnky',
-        permanent: true,
-      },
-      {
-        source: '/miestne-dane-a-poplatky-uradne-a-navstevne-hodiny',
-        destination: '/mesto-bratislava/dane-a-poplatky',
-        permanent: true,
-      },
-      {
-        source: '/poplatky-za-komunalne-odpady-a-drobne-stavebne-odpady',
-        destination:
-          '/mesto-bratislava/dane-a-poplatky/poplatok-za-komunalne-odpady-a-drobne-stavebne-odpady',
-        permanent: true,
-      },
-      {
-        source: '/sadzby-dane-z-nehnutelnosti',
-        destination: '/mesto-bratislava/dane-a-poplatky/dan-z-nehnutelnosti',
-        permanent: true,
-      },
-      {
-        source: '/najomne-byty-mesta',
-        destination:
-          '/socialne-sluzby-a-byvanie/byvanie-a-ubytovanie/najomne-byvanie/najomne-byty-mesta',
-        permanent: true,
-      },
-      {
-        source: '/komunalny-odpad',
-        destination: '/zivotne-prostredie-a-vystavba/zivotne-prostredie/odpady',
-        permanent: true,
-      },
-      {
-        source: '/filter/uradna-tabula',
-        destination: '/mesto-bratislava/transparentne-mesto/uradna-tabula',
-        permanent: true,
-      },
-      {
-        source: '/zastupitelstvo',
-        destination: '/mesto-bratislava/sprava-mesta/volene-organy/zastupitelstvo',
-        permanent: true,
-      },
-      {
-        source: '/zberne-miesta-odpadu',
-        destination: '/zivotne-prostredie-a-vystavba/zivotne-prostredie/odpady/zmesovy-odpad',
-        permanent: true,
-      },
-      {
-        source: '/nadacia-mesta-bratislavy',
-        destination: '/kultura-a-komunity/kulturne-sluzby/nadacia-mesta-bratislavy',
-        permanent: true,
-      },
-      {
-        source: '/mestske-casti',
-        destination: '/mesto-bratislava/sprava-mesta/mestske-casti',
-        permanent: true,
-      },
-      {
-        source: '/doprava',
-        destination: '/doprava-a-mapy/doprava',
-        permanent: true,
-      },
-      {
-        source: '/primator',
-        destination: '/mesto-bratislava/sprava-mesta/volene-organy/primator',
-        permanent: true,
-      },
-      {
-        source:
-          '/harmonogram-zberu-triedeneho-odpadu-2021-pre-rodinne-domy-v-mestskych-castiach-v-prvej-etape',
-        destination:
-          '/zivotne-prostredie-a-vystavba/zivotne-prostredie/odpady/triedeny-zber/zber-a-odvoz-vytriedeneho-odpadu-z-rodinnych-domov',
-        permanent: true,
-      },
-      {
-        source: '/byvanie',
-        destination: '/socialne-sluzby-a-byvanie/byvanie-a-ubytovanie',
-        permanent: true,
-      },
-      {
-        source: '/chcem-stavat',
-        destination: '/zivotne-prostredie-a-vystavba/rozvoj-mesta/usmernovanie-vystavby',
-        permanent: true,
-      },
-      {
-        source: '/udalost/bratislavske-mestske-dni-2022',
-        destination: '/kultura-a-komunity/podujatia/mestske-podujatia',
-        permanent: true,
-      },
-      {
-        source: '/legislativa-mesta',
-        destination: '/mesto-bratislava/sprava-mesta/legislativa-mesta',
-        permanent: true,
-      },
-      {
-        source:
-          '/sprava/bratislava-vyhlasuje-sutaz-o-rocne-elektricenky-pre-zaockovanych-chce-rychlejsie-dosiahnut-kolektivnu-imunitu',
-        destination:
-          '/blog/bratislava-vyhlasuje-sutaz-o-rocne-elektricenky-pre-zaockovanych-chce-rychlejsie-dosiahnut-kolektivnu-imunitu',
-        permanent: true,
-      },
-      {
-        source: '/danove-ulavy-pre-fyzicke-osoby',
-        destination: '/mesto-bratislava/dane-a-poplatky/dan-z-nehnutelnosti',
-        permanent: true,
-      },
-      {
-        source: '/triedeny-zber',
-        destination: '/zivotne-prostredie-a-vystavba/zivotne-prostredie/odpady/triedeny-zber',
-        permanent: true,
-      },
-      {
-        source: '/granty',
-        destination: '/mesto-bratislava/transparentne-mesto/pridelovanie-dotacii',
-        permanent: true,
-      },
-      {
-        source: '/zmena-sposobu-zberu-a-odvozu-vytriedeneho-odpadu-z-rodinnych-domov',
-        destination:
-          '/zivotne-prostredie-a-vystavba/zivotne-prostredie/odpady/triedeny-zber/zber-a-odvoz-vytriedeneho-odpadu-z-rodinnych-domov',
-        permanent: true,
-      },
-      {
-        source:
-          '/sprava/prve-udaje-zo-scitania-obyvatelov-bratislavy-vykazuju-zasadny-rozdiel-medzi-evidenciou-obce-a-vysledkom-statistov',
-        destination:
-          '/blog/prve-udaje-zo-scitania-obyvatelov-bratislavy-vykazuju-zasadny-rozdiel-medzi-evidenciou-obce-a-vysledkom-statistov',
-        permanent: true,
-      },
-      {
-        source: '/prugerka',
-        destination: '/zivotne-prostredie-a-vystavba/zelen/udrzba-a-tvorba-zelene/parky-a-zahrady',
-        permanent: true,
-      },
-      {
-        source: '/samosprava',
-        destination: '/mesto-bratislava/sprava-mesta',
-        permanent: true,
-      },
-      {
-        source: '/cestny-spravny-organ',
-        destination: '/doprava-a-mapy/doprava/dopravne-povolenia',
-        permanent: true,
-      },
-      {
-        source: '/symboly-mesta',
-        destination: '/mesto-bratislava/sprava-mesta/vizualna-identita/symboly-mesta',
-        permanent: true,
-      },
-      {
-        source: '/verejne-osvetlenie-poruchova-sluzba',
-        destination: '/zivotne-prostredie-a-vystavba/verejne-osvetlenie',
-        permanent: true,
-      },
-      {
-        source: '/uzemny-plan-hlavneho-mesta-sr-bratislavy-zmeny-a-doplnky-06',
-        destination:
-          '/zivotne-prostredie-a-vystavba/rozvoj-mesta/platna-uzemnoplanovacia-dokumentacia/uzemny-plan-mesta-a-jeho-zmeny-a-doplnky/zmeny-a-doplnky-06',
-        permanent: true,
-      },
-      {
-        source: '/filter/rozkopavky-a-uzavierky',
-        destination: '/doprava-a-mapy/sprava-a-udrzba-komunikacii/rozkopavky-a-uzavery',
-        permanent: true,
-      },
-      {
-        source: '/filter/predaj-a-prenajom-nehnutelnosti',
-        destination: '/mesto-bratislava/transparentne-mesto/majetok-mesta',
-        permanent: true,
-      },
-      {
-        source:
-          '/sprava/bratislavske-letne-kupaliska-sa-pripravuju-na-sezonu-mesto-ponuka-akciu-na-zvyhodnenu-permanentku',
-        destination:
-          '/blog/bratislavske-letne-kupaliska-sa-pripravuju-na-sezonu-mesto-ponuka-akciu-na-zvyhodnenu-permanentku',
-        permanent: true,
-      },
-      {
-        source: '/odtahovanie-vozidiel',
-        destination: '/doprava-a-mapy/parkovanie/odtah-vozidiel',
-        permanent: true,
-      },
-      {
-        source: '/archiv-mesta-bratislavy',
-        destination:
-          '/kultura-a-komunity/kulturne-sluzby/sluzby-badatelne-archivu-mesta-bratislavy',
-        permanent: true,
-      },
-      {
-        source: '/financny-prispevok-na-hospodarenie-so-zrazkovou-vodou',
-        destination:
-          '/mesto-bratislava/transparentne-mesto/pridelovanie-dotacii/financny-prispevok-na-hospodarenie-so-zrazkovou-vodou',
-        permanent: true,
-      },
-      {
-        source: '/grantovy-program-pre-rozvoj-sportu-a-vzdelavania-v-bratislave',
-        destination: '/vzdelavanie-a-volny-cas/dotacie/podprogram-2',
-        permanent: true,
-      },
-      {
-        source: '/rozvoj-mesta',
-        destination: '/zivotne-prostredie-a-vystavba/rozvoj-mesta',
-        permanent: true,
-      },
-      {
-        source: '/zivotne-prostredie',
-        destination: '/zivotne-prostredie-a-vystavba/zivotne-prostredie',
-        permanent: true,
-      },
-      {
-        source: '/zber-biologicky-rozlozitelneho-odpadu-zo-zahrad',
-        destination: '/zivotne-prostredie-a-vystavba/zivotne-prostredie/odpady/triedeny-zber',
-        permanent: true,
-      },
-      {
-        source: '/zmesovy-odpad',
-        destination: '/zivotne-prostredie-a-vystavba/zivotne-prostredie/odpady/zmesovy-odpad',
-        permanent: true,
-      },
-      {
-        source: '/verejne-obstaravanie',
-        destination: '/mesto-bratislava/transparentne-mesto/verejne-obstaravanie',
-        permanent: true,
-      },
-      {
-        source: '/majetok',
-        destination: '/mesto-bratislava/transparentne-mesto/majetok-mesta',
-        permanent: true,
-      },
-      {
-        source: '/socialne-sluzby-a-pomoc',
-        destination:
-          '/socialne-sluzby-a-byvanie/aktivity-v-socialnej-oblasti/sekcia-socialnych-veci',
-        permanent: true,
-      },
-      {
-        source: '/zavedenie-zberu-kuchynskeho-biologicky-rozlozitelneho-odpadu',
-        destination:
-          '/zivotne-prostredie-a-vystavba/zivotne-prostredie/odpady/triedeny-zber/zber-kuchynskeho-bioodpadu',
-        permanent: true,
-      },
-      {
-        source: '/nahradne-najomne-byvanie',
-        destination: '/socialne-sluzby-a-byvanie/byvanie-a-ubytovanie/najomne-byvanie',
-        permanent: true,
-      },
-      {
-        source: '/archivne-pomocky',
-        destination:
-          '/kultura-a-komunity/kulturne-sluzby/sluzby-badatelne-archivu-mesta-bratislavy/archivne-pomocky',
-        permanent: true,
-      },
-      {
-        source: '/uzemny-plan-zony-petrzalka',
-        destination:
-          '/zivotne-prostredie-a-vystavba/rozvoj-mesta/uzemnoplanovacie-dokumenty/platna-uzemnoplanovacia-dokumentacia/uzemne-plany-zon',
-        permanent: true,
-      },
-      {
-        source: '/mapa',
-        destination: '/doprava-a-mapy/mapy',
-        permanent: true,
-      },
-      {
-        source: '/uzemny-plan-hlavneho-mesta-sr-bratislavy-zmeny-a-doplnky-02',
-        destination:
-          '/zivotne-prostredie-a-vystavba/rozvoj-mesta/platna-uzemnoplanovacia-dokumentacia/uzemny-plan-mesta-a-jeho-zmeny-a-doplnky/zmeny-a-doplnky-02',
-        permanent: true,
-      },
-      {
-        source: '/transparentne-mesto',
-        destination: '/mesto-bratislava/transparentne-mesto',
-        permanent: true,
-      },
-      {
-        source: '/interne-predpisy',
-        destination: '/mesto-bratislava/sprava-mesta/legislativa-mesta/interne-predpisy',
-        permanent: true,
-      },
-      {
-        source: '/udalost/kulturne-leto',
-        destination: '/kultura-a-komunity/podujatia/mestske-podujatia',
-        permanent: true,
-      },
-      {
-        source: '/ruzinov',
-        destination: '/mesto-bratislava/sprava-mesta/mestske-casti',
-        permanent: true,
-      },
-      {
-        source:
-          '/grantovy-podprogram-1-na-podporu-pohybovych-aktivit-a-neformalneho-vzdelavania-v-oblasti-prace-s-detmi-a-mladezou',
-        destination: '/vzdelavanie-a-volny-cas/dotacie/podprogram-1',
-        permanent: true,
-      },
-      {
-        source: '/dan-za-uzivanie-verejneho-priestranstva',
-        destination: '/mesto-bratislava/dane-a-poplatky/dan-za-uzivanie-verejneho-priestranstva',
-        permanent: true,
-      },
-      {
-        source: '/ochrana-ovzdusia',
-        destination: '/zivotne-prostredie-a-vystavba/zivotne-prostredie/ochrana-ovzdusia',
-        permanent: true,
-      },
-      {
-        source: '/dan-za-ubytovanie',
-        destination: '/mesto-bratislava/dane-a-poplatky/dan-za-ubytovanie',
-        permanent: true,
-      },
-      {
-        source: '/filter/pracovne-prilezitosti',
-        destination: '/mesto-bratislava/sprava-mesta/magistrat/pracovne-prilezitosti',
-        permanent: true,
-      },
-      {
-        source: '/rozvoj-najomneho-byvania',
-        destination: '/socialne-sluzby-a-byvanie/byvanie-a-ubytovanie/rozvoj-najomneho-byvania',
-        permanent: true,
-      },
-      {
-        source: '/filter/zakladne-umelecke-skoly',
-        destination: '/vzdelavanie-a-volny-cas/skolstvo/zakladne-umelecke-skoly',
-        permanent: true,
-      },
-      {
-        source: '/mapa-skolskych-obvodov',
-        destination: '/vzdelavanie-a-volny-cas/skolstvo/mapa-skolskych-obvodov',
-        permanent: true,
-      },
-      {
-        source: '/uzemny-plan-hlavneho-mesta-sr-bratislavy-zmeny-a-doplnky-01',
-        destination:
-          '/zivotne-prostredie-a-vystavba/rozvoj-mesta/uzemnoplanovacie-dokumenty/platna-uzemnoplanovacia-dokumentacia/uzemny-plan-mesta-a-jeho-zmeny-a-doplnky/zmeny-a-doplnky-01',
-        permanent: true,
-      },
-      {
-        source: '/братислава-для-украіни',
-        destination: '/kultura-a-komunity/komunity/братислава-для-украіни',
-        permanent: true,
-      },
-      {
-        source: '/uzemny-plan-hlavneho-mesta-sr-bratislavy-zmeny-a-doplnky-07',
-        destination:
-          'zivotne-prostredie-a-vystavba/rozvoj-mesta/uzemnoplanovacie-dokumenty/platna-uzemnoplanovacia-dokumentacia/uzemny-plan-mesta-a-jeho-zmeny-a-doplnky/zmeny-a-doplnky-07',
-        permanent: true,
-      },
-      {
-        source: '/rozpocet',
-        destination: '/mesto-bratislava/transparentne-mesto/rozpocet-a-hospodarenie',
-        permanent: true,
-      },
-      {
-        source: '/kultura',
-        destination: '/kultura-a-komunity/koncepcia-kultury',
-        permanent: true,
-      },
-      {
-        source: '/namestnici-primatora',
-        destination: '/mesto-bratislava/sprava-mesta/volene-organy/primator/namestnicky-primatora',
-        permanent: true,
-      },
-      {
-        source: '/organizacia-alebo-institucia/marianum-pohrebnictvo-mesta-bratislavy',
-        destination: '/mesto-bratislava/sprava-mesta/organizacie-mesta/prispevkove-organizacie',
-        permanent: true,
-      },
-      {
-        source: '/organizacia-alebo-institucia/bratislavska-vodarenska-spolocnost',
-        destination:
-          '/mesto-bratislava/sprava-mesta/organizacie-mesta/obchodne-spolocnosti-mesta/bratislavska-vodarenska-spolocnost',
-        permanent: true,
-      },
-      {
-        source: '/tlaciva-k-dani-z-nehnutelnosti',
-        destination: '/mesto-bratislava/dane-a-poplatky/dan-z-nehnutelnosti',
-        permanent: true,
-      },
-      {
-        source: '/bratislava-pre-vsetkych-grantovy-program-v-socialnej-oblasti',
-        destination:
-          '/socialne-sluzby-a-byvanie/financna-podpora/grantovy-program-v-socialnej-oblasti-bratislava-pre-vsetkych',
-        permanent: true,
-      },
-      {
-        source: '/elektricka-v-novom-centre',
-        destination:
-          '/doprava-a-mapy/doprava/dopravne-projekty/nova-elektrickova-trat-pribinova-kosicka',
-        permanent: true,
-      },
-      {
-        source: '/strategicke-dokumenty',
-        destination: '/mesto-bratislava/sprava-mesta/legislativa-mesta/strategicke-dokumenty',
-        permanent: true,
-      },
-      {
-        source: '/ubytovna-fortuna',
-        destination: '/socialne-sluzby-a-byvanie/byvanie-a-ubytovanie/mestske-ubytovne',
-        permanent: true,
-      },
-      {
-        source: '/uzemnoplanovacia-informacia',
-        destination:
-          '/zivotne-prostredie-a-vystavba/rozvoj-mesta/usmernovanie-vystavby/uzemnoplanovacia-informacia',
-        permanent: true,
-      },
-      {
-        source: '/seniori',
-        destination:
-          '/socialne-sluzby-a-byvanie/socialne-zariadenia/zariadenia-pre-seniorov-zariadenia-opatrovatelskej-sluzby-a-denny-stacionar',
-        permanent: true,
-      },
-      {
-        source: '/ochrana-prirody-a-krajiny',
-        destination: '/zivotne-prostredie-a-vystavba/zivotne-prostredie/ochrana-prirody-a-krajiny',
-        permanent: true,
-      },
-      {
-        source: '/bratislava-potrebuje-ferove-parkovanie',
-        destination: '/doprava-a-mapy/parkovanie/system-regulovaneho-parkovania-paas',
-        permanent: true,
-      },
-      {
-        source: '/prenajom-primacialneho-palaca',
-        destination: '/mesto-bratislava/transparentne-mesto/majetok-mesta/prenajom-priestorov',
-        permanent: true,
-      },
-      {
-        source: '/vyberove-konania-clenov-predstavenstiev-mestskych-podnikov-a-organizacii',
-        destination: '/mesto-bratislava/transparentne-mesto/vyberove-konania',
-        permanent: true,
-      },
-      {
-        source: '/uzemne-plany-zon',
-        destination:
-          '/zivotne-prostredie-a-vystavba/rozvoj-mesta/uzemnoplanovacie-dokumenty/platna-uzemnoplanovacia-dokumentacia/uzemne-plany-zon',
-        permanent: true,
-      },
-      {
-        source: '/aktivne-starnutie-a-benefity-pre-seniorov',
-        destination:
-          '/socialne-sluzby-a-byvanie/aktivity-v-socialnej-oblasti/proseniorske-organizacie-a-aktivne-starnutie',
-        permanent: true,
-      },
-      {
-        source: '/filter/centra-volneho-casu',
-        destination: '/vzdelavanie-a-volny-cas/skolstvo/centra-volneho-casu',
-        permanent: true,
-      },
-      {
-        source: '/filter/organizacie-a-institucie',
-        destination: '/mesto-bratislava/sprava-mesta/organizacie-mesta',
-        permanent: true,
-      },
-      {
-        source: '/uzemny-plan-zony-a6-bratislava',
-        destination:
-          '/zivotne-prostredie-a-vystavba/rozvoj-mesta/uzemnoplanovacie-dokumenty/platna-uzemnoplanovacia-dokumentacia/uzemne-plany-zon/uzemny-plan-zony-a6-bratislava',
-        permanent: true,
-      },
-      {
-        source: '/urbanisticke-studie',
-        destination:
-          '/zivotne-prostredie-a-vystavba/rozvoj-mesta/uzemnoplanovacie-dokumenty/prerokovane-uzemnoplanovacie-podklady/urbanisticke-studie',
-        permanent: true,
-      },
-      {
-        source: '/vykonne-organy',
-        destination: '/mesto-bratislava/sprava-mesta',
-        permanent: true,
-      },
-      {
-        source: '/mestska-hromadna-doprava',
-        destination: '/doprava-a-mapy/mestska-hromadna-doprava',
-        permanent: true,
-      },
-      {
-        source: '/uzemny-plan-hlavneho-mesta-sr-bratislavy-zmeny-a-doplnky-05',
-        destination:
-          'zivotne-prostredie-a-vystavba/rozvoj-mesta/uzemnoplanovacie-dokumenty/platna-uzemnoplanovacia-dokumentacia/uzemny-plan-mesta-a-jeho-zmeny-a-doplnky/zmeny-a-doplnky-05',
-        permanent: true,
-      },
-      {
-        source: '/mestska-zelen',
-        destination: '/zivotne-prostredie-a-vystavba/zelen',
-        permanent: true,
-      },
-      {
-        source: '/orezy-vyruby-a-vysadba-drevin-v-sprave-mesta',
-        destination: '/zivotne-prostredie-a-vystavba/zelen/udrzba-a-tvorba-zelene/stromy-v-meste',
-        permanent: true,
-      },
-      {
-        source: '/filter/spravy',
-        destination: '/mesto-bratislava/transparentne-mesto/aktuality',
-        permanent: true,
-      },
-      {
-        source: '/ustredna-evidencia-staznosti',
-        destination: '/mesto-bratislava/transparentne-mesto/peticie-a-staznosti',
-        permanent: true,
-      },
-      {
-        source: '/dostupne-byvanie',
-        destination:
-          '/socialne-sluzby-a-byvanie/byvanie-a-ubytovanie/projekty-v-mestskom-najomnom-byvani',
-        permanent: true,
-      },
-      {
-        source: '/hlavna-architektka',
-        destination: '/mesto-bratislava/sprava-mesta/volene-organy/hlavna-architektka',
-        permanent: true,
-      },
-      {
-        source: '/tulave-zvierata',
-        destination: '/zivotne-prostredie-a-vystavba/zivotne-prostredie/tulave-zvierata',
-        permanent: true,
-      },
-      {
-        source: '/pobytove-sluzby',
-        destination:
-          '/socialne-sluzby-a-byvanie/socialne-zariadenia/zariadenia-pre-seniorov-zariadenia-opatrovatelskej-sluzby-a-denny-stacionar',
-        permanent: true,
-      },
-      {
-        source: '/projekty-a-kampane',
-        destination: '/mesto-bratislava/projekty',
-        permanent: true,
-      },
-      {
-        source: '/zoznam-pridelenych-bytov',
-        destination:
-          '/socialne-sluzby-a-byvanie/byvanie-a-ubytovanie/najomne-byvanie/zoznam-pridelenych-bytov',
-        permanent: true,
-      },
-      {
-        source: '/rozpocet-a-hospodarenie',
-        destination: '/mesto-bratislava/transparentne-mesto/rozpocet-a-hospodarenie',
-        permanent: true,
-      },
-      {
-        source: '/grantovy-podprogram-2-na-podporu-sportovych-a-vzdelavacich-podujati',
-        destination: '/vzdelavanie-a-volny-cas/dotacie/podprogram-2',
-        permanent: true,
-      },
-      {
-        source: '/komunitne-planovanie-socialnych-sluzieb',
-        destination:
-          '/socialne-sluzby-a-byvanie/aktivity-v-socialnej-oblasti/komunitny-plan-socialnych-sluzieb',
-        permanent: true,
-      },
-      {
-        source: '/organizacia-alebo-institucia/odvoz-a-likvidacia-odpadu-a-s',
-        destination:
-          '/mesto-bratislava/sprava-mesta/organizacie-mesta/obchodne-spolocnosti-mesta/olo',
-        permanent: true,
-      },
-      {
-        source:
-          '/grantovy-podprogram-4-na-podporu-investicii-do-sportovej-infrastruktury-v-hlavnom-meste-sr-bratislave',
-        destination: '/vzdelavanie-a-volny-cas/dotacie/podprogram-4',
-        permanent: true,
-      },
-      {
-        source: '/zaverecny-ucet',
-        destination: '/mesto-bratislava/transparentne-mesto/rozpocet-a-hospodarenie/zaverecny-ucet',
-        permanent: true,
-      },
-      {
-        source: '/zoznam-dokumentacii',
-        destination: '/zivotne-prostredie-a-vystavba/rozvoj-mesta/uzemnoplanovacie-dokumenty',
-        permanent: true,
-      },
-      {
-        source: '/organizacie-mesta',
-        destination: '/mesto-bratislava/sprava-mesta/organizacie-mesta',
-        permanent: true,
-      },
-      {
-        source: '/cierne-skladky',
-        destination: '/zivotne-prostredie-a-vystavba/zivotne-prostredie/odpady/nelegalne-skladky',
-        permanent: true,
-      },
-      {
-        source: '/strategicka-podpora-kulturnych-podujati',
-        destination:
-          '/kultura-a-komunity/kulturne-sluzby/podpora-strategickych-kulturnych-podujati',
-        permanent: true,
-      },
-      {
-        source: '/logo-bratislavy',
-        destination: '/mesto-bratislava/sprava-mesta/vizualna-identita',
-        permanent: true,
-      },
-      {
-        source: '/uzemny-generel-dopravy',
-        destination: '/doprava-a-mapy/doprava/uzemny-generel-dopravy',
-        permanent: true,
-      },
-      {
-        source: '/sport',
-        destination: '/vzdelavanie-a-volny-cas/sport',
-        permanent: true,
-      },
-      {
-        source: '/spristupnovanie-informacii',
-        destination: '/mesto-bratislava/transparentne-mesto/spristupnovanie-informacii',
-        permanent: true,
-      },
-      {
-        source: '/uzemny-plan-zony-dunajska',
-        destination:
-          '/zivotne-prostredie-a-vystavba/rozvoj-mesta/uzemnoplanovacie-dokumenty/platna-uzemnoplanovacia-dokumentacia/uzemne-plany-zon/uzemny-plan-zony-dunajska',
-        permanent: true,
-      },
-      {
-        source: '/ubytovna-kopcany',
-        destination: '/socialne-sluzby-a-byvanie/byvanie-a-ubytovanie/mestske-ubytovne',
-        permanent: true,
-      },
-      {
-        source: '/skolstvo-a-mladez',
-        destination: '/vzdelavanie-a-volny-cas/skolstvo',
-        permanent: true,
-      },
-      {
-        source: '/nakladanie-s-odpadom',
-        destination: '/zivotne-prostredie-a-vystavba/zivotne-prostredie/odpady/zmesovy-odpad',
-        permanent: true,
-      },
-      {
-        source: '/obstaravanie-uzemnoplanovacej-dokumentacie-a-uzemnoplanovacich-podkladov',
-        destination:
-          '/zivotne-prostredie-a-vystavba/rozvoj-mesta/uzemnoplanovacie-dokumenty/procesy-obstaravania-uzemnoplanovacich-dokumentov',
-        permanent: true,
-      },
-      {
-        source: '/funkcie-zelene-a-jej-vyznam',
-        destination: '/zivotne-prostredie-a-vystavba/zelen',
-        permanent: true,
-      },
-      {
-        source: '/uzemne-generely',
-        destination:
-          '/zivotne-prostredie-a-vystavba/rozvoj-mesta/uzemnoplanovacie-dokumenty/prerokovane-uzemnoplanovacie-podklady/uzemne-generely',
-        permanent: true,
-      },
-      {
-        source:
-          '/sprava/bratislava-ma-novy-geoportal-data-o-meste-spristupnuje-na-prehladnych-mapach-ci-vizualizaciach',
-        destination:
-          '/blog/bratislava-ma-novy-geoportal-data-o-meste-spristupnuje-na-prehladnych-mapach-ci-vizualizaciach',
-        permanent: true,
-      },
-      {
-        source:
-          '/organizacia-alebo-institucia/bratislavska-organizacia-cestovneho-ruchu-bratislava-tourist-board',
-        destination:
-          '/mesto-bratislava/sprava-mesta/organizacie-mesta/ostatne-organizacie/bratislavska-organizacia-cestovneho-ruchu',
-        permanent: true,
-      },
-      {
-        source: '/nove-sadzby-dane-z-nehnutelnosti',
-        destination: '/mesto-bratislava/dane-a-poplatky/dan-z-nehnutelnosti',
-        permanent: true,
-      },
-      {
-        source: '/uzemny-plan-hlavneho-mesta-sr-bratislavy-zmeny-a-doplnky-03',
-        destination:
-          'zivotne-prostredie-a-vystavba/rozvoj-mesta/uzemnoplanovacie-dokumenty/platna-uzemnoplanovacia-dokumentacia/uzemny-plan-mesta-a-jeho-zmeny-a-doplnky/zmeny-a-doplnky-03',
-        permanent: true,
-      },
-      {
-        source: '/mestsky-kontrolor',
-        destination: '/mesto-bratislava/transparentne-mesto/cinnost-mestskeho-kontrolora',
-        permanent: true,
-      },
-      {
-        source: '/sluzby-do-domacnosti',
-        destination:
-          '/socialne-sluzby-a-byvanie/socialne-zariadenia/zariadenia-pre-seniorov-zariadenia-opatrovatelskej-sluzby-a-denny-stacionar',
-        permanent: true,
-      },
-      {
-        source: '/organizacia-alebo-institucia/mestska-kniznica',
-        destination: '/kultura-a-komunity/mestske-kulturne-organizacie/mestska-kniznica',
-        permanent: true,
-      },
-      {
-        source: '/invazne-dreviny',
-        destination:
-          '/zivotne-prostredie-a-vystavba/zelen/udrzba-a-tvorba-zelene/stromy-v-meste/invazne-dreviny',
-        permanent: true,
-      },
-      {
-        source: '/poradne-organy-mesta',
-        destination: '/mesto-bratislava/sprava-mesta/volene-organy/primator/poradne-organy',
-        permanent: true,
-      },
-      {
-        source: '/organizacia-alebo-institucia/mestsky-parkovaci-system-spol-s-r-o',
-        destination:
-          '/mesto-bratislava/sprava-mesta/organizacie-mesta/obchodne-spolocnosti-mesta/mepasys',
-        permanent: true,
-      },
-      {
-        source: '/uzemny-plan-zony-podhradie',
-        destination:
-          '/zivotne-prostredie-a-vystavba/rozvoj-mesta/uzemnoplanovacie-dokumenty/platna-uzemnoplanovacia-dokumentacia/uzemne-plany-zon/uzemny-plan-zony-podhradie',
-        permanent: true,
-      },
-      {
-        source: '/organizacia-alebo-institucia/dopravny-podnik-bratislava',
-        destination:
-          '/mesto-bratislava/sprava-mesta/organizacie-mesta/obchodne-spolocnosti-mesta/dopravny-podnik-bratislava',
-        permanent: true,
-      },
-      {
-        source: '/talentovana-mladez',
-        destination: '/vzdelavanie-a-volny-cas/ocenovanie/talentovana-mladez',
-        permanent: true,
-      },
-      {
-        source: '/modernizacia-ruzinovskej-radialy',
-        destination: '/doprava-a-mapy/doprava/dopravne-projekty/modernizacia-ruzinovskej-radialy',
-        permanent: true,
-      },
-      {
-        source: '/udrzba-zelene',
-        destination: '/zivotne-prostredie-a-vystavba/zelen/udrzba-a-tvorba-zelene',
-        permanent: true,
-      },
-      {
-        source:
-          '/sprava/vianocne-stromceky-budeme-po-novom-zbierat-podla-harmonogramu-a-aj-zo-specialnych-drevenych-ohradok',
-        destination:
-          '/blog/vianocne-stromceky-budeme-po-novom-zbierat-podla-harmonogramu-a-aj-zo-specialnych-drevenych-ohradok',
-        permanent: true,
-      },
-      {
-        source: '/uzemny-plan-zony-machnac',
-        destination:
-          '/zivotne-prostredie-a-vystavba/rozvoj-mesta/uzemnoplanovacie-dokumenty/platna-uzemnoplanovacia-dokumentacia/uzemne-plany-zon/uzemny-plan-zony-machnac',
-        permanent: true,
-      },
-      {
-        source: '/cyklodoprava',
-        destination: '/doprava-a-mapy/cyklodoprava',
-        permanent: true,
-      },
-      {
-        source: '/organizacia-alebo-institucia/centrum-volneho-casu-hlinicka-3',
-        destination: '/vzdelavanie-a-volny-cas/skolstvo/centra-volneho-casu',
-        permanent: true,
-      },
-      {
-        source: '/dan-z-nehnutelnosti',
-        destination: '/mesto-bratislava/dane-a-poplatky/dan-z-nehnutelnosti',
-        permanent: true,
-      },
-      {
-        source: '/zber-vianocnych-stromcekov',
-        destination:
-          '/zivotne-prostredie-a-vystavba/zivotne-prostredie/odpady/triedeny-zber/zber-vianocnych-stromcekov',
-        permanent: true,
-      },
-      {
-        source:
-          '/ziadost-o-financny-prispevok-pre-neverejneho-poskytovatela-socialnej-sluzby-v-zariadeni-pre-seniorov',
-        destination:
-          '/socialne-sluzby-a-byvanie/financna-podpora/financovanie-neverejnych-poskytovatelov-socialnych-sluzieb',
-        permanent: true,
-      },
-      {
-        source: '/odstranovanie-vrakov',
-        destination: '/zivotne-prostredie-a-vystavba/zivotne-prostredie/odstranovanie-vrakov',
-        permanent: true,
-      },
-      {
-        source: '/integrovany-dopravny-system',
-        destination: '/doprava-a-mapy/mestska-hromadna-doprava/integrovany-dopravny-system',
-        permanent: true,
-      },
-      {
-        source: '/bankove-ucty-uradu',
-        destination:
-          '/mesto-bratislava/transparentne-mesto/rozpocet-a-hospodarenie/bankove-ucty-uradu',
-        permanent: true,
-      },
-      {
-        source: '/organizacia-alebo-institucia/zakladna-umelecka-skola-jana-albrechta',
-        destination: '/vzdelavanie-a-volny-cas/skolstvo/zakladne-umelecke-skoly',
-        permanent: true,
-      },
-      {
-        source: '/organizacia-alebo-institucia/centrum-volneho-casu-gessayova-6',
-        destination:
-          '/vzdelavanie-a-volny-cas/skolstvo/centra-volneho-casu/centrum-volneho-casu-gessayova-6',
-        permanent: true,
-      },
-      {
-        source: '/organizacia-alebo-institucia/mestske-lesy-v-bratislave',
-        destination: '/zivotne-prostredie-a-vystavba/zelen/mestske-lesy',
-        permanent: true,
-      },
-      {
-        source: '/mikrozona-stare-mesto',
-        destination: '/doprava-a-mapy/parkovanie/mikrozona-stare-mesto',
-        permanent: true,
-      },
-      {
-        source: '/elektricka-v-petrzalke',
-        destination: '/doprava-a-mapy/doprava/dopravne-projekty/petrzalska-elektricka',
-        permanent: true,
-      },
-      {
-        source: '/komunikacia-bez-barier',
-        destination: '/socialne-sluzby-a-byvanie/socialne-sluzby/komunikacia-bez-barier',
-        permanent: true,
-      },
-      {
-        source: '/bratislavsky-lesopark',
-        destination: '/zivotne-prostredie-a-vystavba/zelen/mestske-lesy',
-        permanent: true,
-      },
-      {
-        source: '/kulturne-dedicstvo-a-pamiatkova-starostlivost',
-        destination: '/kultura-a-komunity/kulturne-dedicstvo-a-pamiatkova-starostlivost',
-        permanent: true,
-      },
-      {
-        source: '/komunitny-plan-socialnych-sluzieb-2020-2021',
-        destination:
-          '/socialne-sluzby-a-byvanie/aktivity-v-socialnej-oblasti/komunitny-plan-socialnych-sluzieb',
-        permanent: true,
-      },
-      {
-        source: '/organizacia-alebo-institucia/generalny-investor-bratislavy-gib',
-        destination: '/mesto-bratislava/sprava-mesta/organizacie-mesta/prispevkove-organizacie',
-        permanent: true,
-      },
-      {
-        source: '/odmenovanie',
-        destination: '/mesto-bratislava/transparentne-mesto/odmenovanie',
-        permanent: true,
-      },
-      {
-        source: '/organizacia-alebo-institucia/metro-bratislava-a-s',
-        destination:
-          '/mesto-bratislava/sprava-mesta/organizacie-mesta/obchodne-spolocnosti-mesta/metro',
-        permanent: true,
-      },
-      {
-        source:
-          '/ziadost-o-umiestnenie-v-zariadeni-pre-seniorov-u-neverejneho-poskytovatela-socialnej-sluzby',
-        destination:
-          '/socialne-sluzby-a-byvanie/socialne-zariadenia/zariadenia-pre-seniorov-zariadenia-opatrovatelskej-sluzby-a-denny-stacionar',
-        permanent: true,
-      },
-      {
-        source: '/uzemnoplanovacie-podklady',
-        destination:
-          '/zivotne-prostredie-a-vystavba/rozvoj-mesta/uzemnoplanovacie-dokumenty/prerokovane-uzemnoplanovacie-podklady',
-        permanent: true,
-      },
-      {
-        source: '/kulturne-organizacie',
-        destination: '/kultura-a-komunity/mestske-kulturne-organizacie',
-        permanent: true,
-      },
-      {
-        source: '/vyberove-konanie-clen-predstavenstva-cso-bvs-3',
-        destination: '/mesto-bratislava/transparentne-mesto/vyberove-konania',
-        permanent: true,
-      },
-      {
-        source: '/organizacia-alebo-institucia/bratislavske-kulturne-a-informacne-stredisko',
-        destination:
-          '/kultura-a-komunity/mestske-kulturne-organizacie/bratislavske-kulturne-a-informacne-stredisko',
-        permanent: true,
-      },
-      {
-        source: '/obehove-hospodarstvo-mesta-bratislava',
-        destination:
-          '/zivotne-prostredie-a-vystavba/zivotne-prostredie/odpady/obehove-hospodarstvo',
-        permanent: true,
-      },
-      {
-        source: '/vyberove-konanie-riaditel-ka-muzea-mesta-bratislava',
-        destination: '/mesto-bratislava/transparentne-mesto/vyberove-konania',
-        permanent: true,
-      },
-      {
-        source: '/prerokovanie-uzemneho-generelu',
-        destination:
-          '/zivotne-prostredie-a-vystavba/rozvoj-mesta/uzemnoplanovacie-dokumenty/prerokovane-uzemnoplanovacie-podklady/uzemne-generely',
-        permanent: true,
-      },
-      {
-        source: '/filter/prispevkove-organizacia-mesta',
-        destination: '/mesto-bratislava/sprava-mesta/organizacie-mesta/prispevkove-organizacie',
-        permanent: true,
-      },
-      {
-        source: '/informacie-o-stave-zivotneho-prostredia',
-        destination:
-          '/zivotne-prostredie-a-vystavba/zivotne-prostredie/ochrana-prirody-a-krajiny/informacie-o-stave-zivotneho-prostredia',
-        permanent: true,
-      },
-      {
-        source:
-          '/sprava/hlavna-stanica-sa-bude-riesit-komplexne-ministerstvo-dopravy-zeleznice-slovenskej-republiky-a-hlavne-mesto-bratislava-podpisali-memorandum-o-spolupraci-pri-realizacii-projektu-rozvoja-hlavnej-stanice-a-jej-prilahleho-uzemia',
-        destination:
-          '/blog/hlavna-stanica-sa-bude-riesit-komplexne-ministerstvo-dopravy-zeleznice-slovenskej-republiky-a-hlavne-mesto-bratislava-podpisali-memorandum-o-spolupraci-pri-realizacii-projektu-rozvoja-hlavnej-stanice-a-jej-prilahleho-uzemia',
-        permanent: true,
-      },
-      {
-        source: '/koncepcia-kultury',
-        destination: '/kultura-a-komunity/koncepcia-kultury',
-        permanent: true,
-      },
-      {
-        source: '/program-komplexnej-obnovy-zus-a-cvc-v-bratislave',
-        destination: '/vzdelavanie-a-volny-cas/skolstvo/centra-volneho-casu',
-        permanent: true,
-      },
-      {
-        source: '/najvacsi-bikesharingovy-system-na-slovensku-slovnaft-bajk',
-        destination: '/doprava-a-mapy/zdielana-mobilita/bikesharing',
-        permanent: true,
-      },
-      {
-        source: '/dopravne-projekty',
-        destination: '/doprava-a-mapy/doprava/dopravne-projekty',
-        permanent: true,
-      },
-      {
-        source: '/filter/obchodne-spolocnosti-mesta',
-        destination: '/mesto-bratislava/sprava-mesta/organizacie-mesta/obchodne-spolocnosti-mesta',
-        permanent: true,
-      },
-      {
-        source: '/kompetencie-primatora',
-        destination: '/mesto-bratislava/sprava-mesta/volene-organy/primator/kompetencie-primatora',
-        permanent: true,
-      },
-      {
-        source: '/volene-organy',
-        destination: '/mesto-bratislava/sprava-mesta/volene-organy',
-        permanent: true,
-      },
-      {
-        source: '/environmentalne-zataze',
-        destination:
-          '/zivotne-prostredie-a-vystavba/zivotne-prostredie/ochrana-prirody-a-krajiny/environmentalne-zataze',
-        permanent: true,
-      },
-      {
-        source: '/organizacia-alebo-institucia/centrum-volneho-casu-stefanikova-35',
-        destination: '/vzdelavanie-a-volny-cas/skolstvo/centra-volneho-casu',
-        permanent: true,
-      },
-      {
-        source: '/organizacia-alebo-institucia/zakladna-umelecka-skola-ludovita-rajtera',
-        destination: '/vzdelavanie-a-volny-cas/skolstvo/zakladne-umelecke-skoly',
-        permanent: true,
-      },
-      {
-        source: '/organizacia-alebo-institucia/centrum-volneho-casu-peknikova-2',
-        destination: '/vzdelavanie-a-volny-cas/skolstvo/centra-volneho-casu',
-        permanent: true,
-      },
-      {
-        source: '/lamac',
-        destination: '/mesto-bratislava/sprava-mesta/mestske-casti',
-        permanent: true,
-      },
-      {
-        source: '/adopcia-zelene',
-        destination: '/zivotne-prostredie-a-vystavba/zelen/udrzba-a-tvorba-zelene/adopcia-zelene',
-        permanent: true,
-      },
-      {
-        source:
-          '/sprava/hlavne-mesto-bratislava-sa-opat-zapaja-do-celosvetovej-iniciativy-climathon-a-podpori-inovativne-riesenia-bojujuce-s-klimatickou-krizou',
-        destination:
-          '/blog/hlavne-mesto-bratislava-sa-opat-zapaja-do-celosvetovej-iniciativy-climathon-a-podpori-inovativne-riesenia-bojujuce-s-klimatickou-krizou',
-        permanent: true,
-      },
-      {
-        source: '/odborne-komisie',
-        destination: '/kultura-a-komunity/koncepcia-kultury/odborne-komisie',
-        permanent: true,
-      },
-      {
-        source: '/zastity-primatora',
-        destination: '/mesto-bratislava/sprava-mesta/volene-organy/primator/zastita-primatora',
-        permanent: true,
-      },
-      {
-        source: '/rozpoctove-organizacie',
-        destination: '/mesto-bratislava/sprava-mesta/organizacie-mesta/rozpoctove-organizacie',
-        permanent: true,
-      },
-      {
-        source:
-          '/oznamenie-o-zacati-preskumania-uzemneho-planu-zony-dunajska-v-zneni-zmien-a-doplnkov-a-uzemneho-planu-zony-podhradie-k-u-stare-mesto-bratislava',
-        destination:
-          '/zivotne-prostredie-a-vystavba/rozvoj-mesta/uzemnoplanovacie-dokumenty/platna-uzemnoplanovacia-dokumentacia/uzemne-plany-zon/uzemny-plan-zony-dunajska',
-        permanent: true,
-      },
-      {
-        source: '/historicke-parky-a-zahrady',
-        destination: '/zivotne-prostredie-a-vystavba/zelen/udrzba-a-tvorba-zelene/parky-a-zahrady',
-        permanent: true,
-      },
-      {
-        source: '/karlova-ves',
-        destination: '/mesto-bratislava/sprava-mesta/mestske-casti',
-        permanent: true,
-      },
-      {
-        source: '/kapacity-newcomers-of-bratislava',
-        destination: '/kultura-a-komunity/komunity/informacie-pre-cudzincov-zijucich-v-bratislave',
-        permanent: true,
-      },
-      {
-        source: '/organizacia-alebo-institucia/divadlo-p-o-hviezdoslava',
-        destination: '/kultura-a-komunity/mestske-kulturne-organizacie/dpoh',
-        permanent: true,
-      },
-      {
-        source: '/uzemny-generel-vodnych-tokov-a-protipovodnovej-ochrany-mesta-bratislavy',
-        destination:
-          '/zivotne-prostredie-a-vystavba/rozvoj-mesta/uzemnoplanovacie-dokumenty/prerokovane-uzemnoplanovacie-podklady/uzemne-generely',
-        permanent: true,
-      },
-      {
-        source:
-          '/sprava/vznika-novy-mestsky-podnik-technicke-siete-bratislava-do-konca-roku-2025-zmodernizuje-osvetlenie-v-hlavnom-meste',
-        destination:
-          '/blog/vznika-novy-mestsky-podnik-technicke-siete-bratislava-do-konca-roku-2025-zmodernizuje-osvetlenie-v-hlavnom-meste',
-        permanent: true,
-      },
-      {
-        source:
-          '/organizacia-alebo-institucia/zakladna-umelecka-skola-milosa-ruppeldta-panenska-11',
-        destination: '/vzdelavanie-a-volny-cas/skolstvo/zakladne-umelecke-skoly',
-        permanent: true,
-      },
-      {
-        source: '/kvetnate-luky',
-        destination: '/zivotne-prostredie-a-vystavba/zelen/udrzba-a-tvorba-zelene/kvitnuce-luky',
-        permanent: true,
-      },
-      {
-        source: '/organizacia-alebo-institucia/centrum-volneho-casu-kuliskova-6',
-        destination: '/vzdelavanie-a-volny-cas/skolstvo/centra-volneho-casu',
-        permanent: true,
-      },
-      {
-        source: '/organizacia-alebo-institucia/ksp-s-r-o',
-        destination:
-          '/mesto-bratislava/sprava-mesta/organizacie-mesta/obchodne-spolocnosti-mesta/ksp-sro',
-        permanent: true,
-      },
-      {
-        source: '/podunajske-biskupice',
-        destination: '/mesto-bratislava/sprava-mesta/mestske-casti',
-        permanent: true,
-      },
-      {
-        source: '/spravy-z-vykonanych-kontrol',
-        destination: '/mesto-bratislava/transparentne-mesto/cinnost-mestskeho-kontrolora',
-        permanent: true,
-      },
-      {
-        source: '/urbanisticka-studia-umiestnenia-najomneho-byvania-na-uzemi-bratislavy',
-        destination:
-          '/zivotne-prostredie-a-vystavba/rozvoj-mesta/uzemnoplanovacie-dokumenty/prerokovane-uzemnoplanovacie-podklady/urbanisticke-studie',
-        permanent: true,
-      },
-      {
-        source: '/vysledky-vybavenia-peticii',
-        destination: '/mesto-bratislava/transparentne-mesto/peticie-a-staznosti',
-        permanent: true,
-      },
-      {
-        source: '/organizacia-alebo-institucia/zakladna-umelecka-skola-eugena-suchona',
-        destination: '/vzdelavanie-a-volny-cas/skolstvo/zakladne-umelecke-skoly',
-        permanent: true,
-      },
-      {
-        source: '/organizacia-alebo-institucia/zakladna-umelecka-skola-radlinskeho-53',
-        destination: '/vzdelavanie-a-volny-cas/skolstvo/zakladne-umelecke-skoly',
-        permanent: true,
-      },
-      {
-        source: '/organizacia-alebo-institucia/zakladna-umelecka-skola-vrbenskeho-1',
-        destination: '/vzdelavanie-a-volny-cas/skolstvo/zakladne-umelecke-skoly',
-        permanent: true,
-      },
-      {
-        source: '/vykonnostne-audity-a-revizie-vydavkov',
-        destination:
-          '/mesto-bratislava/transparentne-mesto/rozpocet-a-hospodarenie/vykonnostne-audity-a-revizie-vydavkov',
-        permanent: true,
-      },
-      {
-        source: '/deti-pre-bratislavu',
-        destination: '/vzdelavanie-a-volny-cas/deti-a-mladez/deti-pre-bratislavu',
-        permanent: true,
-      },
-      {
-        source: '/organizacia-alebo-institucia/zakladna-umelecka-skola-juliusa-kowalskeho',
-        destination: '/vzdelavanie-a-volny-cas/skolstvo/zakladne-umelecke-skoly',
-        permanent: true,
-      },
-      {
-        source: '/organizacia-alebo-institucia/zakladna-umelecka-skola-jozefa-kresanka',
-        destination: '/vzdelavanie-a-volny-cas/skolstvo/zakladne-umelecke-skoly',
-        permanent: true,
-      },
-      {
-        source: '/devin',
-        destination: '/mesto-bratislava/sprava-mesta/mestske-casti',
-        permanent: true,
-      },
-      {
-        source: '/organizacia-alebo-institucia/zakladna-umelecka-skola-halkova-54',
-        destination: '/vzdelavanie-a-volny-cas/skolstvo/zakladne-umelecke-skoly',
-        permanent: true,
-      },
-      {
-        source: '/organizacia-alebo-institucia/galeria-mesta-bratislavy',
-        destination: '/mesto-bratislava/prilezitosti-pre-partnerstva/galeria-mesta-bratislavy',
-        permanent: true,
-      },
-      {
-        source:
-          '/sprava/od-jula-pride-k-viacerym-zmenam-v-mhd-predlzenie-trasy-66-ky-a-lepsie-nadvazovanie-ostatnych-liniek',
-        destination:
-          '/blog/od-jula-pride-k-viacerym-zmenam-v-mhd-predlzenie-trasy-66-ky-a-lepsie-nadvazovanie-ostatnych-liniek',
-        permanent: true,
-      },
-      {
-        source:
-          '/sprava/mesto-bratislava-otvara-grantovu-vyzvu-na-podporu-pohybovych-aktivit-a-neformalneho-vzdelavania-deti-mladeze-a-pracovnikov-v-oblasti-prace-s-detmi-a-mladezou',
-        destination:
-          '/blog/mesto-bratislava-otvara-grantovu-vyzvu-na-podporu-pohybovych-aktivit-a-neformalneho-vzdelavania-deti-mladeze-a-pracovnikov-v-oblasti-prace-s-detmi-a-mladezou',
-        permanent: true,
-      },
-      {
-        source: '/organizacia-alebo-institucia/zakladna-umelecka-skola-exnarova-6',
-        destination: '/vzdelavanie-a-volny-cas/skolstvo/zakladne-umelecke-skoly',
-        permanent: true,
-      },
-      {
-        source:
-          '/sprava/vitazny-navrh-pre-zive-namestie-opat-po-desatrociach-zjednoti-kamenne-namestie-namestie-neznej-revolucie-a-namestie-snp',
-        destination:
-          '/blog/vitazny-navrh-pre-zive-namestie-opat-po-desatrociach-zjednoti-kamenne-namestie-namestie-neznej-revolucie-a-namestie-snp',
-        permanent: true,
-      },
-      {
-        source: '/vyznam-znaciek-na-obaloch',
-        destination: '/zivotne-prostredie-a-vystavba/zivotne-prostredie/odpady/triedeny-zber',
-        permanent: true,
-      },
-      {
-        source: '/metropolitny-institut-bratislavy',
-        destination: '/mesto-bratislava/sprava-mesta/organizacie-mesta/prispevkove-organizacie',
-        permanent: true,
-      },
-      {
-        source: '/nacelnik-cka-mestskej-policie-vyberove-konanie',
-        destination: '/mesto-bratislava/transparentne-mesto/vyberove-konania',
-        permanent: true,
-      },
-      {
-        source: '/system-zberu',
-        destination: '/zivotne-prostredie-a-vystavba/zivotne-prostredie/odpady/triedeny-zber',
-        permanent: true,
-      },
-      {
-        source: '/organizacia-alebo-institucia/zakladna-umelecka-skola-frantiska-oswalda',
-        destination: '/vzdelavanie-a-volny-cas/skolstvo/zakladne-umelecke-skoly',
-        permanent: true,
-      },
-      {
-        source: '/triedeny-odpad',
-        destination: '/zivotne-prostredie-a-vystavba/zivotne-prostredie/odpady/triedeny-zber',
-        permanent: true,
-      },
-      {
-        source:
-          '/sprava/mesto-tvori-novu-viziu-pre-bratislavu-ako-bude-vyzerat-bratislava-v-roku-2030-mozu-ovplyvnit-aj-bratislavcanky-a-bratislavcania',
-        destination:
-          '/blog/mesto-tvori-novu-viziu-pre-bratislavu-ako-bude-vyzerat-bratislava-v-roku-2030-mozu-ovplyvnit-aj-bratislavcanky-a-bratislavcania',
-        permanent: true,
-      },
-      {
-        source: '/zmluvy',
-        destination: '/mesto-bratislava/transparentne-mesto/zmluvy-faktury-objednavky',
-        permanent: true,
-      },
-      {
-        source: '/organizacia-alebo-institucia/muzeum-mesta-bratislavy',
-        destination: 'mesto-bratislava/prilezitosti-pre-partnerstva/muzeum-mesta-bratislavy',
-        permanent: true,
-      },
-      {
-        source:
-          '/sprava/hlavne-mesto-vyhlasuje-grantovu-vyzvu-na-podporu-investicii-do-sportovej-infrastruktury-na-rok-2022-2',
-        destination:
-          '/blog/hlavne-mesto-vyhlasuje-grantovu-vyzvu-na-podporu-investicii-do-sportovej-infrastruktury-na-rok-2022-2',
-        permanent: true,
-      },
-      {
-        source: '/organizacia-alebo-institucia/zakladna-umelecka-skola-istrijska-22',
-        destination: '/vzdelavanie-a-volny-cas/skolstvo/zakladne-umelecke-skoly',
-        permanent: true,
-      },
-      {
-        source:
-          '/sprava/mestske-zastupitelstvo-schvalilo-v-ramci-zmien-a-doplnkov-uzemneho-planu-novu-regulaciu-reklamnych-stavieb',
-        destination:
-          '/blog/mestske-zastupitelstvo-schvalilo-v-ramci-zmien-a-doplnkov-uzemneho-planu-novu-regulaciu-reklamnych-stavieb',
-        permanent: true,
-      },
-      {
-        source:
-          '/sprava/od-septembra-pride-k-viacerym-zmenam-v-mhd-obnovenie-plnej-prevadzky-podla-rezimu-skolsky-rok-a-zlepsenie-obsluznosti-vo-viacerych-castiach-mesta',
-        destination:
-          '/blog/od-septembra-pride-k-viacerym-zmenam-v-mhd-obnovenie-plnej-prevadzky-podla-rezimu-skolsky-rok-a-zlepsenie-obsluznosti-vo-viacerych-castiach-mesta',
-        permanent: true,
-      },
-      {
-        source: '/vyberove-konanie-clen-predstavenstva-cfo-olo-2',
-        destination: '/mesto-bratislava/transparentne-mesto/vyberove-konania',
-        permanent: true,
-      },
-      {
-        source: '/vyberove-konanie-riaditel-ka-marianum',
-        destination: '/mesto-bratislava/transparentne-mesto/vyberove-konania',
-        permanent: true,
-      },
-      {
-        source: '/horsky-park-je-historicky',
-        destination:
-          '/zivotne-prostredie-a-vystavba/zelen/udrzba-a-tvorba-zelene/parky-a-zahrady/horsky-park',
-        permanent: true,
-      },
-      {
-        source:
-          '/sprava/vodna-veza-v-bratislavskom-podhradi-prejde-citlivou-obnovou-investor-je-tesne-pred-vyhlasenim-architektonickej-sutaze',
-        destination:
-          '/blog/vodna-veza-v-bratislavskom-podhradi-prejde-citlivou-obnovou-investor-je-tesne-pred-vyhlasenim-architektonickej-sutaze',
-        permanent: true,
-      },
-      {
-        source: '/zastava',
-        destination: '/mesto-bratislava/sprava-mesta/vizualna-identita/symboly-mesta',
-        permanent: true,
-      },
-      {
-        source: '/pracovne-prilezitosti',
-        destination: 'mesto-bratislava/sprava-mesta/magistrat/pracovne-prilezitosti',
-        permanent: true,
-      },
-      {
-        source:
-          '/sprava/dnes-bolo-ukoncene-predkladanie-ponuk-verejneho-obstaravania-na-zhotovitela-novej-elektrickovej-trate-v-petrzalke',
-        destination:
-          '/blog/dnes-bolo-ukoncene-predkladanie-ponuk-verejneho-obstaravania-na-zhotovitela-novej-elektrickovej-trate-v-petrzalke',
-        permanent: true,
-      },
-      {
-        source:
-          '/sprava/bratislava-bude-mat-po-vzore-inych-europskych-miest-vlastnu-dlazbu-inspirovana-je-fullom-ciparom-a-dobesom',
-        destination:
-          '/blog/bratislava-bude-mat-po-vzore-inych-europskych-miest-vlastnu-dlazbu-inspirovana-je-fullom-ciparom-a-dobesom',
-        permanent: true,
-      },
-      {
-        source: '/medzinarodna-spolupraca',
-        destination: '/mesto-bratislava/sprava-mesta/medzinarodna-spolupraca',
-        permanent: true,
-      },
-      {
-        source:
-          '/sprava/mesto-obnovuje-cinnost-organizacie-pre-potreby-realizacie-politiky-mestskeho-najomneho-byvania',
-        destination:
-          '/blog/mesto-obnovuje-cinnost-organizacie-pre-potreby-realizacie-politiky-mestskeho-najomneho-byvania',
-        permanent: true,
-      },
-      {
-        source: '/zdielana-mobilita',
-        destination: '/doprava-a-mapy/zdielana-mobilita',
-        permanent: true,
-      },
-      {
-        source: '/rozkopavka-alebo-uzavierka/ciastocna-uzavierka-most-snp',
-        destination: '/doprava-a-mapy/sprava-a-udrzba-komunikacii/rozkopavky-a-uzavery',
-        permanent: true,
-      },
-      {
-        source:
-          '/sprava/den-otvorenych-dveri-dopravneho-podniku-bratislava-prehliadka-vozidiel-dielni-a-bohaty-program',
-        destination:
-          '/blog/den-otvorenych-dveri-dopravneho-podniku-bratislava-prehliadka-vozidiel-dielni-a-bohaty-program',
-        permanent: true,
-      },
-      {
-        source: '/organizacia-alebo-institucia/bratislavska-integrovana-doprava',
-        destination:
-          '/mesto-bratislava/sprava-mesta/organizacie-mesta/obchodne-spolocnosti-mesta/bratislavska-integrovana-doprava',
-        permanent: true,
-      },
-      {
-        source: '/vyhladavanie-podani',
-        destination: '/sledovanie-podania',
-        permanent: true,
-      },
-      {
-        source:
-          '/rozkopavka-alebo-uzavierka/ciastocna-uzavierka-karpatskej-ulice-podkolibskej-ulice-a-pionierskej-ulice',
-        destination: '/doprava-a-mapy/sprava-a-udrzba-komunikacii/rozkopavky-a-uzavery',
-        permanent: true,
-      },
-      {
-        source:
-          '/sprava/mesto-bratislava-podpori-v-roku-2022-kulturne-a-komunitne-projekty-rekordnou-sumou-1-2-miliona-eur',
-        destination:
-          '/blog/mesto-bratislava-podpori-v-roku-2022-kulturne-a-komunitne-projekty-rekordnou-sumou-1-2-miliona-eur',
-        permanent: true,
-      },
-      {
-        source: '/organizacia-alebo-institucia/spolocnost-pre-rozvoj-byvania-v-bratislave',
-        destination:
-          '/mesto-bratislava/sprava-mesta/organizacie-mesta/ostatne-organizacie/bratislavska-organizacia-byvania',
-        permanent: true,
-      },
-      {
-        source: '/organizacia-alebo-institucia/retest',
-        destination:
-          '/socialne-sluzby-a-byvanie/socialne-zariadenia/centrum-pre-deti-a-rodiny-s-resocializacnym-programom-retest',
-        permanent: true,
-      },
-      {
-        source: '/zonacia-horskeho-parku',
-        destination:
-          '/zivotne-prostredie-a-vystavba/zelen/udrzba-a-tvorba-zelene/parky-a-zahrady/horsky-park',
-        permanent: true,
-      },
-      {
-        source: '/rocne-spravy',
-        destination: '/mesto-bratislava/transparentne-mesto/vyrocne-spravy',
-        permanent: true,
-      },
-      {
-        source:
-          '/organizacia-alebo-institucia/sprava-telovychovnych-a-rekreacnych-zariadeni-hlavneho-mesta-sr-bratislava-starz',
-        destination: '/vzdelavanie-a-volny-cas/sport/STARZ',
-        permanent: true,
-      },
-      {
-        source:
-          '/sprava/bratislava-ziskala-v-ramci-ocenenia-zlate-vedro-2020-od-odkazprestarostu-sk-2-miesto-v-kategorii-komunikacia',
-        destination:
-          '/blog/bratislava-ziskala-v-ramci-ocenenia-zlate-vedro-2020-od-odkazprestarostu-sk-2-miesto-v-kategorii-komunikacia',
-        permanent: true,
-      },
-      {
-        source: '/upnz-podhradie-zavazna-cast',
-        destination:
-          '/zivotne-prostredie-a-vystavba/rozvoj-mesta/uzemnoplanovacie-dokumenty/platna-uzemnoplanovacia-dokumentacia/uzemne-plany-zon/uzemny-plan-zony-podhradie',
-        permanent: true,
-      },
-      {
-        source: '/nestatne-skolstvo',
-        destination: '/vzdelavanie-a-volny-cas/skolstvo/nestatne-skolstvo',
-        permanent: true,
-      },
-      {
-        source: '/budovanie-stanovist',
-        destination:
-          '/zivotne-prostredie-a-vystavba/zivotne-prostredie/odpady/kontajnerove-stanovistia',
-        permanent: true,
-      },
-      {
-        source: '/specifikum-horskeho-parku',
-        destination:
-          '/zivotne-prostredie-a-vystavba/zelen/udrzba-a-tvorba-zelene/parky-a-zahrady/horsky-park',
-        permanent: true,
-      },
-      {
-        source: '/vyberove-konanie-riaditel-ka-mestskeho-parkovacieho-systemu-s-r-o',
-        destination: '/mesto-bratislava/transparentne-mesto/vyberove-konania',
-        permanent: true,
-      },
-      {
-        source: '/hazardne-hry',
-        destination: 'mesto-bratislava/dane-a-poplatky/hazardne-hry',
-        permanent: true,
-      },
-      {
-        source: '/poplatky-za-komunalne-odpady-a-drobne-stavebne-odpady',
-        destination:
-          '/mesto-bratislava/dane-a-poplatky/poplatok-za-komunalne-odpady-a-drobne-stavebne-odpady',
-        permanent: true,
-      },
-      {
-        source: '/mestska-skolska-rada',
-        destination: 'vzdelavanie-a-volny-cas/skolstvo/mestska-skolska-rada',
-        permanent: true,
-      },
-      {
-        source:
-          '/sprava/architekti-navrhli-novu-podobu-zanedbaneho-priestoru-v-okoli-domu-sluzieb-v-dubravke-pribudne-vodna-plocha-aj-multifunkcny-pavilon',
-        destination:
-          '/blog/architekti-navrhli-novu-podobu-zanedbaneho-priestoru-v-okoli-domu-sluzieb-v-dubravke-pribudne-vodna-plocha-aj-multifunkcny-pavilon',
-        permanent: true,
-      },
-      {
-        source: '/organizacia-alebo-institucia/mestsky-ustav-ochrany-pamiatok',
-        destination:
-          '/kultura-a-komunity/mestske-kulturne-organizacie/mestsky-ustav-ochrany-pamiatok',
-        permanent: true,
-      },
-      {
-        source:
-          '/sprava/spustenie-ankety-o-najuspesnejsieho-sportovca-sportovkynu-a-sportovy-kolektiv-bratislavy-a-bratislavskeho-kraja-za-rok-2021',
-        destination:
-          '/blog/spustenie-ankety-o-najuspesnejsieho-sportovca-sportovkynu-a-sportovy-kolektiv-bratislavy-a-bratislavskeho-kraja-za-rok-2021',
-        permanent: true,
-      },
-      {
-        source: '/integrovany-regionalny-operacny-program',
-        destination:
-          '/mesto-bratislava/projekty/eu-projekty/integrovany-regionalny-operacny-program',
-        permanent: true,
-      },
-      {
-        source:
-          '/sprava/bratislava-ziska-300-novych-bratislavskych-laviciek-vdaka-partnerstvu-s-csob-prve-pribudnu-v-uliciach-hlavneho-mesta-do-konca-roka',
-        destination:
-          '/blog/bratislava-ziska-300-novych-bratislavskych-laviciek-vdaka-partnerstvu-s-csob-prve-pribudnu-v-uliciach-hlavneho-mesta-do-konca-roka',
-        permanent: true,
-      },
-      {
-        source: '/mestsky-parlament-mladych',
-        destination: '/vzdelavanie-a-volny-cas/deti-a-mladez/mestsky-parlament-mladych',
-        permanent: true,
-      },
-      {
-        source:
-          '/sprava/bratislava-ma-na-dosah-tridsat-novych-elektriciek-najnovsie-kusy-budu-vybavene-modernymi-technologiami-a-nahradia-zastarane-ktore-sluzia-aj-viac-ako-styri-dekady',
-        destination:
-          '/blog/bratislava-ma-na-dosah-tridsat-novych-elektriciek-najnovsie-kusy-budu-vybavene-modernymi-technologiami-a-nahradia-zastarane-ktore-sluzia-aj-viac-ako-styri-dekady',
-        permanent: true,
-      },
-      {
-        source: '/rozkopavka-alebo-uzavierka/uplna-uzavierka-pribinova-culenova-a-kosicka',
-        destination: '/doprava-a-mapy/sprava-a-udrzba-komunikacii/rozkopavky-a-uzavery',
-        permanent: true,
-      },
-      {
-        source:
-          '/sprava/mobilna-aplikacia-ids-bk-prinasa-jednoduche-a-sikovne-cestovanie-po-novom-v-bratislavskom-kraji',
-        destination:
-          '/blog/mobilna-aplikacia-ids-bk-prinasa-jednoduche-a-sikovne-cestovanie-po-novom-v-bratislavskom-kraji',
-        permanent: true,
-      },
-      {
-        source:
-          '/sprava/startovne-z-jubilujuceho-narodneho-behu-devin-bratislava-je-na-ceste-k-zdravotnikom-poputuje-im-viac-ako-29-tisic-eur',
-        destination:
-          '/blog/startovne-z-jubilujuceho-narodneho-behu-devin-bratislava-je-na-ceste-k-zdravotnikom-poputuje-im-viac-ako-29-tisic-eur',
-        permanent: true,
-      },
-      {
-        source:
-          '/sprava/v-hlavnom-meste-pribudnu-nove-a-modernizovane-trolejbusove-trate-projektanti-sa-mozu-pustit-do-prace',
-        destination:
-          '/blog/v-hlavnom-meste-pribudnu-nove-a-modernizovane-trolejbusove-trate-projektanti-sa-mozu-pustit-do-prace',
-        permanent: true,
-      },
-      {
-        source: '/projekty',
-        destination: '/mesto-bratislava/projekty',
-        permanent: true,
-      },
-      {
-        source: '/vyberove-konanie-predseda-predstavenstva-ceo-technicke-siete-bratislava',
-        destination: '/mesto-bratislava/transparentne-mesto/vyberove-konania',
-        permanent: true,
-      },
-      {
-        source: '/ziadosti-o-poskytnutie-informacie',
-        destination: '/mesto-bratislava/transparentne-mesto/spristupnovanie-informacii',
-        permanent: true,
-      },
-      {
-        source:
-          '/sprava/v-klimatickom-atlase-bratislavy-je-zhodnotena-zranitelnost-mesta-na-dosledky-klimatickej-krizy',
-        destination:
-          '/blog/v-klimatickom-atlase-bratislavy-je-zhodnotena-zranitelnost-mesta-na-dosledky-klimatickej-krizy',
-        permanent: true,
-      },
-      {
-        source:
-          '/sprava/cestujuci-dostanu-vyse-dvesto-vylepsenych-zastavok-dopravny-podnik-bratislava-osadi-nove-pristresky-aj-oznacniky',
-        destination:
-          '/blog/cestujuci-dostanu-vyse-dvesto-vylepsenych-zastavok-dopravny-podnik-bratislava-osadi-nove-pristresky-aj-oznacniky',
-        permanent: true,
-      },
-      {
-        source:
-          '/rozkopavka-alebo-uzavierka/uplne-uzavierky-spojene-s-podujatim-csob-bratislava-marathon-2019',
-        destination: '/doprava-a-mapy/sprava-a-udrzba-komunikacii/rozkopavky-a-uzavery',
-        permanent: true,
-      },
-      {
-        source:
-          '/sprava/vysledok-apriloveho-vyberoveho-konania-na-poziciu-riaditel-ka-prispevkovej-organizacie-marianum-pohrebnictvo-mesta-bratislava',
-        destination:
-          '/blog/vysledok-apriloveho-vyberoveho-konania-na-poziciu-riaditel-ka-prispevkovej-organizacie-marianum-pohrebnictvo-mesta-bratislava',
-        permanent: true,
-      },
-      {
-        source:
-          '/sprava/bratislavska-spolocnost-olo-spustila-proces-modernizacie-a-ekologizacie-zariadenia-na-energeticke-vyuzitie-odpadu',
-        destination:
-          '/blog/bratislavska-spolocnost-olo-spustila-proces-modernizacie-a-ekologizacie-zariadenia-na-energeticke-vyuzitie-odpadu',
-        permanent: true,
-      },
-      {
-        source:
-          '/sprava/vysledok-vyberoveho-konania-na-poziciu-riaditel-ka-a-konatel-ka-firmy-mestsky-parkovaci-system-spol-s-r-o',
-        destination:
-          '/blog/vysledok-vyberoveho-konania-na-poziciu-riaditel-ka-a-konatel-ka-firmy-mestsky-parkovaci-system-spol-s-r-o',
-        permanent: true,
-      },
-      {
-        source: '/vyberove-konanie-predseda-predstavenstva-bvs',
-        destination: '/mesto-bratislava/transparentne-mesto/vyberove-konania',
-        permanent: true,
-      },
-      {
-        source: '/cleanmobility',
-        destination:
-          '/mesto-bratislava/projekty/eu-projekty/interreg-v-a-slovenska-republika–rakusko',
-        permanent: true,
-      },
-      {
-        source: '/rozkopavka-alebo-uzavierka/ciastocna-uzavierka-mlynske-nivy-56',
-        destination: '/doprava-a-mapy/sprava-a-udrzba-komunikacii/rozkopavky-a-uzavery',
-        permanent: true,
-      },
-      {
-        source: '/informacie-o-plneni-a-cerpani-rozpoctu',
-        destination: '/mesto-bratislava/transparentne-mesto/rozpocet-a-hospodarenie',
-        permanent: true,
-      },
-      {
-        source: '/vyberove-konanie-clen-predstavenstva-cfo',
-        destination: '/mesto-bratislava/transparentne-mesto/vyberove-konania',
-        permanent: true,
-      },
-      {
-        source:
-          '/sprava/bratislava-podporuje-neverejnych-poskytovatelov-socialnych-sluzieb-v-zariadeniach-pre-seniorov',
-        destination:
-          '/blog/bratislava-podporuje-neverejnych-poskytovatelov-socialnych-sluzieb-v-zariadeniach-pre-seniorov',
-        permanent: true,
-      },
-      {
-        source:
-          '/sprava/smart-city-projekt-atelier-inteligentne-mesta-riadene-komunitami-sa-zameria-na-rozvoj-pozitivne-energetickych-oblasti',
-        destination:
-          '/blog/smart-city-projekt-atelier-inteligentne-mesta-riadene-komunitami-sa-zameria-na-rozvoj-pozitivne-energetickych-oblasti',
-        permanent: true,
-      },
-      {
-        source: '/rss/rozkopavky-a-uzavierky',
-        destination: '/doprava-a-mapy/sprava-a-udrzba-komunikacii/rozkopavky-a-uzavery',
-        permanent: true,
-      },
-      {
-        source: '/dokumenty-uzemneho-generelu',
-        destination: '/doprava-a-mapy/doprava/uzemny-generel-dopravy',
-        permanent: true,
-      },
-      {
-        source: '/zimna-udrzba-co-robi-mesto',
-        destination: '/doprava-a-mapy/sprava-a-udrzba-komunikacii/zimna-udrzba',
-        permanent: true,
-      },
-      {
-        source: '/triedenie-zelene',
-        destination: '/zivotne-prostredie-a-vystavba/zelen',
-        permanent: true,
-      },
-      {
-        source: '/vyberove-konanie-predseda-nicka-predstavenstva-olo',
-        destination:
-          '/mesto-bratislava/sprava-mesta/organizacie-mesta/obchodne-spolocnosti-mesta/olo',
-        permanent: true,
-      },
-      {
-        source: '/organizacia-alebo-institucia/halbart',
-        destination:
-          '/mesto-bratislava/sprava-mesta/organizacie-mesta/obchodne-spolocnosti-mesta/halbart',
-        permanent: true,
-      },
-      {
-        source: '/vyberove-konanie-clen-predstavenstva-cso-bvs',
-        destination: '/mesto-bratislava/transparentne-mesto/vyberove-konania',
-        permanent: true,
-      },
-      {
-        source: '/cezhranicna-spolupraca-v-oblasti-kultury',
-        destination: '/kultura-a-komunity/koncepcia-kultury/kulturne-projekty',
-        permanent: true,
-      },
-      {
-        source: '/rozkopavka-alebo-uzavierka/uplna-uzavierka-prokopa-velkeho',
-        destination: '/doprava-a-mapy/sprava-a-udrzba-komunikacii/rozkopavky-a-uzavery',
-        permanent: true,
-      },
-      {
-        source:
-          '/sprava/zanedbany-verejny-priestor-pri-vozovni-krasnany-prejde-rekonstrukciou-sluzit-bude-chodcom-cyklistom-aj-vodicom',
-        destination:
-          '/blog/zanedbany-verejny-priestor-pri-vozovni-krasnany-prejde-rekonstrukciou-sluzit-bude-chodcom-cyklistom-aj-vodicom',
-        permanent: true,
-      },
-      {
-        source:
-          '/sprava/trolejbusom-zo-stanice-na-letisko-a-megatrolejbusom-do-vychodnej-casti-bratislavy-dopravny-podnik-podpisal-zmluvy-na-nakup-novych-hybridnych-vozidiel',
-        destination:
-          '/blog/trolejbusom-zo-stanice-na-letisko-a-megatrolejbusom-do-vychodnej-casti-bratislavy-dopravny-podnik-podpisal-zmluvy-na-nakup-novych-hybridnych-vozidiel',
-        permanent: true,
-      },
-      {
-        source: '/vyberove-konanie-clen-predstavenstva-cfo-bvs',
-        destination: '/mesto-bratislava/transparentne-mesto/vyberove-konania',
-        permanent: true,
-      },
-      {
-        source: '/financny-mechanizmus-ehp-a-norska-2014-2021',
-        destination:
-          '/mesto-bratislava/projekty/eu-projekty/financny-mechanizmus-ehp-a-norska-2014-2021',
-        permanent: true,
-      },
-      {
-        source: '/rozkopavka-alebo-uzavierka/ciastocna-uzavierka-bajkalska-8',
-        destination: '/doprava-a-mapy/sprava-a-udrzba-komunikacii/rozkopavky-a-uzavery',
-        permanent: true,
-      },
-      {
-        source:
-          '/sprava/bratislava-opat-podpori-pohybove-aktivity-a-neformalne-vzdelavanie-v-oblasti-prace-s-detmi-a-mladezou',
-        destination:
-          '/blog/bratislava-opat-podpori-pohybove-aktivity-a-neformalne-vzdelavanie-v-oblasti-prace-s-detmi-a-mladezou',
-        permanent: true,
-      },
-      {
-        source: '/protikorupcne-standardy',
-        destination: '/mesto-bratislava/transparentne-mesto/protikorupcne-standardy',
-        permanent: true,
-      },
-      {
-        source:
-          '/vyberove-konanie-na-riaditela-ku-bratislavskeho-a-kulturneho-informacneho-strediska',
-        destination: '/mesto-bratislava/transparentne-mesto/vyberove-konania',
-        permanent: true,
-      },
-      {
-        source: '/rozpoctove-pravidla',
-        destination:
-          '/mesto-bratislava/transparentne-mesto/rozpocet-a-hospodarenie/rozpoctove-pravidla',
-        permanent: true,
-      },
-      {
-        source:
-          '/sprava/dopravny-podnik-bratislava-predstavuje-verejnosti-flotilu-novych-autobusov-solaris-new-urbino-18',
-        destination:
-          '/blog/dopravny-podnik-bratislava-predstavuje-verejnosti-flotilu-novych-autobusov-solaris-new-urbino-18',
-        permanent: true,
-      },
-      {
-        source: '/rozkopavka-alebo-uzavierka/ciastocna-uzavierka-kosicka-7',
-        destination: '/doprava-a-mapy/sprava-a-udrzba-komunikacii/rozkopavky-a-uzavery',
-        permanent: true,
-      },
-      {
-        source:
-          '/sprava/mesto-bratislava-a-neziskove-organizacie-podpisali-memorandum-o-spolupraci-v-ramci-projektu-dostupneho-byvania-so-socialnou-podporou',
-        destination:
-          '/blog/mesto-bratislava-a-neziskove-organizacie-podpisali-memorandum-o-spolupraci-v-ramci-projektu-dostupneho-byvania-so-socialnou-podporou',
-        permanent: true,
-      },
-      {
-        source:
-          '/sprava/mestske-lesy-v-bratislave-vybudovali-naucny-chodnik-s-altankom-a-piknikovym-miestom-nad-liscim-udolim-v-karlovej-vsi',
-        destination:
-          '/blog/mestske-lesy-v-bratislave-vybudovali-naucny-chodnik-s-altankom-a-piknikovym-miestom-nad-liscim-udolim-v-karlovej-vsi',
-        permanent: true,
-      },
-      {
-        source:
-          '/rozkopavka-alebo-uzavierka/ciastocna-uzavierka-nabrezie-armadneho-generala-ludvika-svobodu-3',
-        destination: '/doprava-a-mapy/sprava-a-udrzba-komunikacii/rozkopavky-a-uzavery',
-        permanent: true,
-      },
-      {
-        source: '/o-com-je-zimna-udrzba',
-        destination: '/doprava-a-mapy/sprava-a-udrzba-komunikacii/zimna-udrzba',
-        permanent: true,
-      },
-      {
-        source: '/rozkopavka-alebo-uzavierka/ciastocna-uzavierka-bajkalska-ulica-5',
-        destination: '/doprava-a-mapy/sprava-a-udrzba-komunikacii/rozkopavky-a-uzavery',
-        permanent: true,
-      },
-      {
-        source: '/dan-z-nehnutelnosti',
-        destination: '/mesto-bratislava/dane-a-poplatky/dan-z-nehnutelnosti',
-        permanent: true,
-      },
-      {
-        source:
-          '/sprava/poslanci-mestskeho-zastupitelstva-schvalili-rozpocet-na-rok-2021-aj-uplny-zakaz-hazardu-na-uzemi-bratislavy',
-        destination:
-          '/blog/poslanci-mestskeho-zastupitelstva-schvalili-rozpocet-na-rok-2021-aj-uplny-zakaz-hazardu-na-uzemi-bratislavy',
-        permanent: true,
-      },
-      {
-        source: '/rozkopavka-alebo-uzavierka/ciastocna-uzavierka-hodzovo-namestie-stefanikova',
-        destination: '/doprava-a-mapy/sprava-a-udrzba-komunikacii/rozkopavky-a-uzavery',
-        permanent: true,
-      },
-      {
-        source: '/rozkopavka-alebo-uzavierka/ciastocna-uzavierka-matusova-a-lovinskeho',
-        destination: '/doprava-a-mapy/sprava-a-udrzba-komunikacii/rozkopavky-a-uzavery',
-        permanent: true,
-      },
-      {
-        source: '/rozkopavka-alebo-uzavierka/uzavierka-landererovej-a-culenovej',
-        destination: '/doprava-a-mapy/sprava-a-udrzba-komunikacii/rozkopavky-a-uzavery',
-        permanent: true,
-      },
-      {
-        source: '/uzavery-d4-r7-a-mlynske-nivy',
-        destination: '/doprava-a-mapy/sprava-a-udrzba-komunikacii/rozkopavky-a-uzavery',
-        permanent: true,
-      },
-      {
-        source:
-          '/sprava/cakanie-na-spoj-bude-vyrazne-komfortnejsie-cestujuci-dostanu-vyse-dvesto-zastavkovych-pristreskov',
-        destination:
-          '/blog/cakanie-na-spoj-bude-vyrazne-komfortnejsie-cestujuci-dostanu-vyse-dvesto-zastavkovych-pristreskov',
-        permanent: true,
-      },
-      {
-        source:
-          '/sprava/bratislava-podpisala-memorandum-chce-ziskat-dalsi-objekt-na-vybudovanie-mestskych-najomnych-bytov',
-        destination:
-          '/blog/bratislava-podpisala-memorandum-chce-ziskat-dalsi-objekt-na-vybudovanie-mestskych-najomnych-bytov',
-        permanent: true,
-      },
-      {
-        source: '/uzemny-plan-zony-podhradie',
-        destination:
-          '/zivotne-prostredie-a-vystavba/rozvoj-mesta/uzemnoplanovacie-dokumenty/platna-uzemnoplanovacia-dokumentacia/uzemne-plany-zon/uzemny-plan-zony-podhradie',
-        permanent: true,
-      },
-      {
-        source: '/rozkopavka-alebo-uzavierka/ciastocna-uzavierka-brnianska',
-        destination: '/doprava-a-mapy/sprava-a-udrzba-komunikacii/rozkopavky-a-uzavery',
-        permanent: true,
-      },
-      {
-        source: '/rozkopavka-alebo-uzavierka/ciastocna-uzavierka-slovnaftska-ulica-2',
-        destination: '/doprava-a-mapy/sprava-a-udrzba-komunikacii/rozkopavky-a-uzavery',
-        permanent: true,
-      },
-      {
-        source:
-          '/sprava/vyhlasujeme-architektonicku-sutaz-na-kulturne-stredisko-a-kniznicu-na-zarnovickej-ulici-v-raci',
-        destination:
-          '/blog/vyhlasujeme-architektonicku-sutaz-na-kulturne-stredisko-a-kniznicu-na-zarnovickej-ulici-v-raci',
-        permanent: true,
-      },
-      {
-        source: '/rozkopavka-alebo-uzavierka/ciastocna-uzavierka-pristavna-5',
-        destination: '/doprava-a-mapy/sprava-a-udrzba-komunikacii/rozkopavky-a-uzavery',
-        permanent: true,
-      },
-      {
-        source: '/protikorupcne-minimum',
-        destination: '/mesto-bratislava/transparentne-mesto/protikorupcne-standardy',
-        permanent: true,
-      },
-      {
-        source:
-          '/sprava/mesto-dosiahlo-dohodu-vdaka-ktorej-znizia-statne-lesy-tazbu-v-lesoch-na-uzemi-bratislavy-o-polovicu-a-podporia-rekreaciu',
-        destination:
-          '/blog/mesto-dosiahlo-dohodu-vdaka-ktorej-znizia-statne-lesy-tazbu-v-lesoch-na-uzemi-bratislavy-o-polovicu-a-podporia-rekreaciu',
-        permanent: true,
-      },
-      {
-        source: '/uzemny-plan-zony-dunajska',
-        destination:
-          '/zivotne-prostredie-a-vystavba/rozvoj-mesta/uzemnoplanovacie-dokumenty/platna-uzemnoplanovacia-dokumentacia/uzemne-plany-zon/uzemny-plan-zony-dunajska',
-        permanent: true,
-      },
-      {
-        source:
-          '/sprava/komunitny-zivot-mesta-a-umelecke-stipendia-nadacia-mesta-bratislavy-zverejnila-projekty-podporene-sumou-takmer-150-000-eur',
-        destination:
-          '/blog/komunitny-zivot-mesta-a-umelecke-stipendia-nadacia-mesta-bratislavy-zverejnila-projekty-podporene-sumou-takmer-150-000-eur',
-        permanent: true,
-      },
-      {
-        source: '/najnovsie-rozkopavky-a-uzavierky',
-        destination: '/doprava-a-mapy/sprava-a-udrzba-komunikacii/rozkopavky-a-uzavery',
-        permanent: true,
-      },
-      {
-        source:
-          '/sprava/architekti-prinavratia-budove-byvaleho-nocneho-salona-dostojnost-buducu-gastroprevadzku-prepoja-s-parkom',
-        destination:
-          '/blog/architekti-prinavratia-budove-byvaleho-nocneho-salona-dostojnost-buducu-gastroprevadzku-prepoja-s-parkom',
-        permanent: true,
-      },
-      {
-        source: '/ako-bude-horsky-park-vyuzivany-po-novom',
-        destination:
-          '/zivotne-prostredie-a-vystavba/zelen/udrzba-a-tvorba-zelene/parky-a-zahrady/horsky-park',
-        permanent: true,
-      },
-      {
-        source:
-          '/sprava/buduca-podoba-bytoveho-objektu-v-zahorskej-bystrici-je-znama-napreduju-aj-dalsie-projekty-mestskeho-najomneho-byvania',
-        destination:
-          '/blog/buduca-podoba-bytoveho-objektu-v-zahorskej-bystrici-je-znama-napreduju-aj-dalsie-projekty-mestskeho-najomneho-byvania',
-        permanent: true,
-      },
-      {
-        source: '/novinky',
-        destination: '/mesto-bratislava/transparentne-mesto/aktuality',
-        permanent: true,
-      },
-      {
-        source:
-          '/sprava/kaviaren-v-kostole-ci-dalsie-ufo-v-bratislave-aj-to-sa-dozviete-v-pokracovani-projektu-turistom-vo-vlastnom-meste',
-        destination:
-          '/blog/kaviaren-v-kostole-ci-dalsie-ufo-v-bratislave-aj-to-sa-dozviete-v-pokracovani-projektu-turistom-vo-vlastnom-meste',
-        permanent: true,
-      },
-      {
-        source:
-          '/sprava/nezavisla-skupina-expertov-potvrdila-moznost-elektrickovej-trate-pri-snd-bez-negativnych-dopadov-na-budovu-divadla',
-        destination:
-          '/blog/nezavisla-skupina-expertov-potvrdila-moznost-elektrickovej-trate-pri-snd-bez-negativnych-dopadov-na-budovu-divadla',
-        permanent: true,
-      },
-      {
-        source: '/rozkopavka-alebo-uzavierka/ciastocna-uzavierka-spitalska',
-        destination: '/doprava-a-mapy/sprava-a-udrzba-komunikacii/rozkopavky-a-uzavery',
-        permanent: true,
-      },
-      {
-        source:
-          '/sprava/bratislava-pracuje-na-programe-komplexnej-obnovy-svojich-zakladnych-umeleckych-skol-a-centier-volneho-casu',
-        destination:
-          '/blog/bratislava-pracuje-na-programe-komplexnej-obnovy-svojich-zakladnych-umeleckych-skol-a-centier-volneho-casu',
-        permanent: true,
-      },
-      {
-        source:
-          '/sprava/bratislava-bude-ekologickejsia-cast-tepla-z-energetickeho-zhodnocovania-odpadov-bude-vyuzivat-na-vykurovanie',
-        destination:
-          '/blog/bratislava-bude-ekologickejsia-cast-tepla-z-energetickeho-zhodnocovania-odpadov-bude-vyuzivat-na-vykurovanie',
-        permanent: true,
-      },
-      {
-        source: '/rozkopavka-alebo-uzavierka/ciastocna-uzavierka-landererova-a-kosicka',
-        destination: '/doprava-a-mapy/sprava-a-udrzba-komunikacii/rozkopavky-a-uzavery',
-        permanent: true,
-      },
-      {
-        source: '/faktury',
-        destination: '/mesto-bratislava/transparentne-mesto/zmluvy-faktury-objednavky',
-        permanent: true,
-      },
-      {
-        source: '/kultura-a-pamiatkova-starostlivost',
-        destination: '/kultura-a-komunity/kulturne-dedicstvo-a-pamiatkova-starostlivost',
-        permanent: true,
-      },
-      {
-        source:
-          '/sprava/hlavne-mesto-je-zapojene-do-medzinarodneho-projektu-arch-v-oblasti-klimatickej-adaptacie-miest',
-        destination:
-          '/blog/hlavne-mesto-je-zapojene-do-medzinarodneho-projektu-arch-v-oblasti-klimatickej-adaptacie-miest',
-        permanent: true,
-      },
-      {
-        source: '/zakladne-umelecke-skoly',
-        destination: '/vzdelavanie-a-volny-cas/skolstvo/zakladne-umelecke-skoly',
-        permanent: true,
-      },
-      {
-        source: '/rozkopavka-alebo-uzavierka/ciastocna-uzavierka-kosicka-3',
-        destination: '/doprava-a-mapy/sprava-a-udrzba-komunikacii/rozkopavky-a-uzavery',
-        permanent: true,
-      },
-      {
-        source: '/ubytovna-fortuna/',
-        destination:
-          '/socialne-sluzby-a-byvanie/socialne-sluzby/nizkoprahova-socialna-sluzba-pre-deti-a-rodinu-fortunacik',
-        permanent: true,
-      },
-      {
-        source:
-          '/sprava/bratislava-zintenzivnuje-monitoring-liahnisk-komarov-a-zavadza-vzdusnu-aplikaciu-biologickeho-prostriedku-dronmi-2',
-        destination:
-          '/blog/bratislava-zintenzivnuje-monitoring-liahnisk-komarov-a-zavadza-vzdusnu-aplikaciu-biologickeho-prostriedku-dronmi-2',
-        permanent: true,
-      },
-      {
-        source: '/strategia-nakladania-s-komunalnymi-odpadmi',
-        destination: '/zivotne-prostredie-a-vystavba/zivotne-prostredie/odpady',
-        permanent: true,
-      },
-      {
-        source: '/vyberove-konanie-predseda-predstavenstva-olo',
-        destination:
-          '/mesto-bratislava/sprava-mesta/organizacie-mesta/obchodne-spolocnosti-mesta/olo',
-        permanent: true,
-      },
-      {
-        source: '/kalendar/',
-        destination: '/kultura-a-komunity/podujatia/kalendar-podujati',
-        permanent: true,
-      },
-      {
-        source: '/rozkopavka-alebo-uzavierka/ciastocna-uzavierka-namestie-snp',
-        destination: '/doprava-a-mapy/sprava-a-udrzba-komunikacii/rozkopavky-a-uzavery',
-        permanent: true,
-      },
-      {
-        source:
-          '/sprava/bratislavske-open-data-prvy-mesiac-prevadzky-priniesol-tisicky-navstevnikov-aj-viac-novych-dat',
-        destination:
-          '/blog/bratislavske-open-data-prvy-mesiac-prevadzky-priniesol-tisicky-navstevnikov-aj-viac-novych-dat',
-        permanent: true,
-      },
-      {
-        source: '/územný-plán',
-        destination:
-          '/zivotne-prostredie-a-vystavba/rozvoj-mesta/uzemnoplanovacie-dokumenty/platna-uzemnoplanovacia-dokumentacia/uzemny-plan-mesta-a-jeho-zmeny-a-doplnky',
-        permanent: true,
-      },
-      {
-        source: '/objednavky',
-        destination: '/mesto-bratislava/transparentne-mesto/zmluvy-faktury-objednavky',
-        permanent: true,
-      },
-      {
-        source:
-          '/sprava/bratislava-pokracuje-v-priprave-celomestskej-parkovacej-politiky-na-proces-inovativneho-verejneho-obstaravania-bude-dohliadat-externa-komisia',
-        destination:
-          '/blog/bratislava-pokracuje-v-priprave-celomestskej-parkovacej-politiky-na-proces-inovativneho-verejneho-obstaravania-bude-dohliadat-externa-komisia',
-        permanent: true,
-      },
-      {
-        source: '/rozkopavka-alebo-uzavierka/ciastocna-uzavierka-kosicka-5',
-        destination: '/doprava-a-mapy/sprava-a-udrzba-komunikacii/rozkopavky-a-uzavery',
-        permanent: true,
-      },
-      {
-        source:
-          '/sprava/dopravny-podnik-obnovi-frekventovane-zastavky-na-racianskej-radiale-v-tychto-dnoch-spusta-realizaciu-programu-obnovy-a-doplnenia-pristreskov',
-        destination:
-          '/blog/dopravny-podnik-obnovi-frekventovane-zastavky-na-racianskej-radiale-v-tychto-dnoch-spusta-realizaciu-programu-obnovy-a-doplnenia-pristreskov',
-        permanent: true,
-      },
-      {
-        source: '/situacia-v-bratislave-od-15-2-2019',
-        destination: '/doprava-a-mapy/sprava-a-udrzba-komunikacii/rozkopavky-a-uzavery',
-        permanent: true,
-      },
-      {
-        source:
-          '/sprava/premena-komenskeho-namestia-na-parcik-je-dobrym-prikladom-premeny-verejneho-priestoru-vitazny-navrh-architektonickej-sutaze-predstavujeme-verejnosti-v-pavilone',
-        destination:
-          '/blog/premena-komenskeho-namestia-na-parcik-je-dobrym-prikladom-premeny-verejneho-priestoru-vitazny-navrh-architektonickej-sutaze-predstavujeme-verejnosti-v-pavilone',
-        permanent: true,
-      },
-      {
-        source:
-          '/sprava/v-grosslingu-sa-zacalo-rekonstruovat-obnovuje-sa-aj-niekdajsia-dominanta-stareho-mesta-komin-z-roku-1914',
-        destination:
-          '/blog/v-grosslingu-sa-zacalo-rekonstruovat-obnovuje-sa-aj-niekdajsia-dominanta-stareho-mesta-komin-z-roku-1914',
-        permanent: true,
-      },
-      {
-        source:
-          '/sprava/bratislava-zintenzivnuje-monitoring-liahnisk-komarov-a-zavadza-vzdusnu-aplikaciu-biologickeho-prostriedku-dronmi',
-        destination:
-          '/blog/bratislava-zintenzivnuje-monitoring-liahnisk-komarov-a-zavadza-vzdusnu-aplikaciu-biologickeho-prostriedku-dronmi',
-        permanent: true,
-      },
-      {
-        source: '/iframe/rozkopavky-a-uzavierky',
-        destination: '/doprava-a-mapy/sprava-a-udrzba-komunikacii/rozkopavky-a-uzavery',
-        permanent: true,
-      },
-      {
-        source: '/parky-a-parkovo-upravovane-plochy',
-        destination: '/zivotne-prostredie-a-vystavba/zelen/udrzba-a-tvorba-zelene/parky-a-zahrady',
-        permanent: true,
-      },
-      {
-        source:
-          '/sprava/bratislava-ma-v-otazke-umiestnovania-diel-vo-verejnom-priestore-jasny-nazor-naraza-vsak-na-legislativne-limity',
-        destination:
-          '/blog/bratislava-ma-v-otazke-umiestnovania-diel-vo-verejnom-priestore-jasny-nazor-naraza-vsak-na-legislativne-limity',
-        permanent: true,
-      },
-      {
-        source: '/rozkopavka-alebo-uzavierka/ciastocna-uzavierka-lieskovska-cesta-2',
-        destination: '/doprava-a-mapy/sprava-a-udrzba-komunikacii/rozkopavky-a-uzavery',
-        permanent: true,
-      },
-      {
-        source: '/rozvoj-najomneho-byvania',
-        destination: '/socialne-sluzby-a-byvanie/byvanie-a-ubytovanie/rozvoj-najomneho-byvania',
-        permanent: true,
-      },
-      {
-        source: '/rozkopavka-alebo-uzavierka/ciastocna-uzavierka-kosicka-4',
-        destination: '/doprava-a-mapy/sprava-a-udrzba-komunikacii/rozkopavky-a-uzavery',
-        permanent: true,
-      },
-      {
-        source: '/rozkopavka-alebo-uzavierka/ciastocna-uzavierka-namestie-1-maja-2',
-        destination: '/doprava-a-mapy/sprava-a-udrzba-komunikacii/rozkopavky-a-uzavery',
-        permanent: true,
-      },
-      {
-        source:
-          '/sprava/virtualna-realita-klimaticky-futurizmus-aj-hudba-ako-protest-festival-sensorium-beyond-the-sound-2021',
-        destination:
-          '/blog/virtualna-realita-klimaticky-futurizmus-aj-hudba-ako-protest-festival-sensorium-beyond-the-sound-2021',
-        permanent: true,
-      },
-      {
-        source: '/archiv-mesta-bratislavy',
-        destination:
-          '/kultura-a-komunity/kulturne-sluzby/sluzby-badatelne-archivu-mesta-bratislavy',
-        permanent: true,
-      },
-      {
-        source: '/rozkopavka-alebo-uzavierka/ciastocna-uzavierka-bosakova',
-        destination: '/doprava-a-mapy/sprava-a-udrzba-komunikacii/rozkopavky-a-uzavery',
-        permanent: true,
-      },
-      {
-        source: '/rozkopavka-alebo-uzavierka/ciastocna-uzavierka-pristavna-6',
-        destination: '/doprava-a-mapy/sprava-a-udrzba-komunikacii/rozkopavky-a-uzavery',
-        permanent: true,
-      },
-      {
-        source:
-          '/organizacia-alebo-institucia/bratislavska-organizacia-byvania-neziskova-organizacia',
-        destination:
-          '/mesto-bratislava/sprava-mesta/organizacie-mesta/ostatne-organizacie/bratislavska-organizacia-byvania',
-        permanent: true,
-      },
-      {
-        source: '/rozkopavka-alebo-uzavierka/ciastocna-uzavierka-namestie-1-maja',
-        destination: '/doprava-a-mapy/sprava-a-udrzba-komunikacii/rozkopavky-a-uzavery',
-        permanent: true,
-      },
-      {
-        source: '/rozkopavka-alebo-uzavierka/ciastocna-uzavierka-stara-vinarska',
-        destination: '/doprava-a-mapy/sprava-a-udrzba-komunikacii/rozkopavky-a-uzavery',
-        permanent: true,
-      },
-      {
-        source: '/rozkopavka-alebo-uzavierka/ciastocna-uzavierka-biskupicka-2',
-        destination: '/doprava-a-mapy/sprava-a-udrzba-komunikacii/rozkopavky-a-uzavery',
-        permanent: true,
-      },
-      {
-        source:
-          '/sprava/bezci-vybehali-pre-zdravotnicky-a-zdravotnikov-v-stom-rocniku-narodneho-behu-devin-bratislava-viac-ako-29-tisic-eur',
-        destination:
-          '/blog/bezci-vybehali-pre-zdravotnicky-a-zdravotnikov-v-stom-rocniku-narodneho-behu-devin-bratislava-viac-ako-29-tisic-eur',
-        permanent: true,
-      },
-      {
-        source: '/zimna-udrzba-pridat-ruku-k-dielu-mozeme-vsetci',
-        destination: '/doprava-a-mapy/sprava-a-udrzba-komunikacii/zimna-udrzba',
-        permanent: true,
-      },
-      {
-        source: '/rozkopavka-alebo-uzavierka/ciastocna-uzavierka-bulharska-a-slovinska',
-        destination: '/doprava-a-mapy/sprava-a-udrzba-komunikacii/rozkopavky-a-uzavery',
-        permanent: true,
-      },
-      {
-        source: '/rozkopavka-alebo-uzavierka/ciastocna-uzavierka-dostojevskeho-rad-2',
-        destination: '/doprava-a-mapy/sprava-a-udrzba-komunikacii/rozkopavky-a-uzavery',
-        permanent: true,
-      },
-      {
-        source: '/rozkopavka-alebo-uzavierka/ciastocna-uzavierka',
-        destination: '/doprava-a-mapy/sprava-a-udrzba-komunikacii/rozkopavky-a-uzavery',
-        permanent: true,
-      },
-      {
-        source: '/rozkopavka-alebo-uzavierka/ciastocna-uzavierka-drienova',
-        destination: '/doprava-a-mapy/sprava-a-udrzba-komunikacii/rozkopavky-a-uzavery',
-        permanent: true,
-      },
-      {
-        source: '/rozkopavka-alebo-uzavierka/ciastocna-uzavierka-radlinskeho-3',
-        destination: '/doprava-a-mapy/sprava-a-udrzba-komunikacii/rozkopavky-a-uzavery',
-        permanent: true,
-      },
-      {
-        source: '/rozkopavka-alebo-uzavierka/uplna-uzavierka-parickova',
-        destination: '/doprava-a-mapy/sprava-a-udrzba-komunikacii/rozkopavky-a-uzavery',
-        permanent: true,
-      },
-      {
-        source: '/rozkopavka-alebo-uzavierka/ciastocna-uzavierka-biskupicka',
-        destination: '/doprava-a-mapy/sprava-a-udrzba-komunikacii/rozkopavky-a-uzavery',
-        permanent: true,
-      },
-      {
-        source: '/rozkopavka-alebo-uzavierka/ciastocna-uzavierka-jelacicova',
-        destination: '/doprava-a-mapy/sprava-a-udrzba-komunikacii/rozkopavky-a-uzavery',
-        permanent: true,
-      },
-      {
-        source:
-          '/sprava/zaujemcovia-o-stanky-pre-neziskove-mimovladne-organizacie-na-vianocne-trhy-sa-uz-mozu-prihlasovat',
-        destination:
-          '/blog/zaujemcovia-o-stanky-pre-neziskove-mimovladne-organizacie-na-vianocne-trhy-sa-uz-mozu-prihlasovat',
-        permanent: true,
-      },
-      {
-        source:
-          '/sprava/v-ramci-europskeho-tyzdna-mobility-zlacnujeme-rocny-predplatny-cestovny-listok-na-mhd-a-vsetky-typy-cestovnych-listkov-zakupenych-cez-mobilnu-aplikaciu-ids-bk',
-        destination:
-          '/blog/v-ramci-europskeho-tyzdna-mobility-zlacnujeme-rocny-predplatny-cestovny-listok-na-mhd-a-vsetky-typy-cestovnych-listkov-zakupenych-cez-mobilnu-aplikaciu-ids-bk',
-        permanent: true,
-      },
-      {
-        source: '/sucasny-stav-horskeho-parku-a-dalsie-vizie',
-        destination:
-          '/zivotne-prostredie-a-vystavba/zelen/udrzba-a-tvorba-zelene/parky-a-zahrady/horsky-park',
-        permanent: true,
-      },
-      {
-        source: '/rozkopavka-alebo-uzavierka/ciastocna-uzavierka-panonska-cesta-5',
-        destination: '/doprava-a-mapy/sprava-a-udrzba-komunikacii/rozkopavky-a-uzavery',
-        permanent: true,
-      },
-      {
-        source: '/rozkopavka-alebo-uzavierka/ciastocna-uzavierka-radlinskeho-ulica-4',
-        destination: '/doprava-a-mapy/sprava-a-udrzba-komunikacii/rozkopavky-a-uzavery',
-        permanent: true,
-      },
-      {
-        source:
-          '/sprava/vysledky-junovych-vyberovych-konani-na-riaditela-ku-pamiatkoveho-ustavu-nacelnika-mestskej-policie-a-riaditela-ku-zoo',
-        destination:
-          '/blog/vysledky-junovych-vyberovych-konani-na-riaditela-ku-pamiatkoveho-ustavu-nacelnika-mestskej-policie-a-riaditela-ku-zoo',
-        permanent: true,
-      },
-      {
-        source:
-          '/sprava/vznikla-regionalna-rada-partnerstva-pre-efektivne-manazovanie-europskych-fondov-na-uzemi-bratislavskeho-kraja',
-        destination:
-          '/blog/vznikla-regionalna-rada-partnerstva-pre-efektivne-manazovanie-europskych-fondov-na-uzemi-bratislavskeho-kraja',
-        permanent: true,
-      },
-      {
-        source:
-          '/sprava/bratislava-grantom-podpori-pohybove-aktivity-a-neformalne-vzdelavanie-v-oblasti-prace-s-detmi-a-mladezou',
-        destination:
-          '/blog/bratislava-grantom-podpori-pohybove-aktivity-a-neformalne-vzdelavanie-v-oblasti-prace-s-detmi-a-mladezou',
-        permanent: true,
-      },
-      {
-        source:
-          '/vseobecne-zavazne-nariadenie-hlavneho-mesta-slovenskej-republiky-bratislavy-c-12-2014/d-11045771/p1=11049947',
-        destination:
-          '/mesto-bratislava/sprava-mesta/legislativa-mesta/vseobecne-zavazne-nariadenia',
-        permanent: true,
-      },
-      {
-        source: '/erb-bratislavy-jednofarebny',
-        destination: '/mesto-bratislava/sprava-mesta/vizualna-identita/symboly-mesta',
-        permanent: true,
-      },
-      {
-        source: '/rozkopavka-alebo-uzavierka/ciastocna-uzavierka-bocna',
-        destination: '/doprava-a-mapy/sprava-a-udrzba-komunikacii/rozkopavky-a-uzavery',
-        permanent: true,
-      },
-      {
-        source:
-          '/sprava/prispevkove-organizacie-bratislavy-v-oblasti-kultury-oboznamia-verejnost-s-vysledkami-svojej-prace',
-        destination:
-          '/blog/prispevkove-organizacie-bratislavy-v-oblasti-kultury-oboznamia-verejnost-s-vysledkami-svojej-prace',
-        permanent: true,
-      },
-      {
-        source: '/rozkopavka-alebo-uzavierka/uplna-uzavierka-most-snp',
-        destination: '/doprava-a-mapy/sprava-a-udrzba-komunikacii/rozkopavky-a-uzavery',
-        permanent: true,
-      },
-      {
-        source: '/rozkopavka-alebo-uzavierka/ciastocna-uzavierka-prokopa-velkeho',
-        destination: '/doprava-a-mapy/sprava-a-udrzba-komunikacii/rozkopavky-a-uzavery',
-        permanent: true,
-      },
-      {
-        source: '/rozkopavka-alebo-uzavierka/ciastocna-uzavierka-hradska-4',
-        destination: '/doprava-a-mapy/sprava-a-udrzba-komunikacii/rozkopavky-a-uzavery',
-        permanent: true,
-      },
-      {
-        source:
-          '/sprava/dopravny-podnik-bratislava-oznamuje-novinky-po-otvoreni-dubravsko-karloveskej-radialy-a-trasy-liniek',
-        destination:
-          '/blog/dopravny-podnik-bratislava-oznamuje-novinky-po-otvoreni-dubravsko-karloveskej-radialy-a-trasy-liniek',
-        permanent: true,
-      },
-      {
-        source: '/erb-bratislavy-farebny',
-        destination: '/mesto-bratislava/sprava-mesta/vizualna-identita/symboly-mesta',
-        permanent: true,
-      },
-      {
-        source: '/rozkopavka-alebo-uzavierka/ciastocna-uzavierka-hradska-2',
-        destination: '/doprava-a-mapy/sprava-a-udrzba-komunikacii/rozkopavky-a-uzavery',
-        permanent: true,
-      },
-      {
-        source: '/rozkopavka-alebo-uzavierka/ciastocna-uzavierka-pri-suchom-mlyne',
-        destination: '/doprava-a-mapy/sprava-a-udrzba-komunikacii/rozkopavky-a-uzavery',
-        permanent: true,
-      },
-      {
-        source:
-          '/sprava/hlavne-mesto-vyhlasilo-vyzvu-na-podporu-narodnych-a-medzinarodnych-sportovych-a-vzdelavacich-podujati',
-        destination:
-          '/blog/hlavne-mesto-vyhlasilo-vyzvu-na-podporu-narodnych-a-medzinarodnych-sportovych-a-vzdelavacich-podujati',
-        permanent: true,
-      },
-      {
-        source: '/rozkopavka-alebo-uzavierka/ciastocna-uzavierka-kosicka-6',
-        destination: '/doprava-a-mapy/sprava-a-udrzba-komunikacii/rozkopavky-a-uzavery',
-        permanent: true,
-      },
-      {
-        source: '/rozkopavka-alebo-uzavierka/ciastocna-uzavierka-samorinska',
-        destination: '/doprava-a-mapy/sprava-a-udrzba-komunikacii/rozkopavky-a-uzavery',
-        permanent: true,
-      },
-      {
-        source: '/rozkopavka-alebo-uzavierka/ciastocna-uzavierka-edisonova',
-        destination: '/doprava-a-mapy/sprava-a-udrzba-komunikacii/rozkopavky-a-uzavery',
-        permanent: true,
-      },
-      {
-        source: '/rozkopavka-alebo-uzavierka/ciastocna-uzavierka-hradska-3',
-        destination: '/doprava-a-mapy/sprava-a-udrzba-komunikacii/rozkopavky-a-uzavery',
-        permanent: true,
-      },
-      {
-        source: '/bratislava-pre-vsetkych-grantovy-program-v-socialnej-oblasti',
-        destination:
-          '/socialne-sluzby-a-byvanie/financna-podpora/grantovy-program-v-socialnej-oblasti-bratislava-pre-vsetkych',
-        permanent: true,
-      },
-      {
-        source: '/rozkopavka-alebo-uzavierka/ciastocna-uzavierka-kosicka-2',
-        destination: '/doprava-a-mapy/sprava-a-udrzba-komunikacii/rozkopavky-a-uzavery',
-        permanent: true,
-      },
-      {
-        source:
-          '/sprava/na-zrekonstruovanej-elektrickovej-trati-na-americkom-namesti-sme-odstranili-bilboardy-pribudnu-zelene-plochy',
-        destination:
-          '/blog/na-zrekonstruovanej-elektrickovej-trati-na-americkom-namesti-sme-odstranili-bilboardy-pribudnu-zelene-plochy',
-        permanent: true,
-      },
-      {
-        source:
-          '/sprava/verejne-prerokovanie-konceptov-urbanistickej-studie-riesenie-centralnej-rozvojovej-osi-petrzalka',
-        destination:
-          '/blog/verejne-prerokovanie-konceptov-urbanistickej-studie-riesenie-centralnej-rozvojovej-osi-petrzalka',
-        permanent: true,
-      },
-      {
-        source: '/zimna-udrzba',
-        destination: '/doprava-a-mapy/sprava-a-udrzba-komunikacii/zimna-udrzba',
-        permanent: true,
-      },
-      {
-        source: '/analyzy-v-socialnej-oblasti',
-        destination:
-          '/socialne-sluzby-a-byvanie/aktivity-v-socialnej-oblasti/analyzy-v-socialnej-oblasti',
-        permanent: true,
-      },
-      {
-        source: '/rozkopavka-alebo-uzavierka/ciastocna-uzavierka-svatoplukova-6',
-        destination: '/doprava-a-mapy/sprava-a-udrzba-komunikacii/rozkopavky-a-uzavery',
-        permanent: true,
-      },
-      {
-        source: '/rozkopavka-alebo-uzavierka/ciastocna-uzavierka-ucitelska',
-        destination: '/doprava-a-mapy/sprava-a-udrzba-komunikacii/rozkopavky-a-uzavery',
-        permanent: true,
-      },
-      {
-        source:
-          '/sprava/vysledok-marcoveho-vyberoveho-konania-na-poziciu-riaditela-ky-metropolitneho-institutu-bratislavy',
-        destination:
-          '/blog/vysledok-marcoveho-vyberoveho-konania-na-poziciu-riaditela-ky-metropolitneho-institutu-bratislavy',
-        permanent: true,
-      },
-      {
-        source: '/rozkopavka-alebo-uzavierka/ciastocna-uzavierka-a-g-l-svobodu',
-        destination: '/doprava-a-mapy/sprava-a-udrzba-komunikacii/rozkopavky-a-uzavery',
-        permanent: true,
-      },
-      {
-        source: '/rozkopavka-alebo-uzavierka/docasne-dopravne-obmedzenia-hranicna-gagarinova',
-        destination: '/doprava-a-mapy/sprava-a-udrzba-komunikacii/rozkopavky-a-uzavery',
-        permanent: true,
-      },
-      {
-        source: '/sekcia-zivotneho-prostredia',
-        destination: '/zivotne-prostredie-a-vystavba/zivotne-prostredie',
-        permanent: true,
-      },
-      {
-        source: '/ubytovanie',
-        destination: '/socialne-sluzby-a-byvanie/byvanie-a-ubytovanie',
-        permanent: true,
-      },
-      {
-        source: '/rozkopavka-alebo-uzavierka/ciastocna-uzavierka-cesta-do-spalovne-3',
-        destination: '/doprava-a-mapy/sprava-a-udrzba-komunikacii/rozkopavky-a-uzavery',
-        permanent: true,
-      },
-      {
-        source: '/rozkopavka-alebo-uzavierka/ciastocna-uzavierka-dvojkrizna',
-        destination: '/doprava-a-mapy/sprava-a-udrzba-komunikacii/rozkopavky-a-uzavery',
-        permanent: true,
-      },
-      {
-        source: '/rozkopavka-alebo-uzavierka/ciastocna-uzavierka-parickova-3',
-        destination: '/doprava-a-mapy/sprava-a-udrzba-komunikacii/rozkopavky-a-uzavery',
-        permanent: true,
-      },
-      {
-        source: '/zavedenie-zberu-kuchynskeho-biologicky-rozlozitelneho-odpadu',
-        destination:
-          '/zivotne-prostredie-a-vystavba/zivotne-prostredie/odpady/triedeny-zber/zber-kuchynskeho-bioodpadu',
-        permanent: true,
-      },
-      {
-        source: '/urbanisticka-studia-malokarpatskej-casti-bratislavskeho-lesoparku/d-11022481',
-        destination:
-          '/zivotne-prostredie-a-vystavba/rozvoj-mesta/uzemnoplanovacie-dokumenty/prerokovane-uzemnoplanovacie-podklady/urbanisticke-studie',
-        permanent: true,
-      },
-      {
-        source: '/horuca-linka-pre-zimnu-udrzbu-chodnikov',
-        destination: '/doprava-a-mapy/sprava-a-udrzba-komunikacii/zimna-udrzba',
-        permanent: true,
-      },
-      {
-        source: '/prugerka',
-        destination: '/zivotne-prostredie-a-vystavba/zelen/udrzba-a-tvorba-zelene/parky-a-zahrady',
-        permanent: true,
-      },
-      {
-        source:
-          '/sprava/spolocne-stanovisko-primatorov-paktu-slobodnych-miest-za-spravodlive-a-udrzatelne-zotavenie-po-pandemii',
-        destination:
-          '/blog/spolocne-stanovisko-primatorov-paktu-slobodnych-miest-za-spravodlive-a-udrzatelne-zotavenie-po-pandemii',
-        permanent: true,
-      },
-      {
-        source:
-          '/sprava/video-spolu-s-3d-prehliadkou-prevedie-sutaziacich-aj-divakov-kupelmi-grossling-od-kotolne-az-po-strechu',
-        destination:
-          '/blog/video-spolu-s-3d-prehliadkou-prevedie-sutaziacich-aj-divakov-kupelmi-grossling-od-kotolne-az-po-strechu',
-        permanent: true,
-      },
-      {
-        source:
-          '/sprava/vodna-veza-v-bratislavskom-podhradi-prejde-citlivou-obnovou-investor-je-tesne-pred-vyhlasenim-architektonickej-sutaze',
-        destination:
-          '/blog/vodna-veza-v-bratislavskom-podhradi-prejde-citlivou-obnovou-investor-je-tesne-pred-vyhlasenim-architektonickej-sutaze',
-        permanent: true,
-      },
-      {
-        source: '/rozkopavka-alebo-uzavierka/uplna-uzavierka-kadnarova',
-        destination: '/doprava-a-mapy/sprava-a-udrzba-komunikacii/rozkopavky-a-uzavery',
-        permanent: true,
-      },
-      {
-        source: '/rozkopavka-alebo-uzavierka/uplna-uzavierka-pristavna-3',
-        destination: '/doprava-a-mapy/sprava-a-udrzba-komunikacii/rozkopavky-a-uzavery',
-        permanent: true,
-      },
-      {
-        source: '/baum-2020-de',
-        destination:
-          '/mesto-bratislava/projekty/eu-projekty/interreg-v-a-slovenska-republika–rakusko',
-        permanent: true,
-      },
-      {
-        source: '/nadacia-mesta-bratislavy',
-        destination: '/kultura-a-komunity/kulturne-sluzby/nadacia-mesta-bratislavy',
-        permanent: true,
-      },
-      {
-        source: '/rozkopavka-alebo-uzavierka/ciastocna-uzavierka-bosakova-a-sustekova',
-        destination: '/doprava-a-mapy/sprava-a-udrzba-komunikacii/rozkopavky-a-uzavery',
-        permanent: true,
-      },
-      {
-        source: '/rozkopavka-alebo-uzavierka/ciastocna-uzavierka-radnicna-ulica',
-        destination: '/doprava-a-mapy/sprava-a-udrzba-komunikacii/rozkopavky-a-uzavery',
-        permanent: true,
-      },
-      {
-        source: '/rozkopavka-alebo-uzavierka/uplna-uzavierka-mlynske-nivy-2',
-        destination: '/doprava-a-mapy/sprava-a-udrzba-komunikacii/rozkopavky-a-uzavery',
-        permanent: true,
-      },
-      {
-        source: '/sekcia-uzemneho-planovania',
-        destination:
-          '/zivotne-prostredie-a-vystavba/rozvoj-mesta/uzemnoplanovacie-dokumenty/platna-uzemnoplanovacia-dokumentacia/uzemne-plany-zon',
-        permanent: true,
-      },
-      {
-        source:
-          '/sprava/olo-zacina-s-rozvozom-vriec-a-informacnych-letakov-pre-zvoz-triedeneho-odpadu-z-rodinnych-domov-v-ruzinove-novom-meste-a-raci',
-        destination:
-          '/blog/olo-zacina-s-rozvozom-vriec-a-informacnych-letakov-pre-zvoz-triedeneho-odpadu-z-rodinnych-domov-v-ruzinove-novom-meste-a-raci',
-        permanent: true,
-      },
-      {
-        source: '/zavedenie-zberu-kuchynskeho-biologicky-rozlozitelneho-odpadu',
-        destination:
-          '/zivotne-prostredie-a-vystavba/zivotne-prostredie/odpady/triedeny-zber/zber-kuchynskeho-bioodpadu',
-        permanent: true,
-      },
-      {
-        source: '/dan-z-nehnutelnosti',
-        destination: '/mesto-bratislava/dane-a-poplatky/dan-z-nehnutelnosti',
-        permanent: true,
-      },
-      {
-        source: '/rozkopavka-alebo-uzavierka/ciastocna-uzavierka-kocankova',
-        destination: '/doprava-a-mapy/sprava-a-udrzba-komunikacii/rozkopavky-a-uzavery',
-        permanent: true,
-      },
-      {
-        source: '/rozkopavka-alebo-uzavierka/ciastocna-uzavierka-kosicka-8',
-        destination: '/doprava-a-mapy/sprava-a-udrzba-komunikacii/rozkopavky-a-uzavery',
-        permanent: true,
-      },
-      {
-        source: '/rozkopavka-alebo-uzavierka/ciastocna-uzavierka-misikova',
-        destination: '/doprava-a-mapy/sprava-a-udrzba-komunikacii/rozkopavky-a-uzavery',
-        permanent: true,
-      },
-      {
-        source:
-          '/sprava/grantova-schema-na-predkladanie-ziadosti-pre-podporu-malych-projektov-trvalo-udrzatelneho-hospodarenia-so-zrazkovou-vodou',
-        destination:
-          '/blog/grantova-schema-na-predkladanie-ziadosti-pre-podporu-malych-projektov-trvalo-udrzatelneho-hospodarenia-so-zrazkovou-vodou',
-        permanent: true,
-      },
-      {
-        source: '/dan-z-nehnutelnosti',
-        destination: '/mesto-bratislava/dane-a-poplatky/dan-z-nehnutelnosti',
-        permanent: true,
-      },
-      {
-        source: '/financny-prispevok-na-hospodarenie-so-zrazkovou-vodou',
-        destination:
-          '/mesto-bratislava/transparentne-mesto/pridelovanie-dotacii/financny-prispevok-na-hospodarenie-so-zrazkovou-vodou',
-        permanent: true,
-      },
-      {
-        source: '/rozkopavka-alebo-uzavierka/ciastocna-uzavierka-razusovo-nabrezie',
-        destination: '/doprava-a-mapy/sprava-a-udrzba-komunikacii/rozkopavky-a-uzavery',
-        permanent: true,
-      },
-      {
-        source:
-          '/sprava/bratislava-spusta-grantovy-program-na-podporu-investicii-do-sportovej-infrastruktury-v-hlavnom-meste',
-        destination:
-          '/blog/bratislava-spusta-grantovy-program-na-podporu-investicii-do-sportovej-infrastruktury-v-hlavnom-meste',
-        permanent: true,
-      },
-      {
-        source: '/uzemny-plan',
-        destination:
-          '/zivotne-prostredie-a-vystavba/rozvoj-mesta/uzemnoplanovacie-dokumenty/platna-uzemnoplanovacia-dokumentacia/uzemny-plan-mesta-a-jeho-zmeny-a-doplnky',
-        permanent: true,
-      },
-      {
-        source: '/zavedenie-zberu-kuchynskeho-biologicky-rozlozitelneho-odpadu',
-        destination:
-          '/zivotne-prostredie-a-vystavba/zivotne-prostredie/odpady/triedeny-zber/zber-kuchynskeho-bioodpadu',
-        permanent: true,
-      },
-      {
-        source: '/fortunacik/d-11037489/p1=11056800',
-        destination:
-          '/socialne-sluzby-a-byvanie/socialne-sluzby/nizkoprahova-socialna-sluzba-pre-deti-a-rodinu-fortunacik',
-        permanent: true,
-      },
-      {
-        source: '/rozkopavky-a-uzavierky/d-77246/p1=11049948',
-        destination: '/doprava-a-mapy/sprava-a-udrzba-komunikacii/rozkopavky-a-uzavery',
-        permanent: true,
-      },
-      {
-        source: '/rozkopavka-alebo-uzavierka/ciastocna-uzavierka-zahorska',
-        destination: '/doprava-a-mapy/sprava-a-udrzba-komunikacii/rozkopavky-a-uzavery',
-        permanent: true,
-      },
-      {
-        source: '/sekcia-dopravy',
-        destination: '/doprava-a-mapy',
-        permanent: true,
-      },
-      {
-        source:
-          '/sprava/druhy-hokejovy-sampionat-v-historii-slovenska-zacina-o-16-dni-organizatori-i-samospravy-finisuju-s-pripravami',
-        destination:
-          '/blog/druhy-hokejovy-sampionat-v-historii-slovenska-zacina-o-16-dni-organizatori-i-samospravy-finisuju-s-pripravami',
-        permanent: true,
-      },
-      {
-        source: '/dan-z-nehnutelnosti',
-        destination: '/mesto-bratislava/dane-a-poplatky/dan-z-nehnutelnosti',
-        permanent: true,
-      },
-      {
-        source: '/rozkopavka-alebo-uzavierka/uplna-uzavierka-bajkalska',
-        destination: '/doprava-a-mapy/sprava-a-udrzba-komunikacii/rozkopavky-a-uzavery',
-        permanent: true,
-      },
-      {
-        source: '/nocna-pomoc',
-        destination: '/mesto-bratislava/projekty/kampane/nocna-pomoc',
-        permanent: true,
-      },
-      {
-        source: '/sadni-si',
-        destination: '/mesto-bratislava/projekty/sadni-si',
-        permanent: true,
-      },
-=======
-  async redirects() {
-    return [
->>>>>>> 15f9bb24
       {
         source: '/robots.txt',
         destination: '/api/robots',
