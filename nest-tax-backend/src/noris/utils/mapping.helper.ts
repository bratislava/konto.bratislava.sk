--- conflicted
+++ resolved
@@ -53,26 +53,21 @@
     : undefined
 }
 
-<<<<<<< HEAD
 export type RealEstateTaxData = {
   amount: number
   year: number
   taxPayerId: number
   variableSymbol: string
-  dateCreateTax: string
-  dateTaxRuling: string | null
-  taxId: string
+  dateCreateTax: string | null
+  dateTaxRuling: Date | null
+  taxId: string | null
   taxLand: number
   taxConstructions: number
   taxFlat: number
 }
 
 export const mapNorisToRealEstateTaxData = (
-  data: NorisTaxPayersDto,
-=======
-export const mapNorisToTaxData = (
-  data: NorisRealEstateTax,
->>>>>>> 848110af
+  data: NorisRealEstateTax,
   year: number,
   taxPayerId: number,
 ): RealEstateTaxData => {
@@ -160,14 +155,9 @@
   amount: number
   area: string | null
 }
-<<<<<<< HEAD
 
 export const mapNorisToRealEstateTaxDetailData = (
-  data: NorisTaxPayersDto,
-=======
-export const mapNorisToTaxDetailData = (
-  data: NorisRealEstateTax,
->>>>>>> 848110af
+  data: NorisRealEstateTax,
   taxId: number,
 ): RealEstateTaxDetail[] => {
   const config: Record<
