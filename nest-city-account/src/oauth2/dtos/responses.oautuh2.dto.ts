import { ApiProperty, ApiPropertyOptional } from '@nestjs/swagger'

// FIXME make sure that all responses (error or not) contain `Cache-Control: no-store` and `Pragma: no-cache` headers

/**
 * Response DTO for Authorization Endpoint
 * Returns authorization code to be exchanged for tokens
 * Implements RFC 6749 Section 4.1.2
 */
export class AuthorizationResponseDto {
  @ApiProperty({
    description: 'Authorization code to be exchanged for tokens',
    example: 'SplxlOBeZQQYbYS6WxSbIA',
  })
  code!: string

  @ApiPropertyOptional({
    description: 'The state parameter value from the request (CSRF protection). Only included if state was present in request (RFC 6749 Section 4.1.2)',
    example: 'xK8F2j9pL3mN7qR',
  })
  state?: string

  @ApiPropertyOptional({
    description: 'Issuer identifier for the authorization server',
    example: 'https://authorization-server.com',
  })
  issuer?: string
}

/**
 * Response DTO for Token Endpoint
 * Implements RFC 6749 Section 5.1
 */
export class TokenResponseDto {
  @ApiProperty({
    description: 'Access token issued by the authorization server',
    example: 'eyJhbGciOiJSUzI1NiIsInR5cCI6IkpXVCJ9...',
  })
  access_token!: string

  @ApiProperty({
    description: 'Token type, typically "Bearer"',
    example: 'Bearer',
    enum: ['Bearer'],
  })
  token_type!: string

  @ApiPropertyOptional({
    description: 'Refresh token used to obtain new access tokens',
    example: 'def50200f3b2a7b4e8b1c...',
  })
  refresh_token?: string

  @ApiProperty({
    description: 'Expiration time of the access token in seconds',
    example: 3600,
  })
  expires_in!: number

  @ApiPropertyOptional({
    description: 'Space-delimited list of scopes granted',
    example: 'openid profile email',
  })
  scope?: string

  @ApiPropertyOptional({
    description: 'ID Token for OpenID Connect (if requested)',
    example: 'eyJhbGciOiJSUzI1NiIsInR5cCI6IkpXVCJ9...',
  })
  id_token?: string
}

/**
<<<<<<< HEAD
 * Token Error Response for /token endpoint
 * Implements RFC 6749 Section 5.2
 */
export class TokenErrorResponseDto {
  @ApiProperty({
    description: 'Error code',
    example: 'invalid_request',
    enum: [
      'invalid_request',
      'invalid_client',
      'invalid_grant',
      'unauthorized_client',
      'unsupported_grant_type',
      'invalid_scope',
    ],
  })
  error!: string

  @ApiProperty({
    description: 'Human-readable error description',
    example: 'The request is missing a required parameter',
  })
  error_description!: string

  @ApiPropertyOptional({
    description: 'URI identifying the error',
    example: 'https://tools.ietf.org/html/rfc6749#section-5.2',
  })
  error_uri?: string

  @ApiPropertyOptional({
    description: 'State parameter from the request',
    example: 'xK8F2j9pL3mN7qR',
  })
  state?: string
}

/**
 * Authorization Error Response for /authorize endpoint
 * Implements RFC 6749 Section 4.1.2.1
 */
export class AuthorizationErrorResponseDto {
  @ApiProperty({
    description: 'Error code',
    example: 'invalid_request',
    enum: [
      'invalid_request',
      'unauthorized_client',
      'access_denied',
      'unsupported_response_type',
      'invalid_scope',
      'server_error',
      'temporarily_unavailable',
    ],
  })
  error!: string

  @ApiProperty({
    description: 'Human-readable error description',
    example: 'The client is not authorized to use this response type',
  })
  error_description!: string

  @ApiPropertyOptional({
    description: 'URI identifying the error',
    example: 'https://tools.ietf.org/html/rfc6749#section-4.1.2.1',
  })
  error_uri?: string

  @ApiPropertyOptional({
    description: 'State parameter from the request',
    example: 'xK8F2j9pL3mN7qR',
  })
  state?: string
=======
 * Response DTO for Continue Endpoint
 * Completes the authorization flow by generating authorization code
 */
export class ContinueResponseDto {
  @ApiProperty({
    description: 'Authorization code to be exchanged for tokens',
    example: 'SplxlOBeZQQYbYS6WxSbIA',
  })
  code!: string

  @ApiPropertyOptional({
    description: 'The state parameter value from the original request (CSRF protection). Only included if state was present in request',
    example: 'xK8F2j9pL3mN7qR',
  })
  state?: string

  @ApiProperty({
    description: 'Redirect URI to return to',
    example: 'https://example.com/callback',
  })
  redirect_uri!: string
>>>>>>> f6d5a6d6
}<|MERGE_RESOLUTION|>--- conflicted
+++ resolved
@@ -69,104 +69,3 @@
   })
   id_token?: string
 }
-
-/**
-<<<<<<< HEAD
- * Token Error Response for /token endpoint
- * Implements RFC 6749 Section 5.2
- */
-export class TokenErrorResponseDto {
-  @ApiProperty({
-    description: 'Error code',
-    example: 'invalid_request',
-    enum: [
-      'invalid_request',
-      'invalid_client',
-      'invalid_grant',
-      'unauthorized_client',
-      'unsupported_grant_type',
-      'invalid_scope',
-    ],
-  })
-  error!: string
-
-  @ApiProperty({
-    description: 'Human-readable error description',
-    example: 'The request is missing a required parameter',
-  })
-  error_description!: string
-
-  @ApiPropertyOptional({
-    description: 'URI identifying the error',
-    example: 'https://tools.ietf.org/html/rfc6749#section-5.2',
-  })
-  error_uri?: string
-
-  @ApiPropertyOptional({
-    description: 'State parameter from the request',
-    example: 'xK8F2j9pL3mN7qR',
-  })
-  state?: string
-}
-
-/**
- * Authorization Error Response for /authorize endpoint
- * Implements RFC 6749 Section 4.1.2.1
- */
-export class AuthorizationErrorResponseDto {
-  @ApiProperty({
-    description: 'Error code',
-    example: 'invalid_request',
-    enum: [
-      'invalid_request',
-      'unauthorized_client',
-      'access_denied',
-      'unsupported_response_type',
-      'invalid_scope',
-      'server_error',
-      'temporarily_unavailable',
-    ],
-  })
-  error!: string
-
-  @ApiProperty({
-    description: 'Human-readable error description',
-    example: 'The client is not authorized to use this response type',
-  })
-  error_description!: string
-
-  @ApiPropertyOptional({
-    description: 'URI identifying the error',
-    example: 'https://tools.ietf.org/html/rfc6749#section-4.1.2.1',
-  })
-  error_uri?: string
-
-  @ApiPropertyOptional({
-    description: 'State parameter from the request',
-    example: 'xK8F2j9pL3mN7qR',
-  })
-  state?: string
-=======
- * Response DTO for Continue Endpoint
- * Completes the authorization flow by generating authorization code
- */
-export class ContinueResponseDto {
-  @ApiProperty({
-    description: 'Authorization code to be exchanged for tokens',
-    example: 'SplxlOBeZQQYbYS6WxSbIA',
-  })
-  code!: string
-
-  @ApiPropertyOptional({
-    description: 'The state parameter value from the original request (CSRF protection). Only included if state was present in request',
-    example: 'xK8F2j9pL3mN7qR',
-  })
-  state?: string
-
-  @ApiProperty({
-    description: 'Redirect URI to return to',
-    example: 'https://example.com/callback',
-  })
-  redirect_uri!: string
->>>>>>> f6d5a6d6
-}