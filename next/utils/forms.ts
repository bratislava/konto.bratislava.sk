--- conflicted
+++ resolved
@@ -7,11 +7,8 @@
   StrictRJSFSchema,
 } from '@rjsf/utils'
 import { customizeValidator } from '@rjsf/validator-ajv8'
-<<<<<<< HEAD
 import { ApiError, formDataToXml, submitEform, validateKeyword, xmlToFormData } from '@utils/api'
-=======
-import { ApiError, formDataToXml, submitEform, validateKeyword } from '@utils/api'
->>>>>>> fd124e80
+import { readTextFile } from '@utils/file'
 import useSnackbar from '@utils/useSnackbar'
 import { AnySchemaObject, ErrorObject, FuncKeywordDefinition } from 'ajv'
 import { JSONSchema7, JSONSchema7Definition } from 'json-schema'
@@ -397,20 +394,6 @@
     }
   }
 
-<<<<<<< HEAD
-  const readTextFile = (event: ChangeEvent<HTMLInputElement>): Promise<string> => {
-    return new Promise((resolve, reject) => {
-      event.preventDefault()
-
-      const reader = new FileReader()
-      reader.addEventListener('load', () => {
-        resolve(reader.result as string)
-      })
-      reader.addEventListener('error', reject)
-      reader.readAsText(event.target.files[0])
-    })
-  }
-
   const importXml = async (e: ChangeEvent<HTMLInputElement>) => {
     try {
       const xmlData = await readTextFile(e)
@@ -421,8 +404,6 @@
     }
   }
 
-=======
->>>>>>> fd124e80
   const handleOnSubmit = async (newFormData: RJSFSchema) => {
     increaseStepErrors()
     setStepFormData(newFormData)
@@ -478,10 +459,7 @@
     customFormats,
     validator,
     exportXml,
-<<<<<<< HEAD
     importXml,
-=======
->>>>>>> fd124e80
   }
 }
 
