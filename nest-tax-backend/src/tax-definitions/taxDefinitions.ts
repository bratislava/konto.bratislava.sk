import { forwardRef, Inject, Injectable } from '@nestjs/common'
import { TaxType } from '@prisma/client'

import { mapNorisToRealEstateDatabaseDetail } from '../noris/utils/mapping.helper'
import { generateItemizedRealEstateTaxDetail } from '../tax/utils/helpers/tax.helper'
// eslint-disable-next-line import/no-cycle
import { UnifiedTaxUtilSubservice } from '../tax/utils/unified-tax.util.subservice'
import { TaxDefinition, TaxDefinitionsMap } from './taxDefinitionsTypes'

<<<<<<< HEAD
export const taxDefinitions: TaxDefinitionsMap = {
  [TaxType.DZN]: {
    type: TaxType.DZN,
    isUnique: true,
    numberOfInstallments: 3,
    paymentCalendarThreshold: 6600,
    mapNorisToTaxData: mapNorisToRealEstateTaxData,
    mapNorisToTaxDetailData: mapNorisToRealEstateTaxDetailData,
    getTaxDetailPure: getRealEstateTaxDetailPure,
  },
  [TaxType.KO]: {
    type: TaxType.KO,
    isUnique: false,
    numberOfInstallments: 4,
    paymentCalendarThreshold: 0,
    mapNorisToTaxData: () => {
      throw new Error('Not implemented')
    },
    mapNorisToTaxDetailData: () => {
      throw new Error('Not implemented')
    },
    getTaxDetailPure: () => {
      throw new Error('Not implemented')
    },
  },
=======
@Injectable()
export class TaxDefinitionsService {
  private readonly definitions: TaxDefinitionsMap

  constructor(
    @Inject(forwardRef(() => UnifiedTaxUtilSubservice))
    private readonly unifiedTaxUtil: UnifiedTaxUtilSubservice,
  ) {
    // Initialize definitions using injected services
    this.definitions = {
      [TaxType.DZN]: {
        type: TaxType.DZN,
        isUnique: true,
        numberOfInstallments: 3,
        paymentCalendarThreshold: 6600,
        mapNorisToTaxDetailData: mapNorisToRealEstateDatabaseDetail,
        getTaxDetailPure: this.unifiedTaxUtil.getRealEstateTaxDetailPure.bind(
          this.unifiedTaxUtil,
        ),
        generateItemizedTaxDetail: generateItemizedRealEstateTaxDetail,
      },
      [TaxType.KO]: {
        type: TaxType.KO,
        isUnique: false,
        numberOfInstallments: 4,
        paymentCalendarThreshold: 0,
        mapNorisToTaxDetailData: () => {
          throw new Error('Not implemented')
        },
        getTaxDetailPure: () => {
          throw new Error('Not implemented')
        },
        generateItemizedTaxDetail: () => {
          throw new Error('Not implemented')
        },
      },
    }
  }

  getTaxDefinitionByType<TTaxType extends TaxType>(
    taxType: TTaxType,
  ): TaxDefinition<TTaxType> {
    return this.definitions[taxType]
  }

  getAllDefinitions(): TaxDefinitionsMap {
    return this.definitions
  }
>>>>>>> e53632f7
}<|MERGE_RESOLUTION|>--- conflicted
+++ resolved
@@ -7,33 +7,6 @@
 import { UnifiedTaxUtilSubservice } from '../tax/utils/unified-tax.util.subservice'
 import { TaxDefinition, TaxDefinitionsMap } from './taxDefinitionsTypes'
 
-<<<<<<< HEAD
-export const taxDefinitions: TaxDefinitionsMap = {
-  [TaxType.DZN]: {
-    type: TaxType.DZN,
-    isUnique: true,
-    numberOfInstallments: 3,
-    paymentCalendarThreshold: 6600,
-    mapNorisToTaxData: mapNorisToRealEstateTaxData,
-    mapNorisToTaxDetailData: mapNorisToRealEstateTaxDetailData,
-    getTaxDetailPure: getRealEstateTaxDetailPure,
-  },
-  [TaxType.KO]: {
-    type: TaxType.KO,
-    isUnique: false,
-    numberOfInstallments: 4,
-    paymentCalendarThreshold: 0,
-    mapNorisToTaxData: () => {
-      throw new Error('Not implemented')
-    },
-    mapNorisToTaxDetailData: () => {
-      throw new Error('Not implemented')
-    },
-    getTaxDetailPure: () => {
-      throw new Error('Not implemented')
-    },
-  },
-=======
 @Injectable()
 export class TaxDefinitionsService {
   private readonly definitions: TaxDefinitionsMap
@@ -82,5 +55,4 @@
   getAllDefinitions(): TaxDefinitionsMap {
     return this.definitions
   }
->>>>>>> e53632f7
 }