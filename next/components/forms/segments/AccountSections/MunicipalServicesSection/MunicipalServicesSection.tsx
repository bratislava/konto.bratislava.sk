--- conflicted
+++ resolved
@@ -77,219 +77,121 @@
       title: t('account_section_services.cards.1.title'),
       description: t('account_section_services.cards.1.description'),
       buttonText: t('account_section_services.cards.1.buttonText'),
-<<<<<<< HEAD
       icon: <TaxesIcon className="w-10 h-10 lg:w-12 lg:h-12 text-category-600" />,
-      category: TAXES_CATEGORY,
-      href: '',
-=======
-      icon: <TaxesIcon className="w-10 h-10 lg:w-12 lg:h-12" />,
       category: [TAXES_CATEGORY],
       href: '/account/taxes-and-fees',
->>>>>>> 18a99a33
     },
     {
       title: t('account_section_services.cards.2.title'),
       description: t('account_section_services.cards.2.description'),
       buttonText: t('account_section_services.cards.2.buttonText'),
-<<<<<<< HEAD
       icon: <TransportIcon className="w-10 h-10 lg:w-12 lg:h-12 text-transport-700" />,
-      category: TRANSPORT_CATEGORY,
-      href: '',
-=======
-      icon: <TransportIcon className="w-10 h-10 lg:w-12 lg:h-12" />,
       category: [TRANSPORT_CATEGORY],
       href: 'https://eshop.dopravnakarta.sk/DPB/Karta',
->>>>>>> 18a99a33
     },
     {
       title: t('account_section_services.cards.3.title'),
       description: t('account_section_services.cards.3.description'),
       buttonText: t('account_section_services.cards.3.buttonText'),
-<<<<<<< HEAD
       icon: <ParkingIcon className="w-10 h-10 lg:w-12 lg:h-12 text-transport-700" />,
-      category: PARKING_CATEGORY,
-      href: '',
-=======
-      icon: <ParkingIcon className="w-10 h-10 lg:w-12 lg:h-12" />,
       category: [PARKING_CATEGORY],
       href: 'https://paas.sk/formular/',
->>>>>>> 18a99a33
     },
     {
       title: t('account_section_services.cards.4.title'),
       description: t('account_section_services.cards.4.description'),
       buttonText: t('account_section_services.cards.4.buttonText'),
-<<<<<<< HEAD
       icon: <ParkingIcon className="w-10 h-10 lg:w-12 lg:h-12 text-transport-700" />,
-      category: PARKING_CATEGORY,
-      href: '',
-=======
-      icon: <ParkingIcon className="w-10 h-10 lg:w-12 lg:h-12" />,
       category: [PARKING_CATEGORY],
       href: 'https://api.parkdots.com/auth/realms/parkingrealm/protocol/openid-connect/registrations?client_id=parkingclient&redirect_uri=https%3A%2F%2Fpermits.parkdots.com%2Fwizard%2Fuser%3FprojectId%3D08b21098-3df8-4a0f-9e5c-75a21711aef7&state=f7127136-6bbf-4325-b603-5623cd086c3f&response_mode=fragment&response_type=code&scope=openid&nonce=33fa1798-098a-4ed6-89d8-7dc464bf5e30&kc_locale=sk',
->>>>>>> 18a99a33
     },
     {
       title: t('account_section_services.cards.5.title'),
       description: t('account_section_services.cards.5.description'),
       buttonText: t('account_section_services.cards.5.buttonText'),
-<<<<<<< HEAD
       icon: <LibraryIcon className="w-10 h-10 lg:w-12 lg:h-12 text-culture-700" />,
-      category: CULTURE_CATEGORY,
-      href: '',
-=======
-      icon: <LibraryIcon className="w-10 h-10 lg:w-12 lg:h-12" />,
       category: [CULTURE_CATEGORY],
       href: 'https://mestskakniznica.sk/sluzby/citanie/ako-sa-prihlasit-do-kniznice',
->>>>>>> 18a99a33
     },
     {
       title: t('account_section_services.cards.6.title'),
       description: t('account_section_services.cards.6.description'),
       buttonText: t('account_section_services.cards.6.buttonText'),
-<<<<<<< HEAD
       icon: <TowIcon className="w-10 h-10 lg:w-12 lg:h-12 text-transport-700" />,
-      category: TRANSPORT_CATEGORY,
-      href: '',
-=======
-      icon: <TowIcon className="w-10 h-10 lg:w-12 lg:h-12" />,
       category: [PARKING_CATEGORY],
       href: 'https://mepasys.sk/odtiahli-ma/',
->>>>>>> 18a99a33
     },
     {
       title: t('account_section_services.cards.7.title'),
       description: t('account_section_services.cards.7.description'),
       buttonText: t('account_section_services.cards.7.buttonText'),
-<<<<<<< HEAD
       icon: <SecurityIcon className="w-10 h-10 lg:w-12 lg:h-12 text-category-600" />,
-      category: SECURITY_CATEGORY,
-      href: '',
-=======
-      icon: <SecurityIcon className="w-10 h-10 lg:w-12 lg:h-12" />,
       category: [JOIN_CATEGORY],
       href: 'https://mib.sk/mesto-pre-deti',
->>>>>>> 18a99a33
     },
     {
       title: t('account_section_services.cards.8.title'),
       description: t('account_section_services.cards.8.description'),
       buttonText: t('account_section_services.cards.8.buttonText'),
-<<<<<<< HEAD
       icon: <TreeIcon className="text-environment-700 w-10 h-10 lg:w-12 lg:h-12" />,
-      category: GREEN_CATEGORY,
-      href: '',
-=======
-      icon: <TreeIcon className="w-10 h-10 lg:w-12 lg:h-12" />,
       category: [GREEN_CATEGORY],
       href: 'https://10000stromov.sk/',
->>>>>>> 18a99a33
     },
     {
       title: t('account_section_services.cards.9.title'),
       description: t('account_section_services.cards.9.description'),
       buttonText: t('account_section_services.cards.9.buttonText'),
-<<<<<<< HEAD
       icon: <GardensIcon className="w-10 h-10 lg:w-12 lg:h-12 text-environment-700" />,
-      category: ENVIROMENTS_CATEGORY,
-      href: '',
-=======
-      icon: <GardensIcon className="w-10 h-10 lg:w-12 lg:h-12" />,
       category: [GREEN_CATEGORY, CULTURE_CATEGORY, JOIN_CATEGORY],
       href: 'https://bratislavskisusedia.sk/temy/komunitne-zahrady',
->>>>>>> 18a99a33
     },
     {
       title: t('account_section_services.cards.10.title'),
       description: t('account_section_services.cards.10.description'),
       buttonText: t('account_section_services.cards.10.buttonText'),
-<<<<<<< HEAD
       icon: <TheatreIcon className="w-10 h-10 lg:w-12 lg:h-12 text-culture-700" />,
-      category: CULTURE_CATEGORY,
-      href: '',
-=======
-      icon: <TheatreIcon className="w-10 h-10 lg:w-12 lg:h-12" />,
       category: [CULTURE_CATEGORY],
       href: 'https://vstupenky.dpoh.sk/',
->>>>>>> 18a99a33
     },
     {
       title: t('account_section_services.cards.11.title'),
       description: t('account_section_services.cards.11.description'),
       buttonText: t('account_section_services.cards.11.buttonText'),
-<<<<<<< HEAD
       icon: <ExcavationsIcon className="w-10 h-10 lg:w-12 lg:h-12 text-transport-700" />,
-      category: TAXES_CATEGORY,
-      href: '',
-=======
-      icon: <ExcavationsIcon className="w-10 h-10 lg:w-12 lg:h-12" />,
       category: [SECURITY_CATEGORY],
       href: 'https://inovacie.bratislava.sk/nahlasit-problem/',
->>>>>>> 18a99a33
     },
     {
       title: t('account_section_services.cards.12.title'),
       description: t('account_section_services.cards.12.description'),
       buttonText: t('account_section_services.cards.12.buttonText'),
-<<<<<<< HEAD
       icon: <SecurityIcon className="w-10 h-10 lg:w-12 lg:h-12 text-category-600" />,
-      category: SECURITY_CATEGORY,
-      href: '',
-=======
-      icon: <SecurityIcon className="w-10 h-10 lg:w-12 lg:h-12" />,
       category: [ENTERTAINMENT_CATEGORY],
       href: 'https://bratislava.sk/rychle-zasahy',
->>>>>>> 18a99a33
     },
     {
       title: t('account_section_services.cards.13.title'),
       description: t('account_section_services.cards.13.description'),
       buttonText: t('account_section_services.cards.13.buttonText'),
-<<<<<<< HEAD
       icon: <ZooIcon className="w-10 h-10 lg:w-12 lg:h-12 text-culture-700" />,
-      category: CULTURE_CATEGORY,
-      href: '',
-=======
-      icon: <ZooIcon className="w-10 h-10 lg:w-12 lg:h-12" />,
       category: [CULTURE_CATEGORY],
       href: 'https://www.zoobratislava.sk/vstupenky-online/',
->>>>>>> 18a99a33
     },
     {
       title: t('account_section_services.cards.14.title'),
       description: t('account_section_services.cards.14.description'),
       buttonText: t('account_section_services.cards.14.buttonText'),
-<<<<<<< HEAD
       icon: <MosquitoIcon className="w-10 h-10 lg:w-12 lg:h-12 text-environment-700" />,
-      category: JOIN_CATEGORY,
-      href: '',
-=======
-      icon: <MosquitoIcon className="w-10 h-10 lg:w-12 lg:h-12" />,
       category: [JOIN_CATEGORY],
       href: 'https://lovcikomarov.sk/',
->>>>>>> 18a99a33
     },
     {
       title: t('account_section_services.cards.15.title'),
       description: t('account_section_services.cards.15.description'),
       buttonText: t('account_section_services.cards.15.buttonText'),
-<<<<<<< HEAD
       icon: <TreeIcon className="text-environment-700 w-10 h-10 lg:w-12 lg:h-12" />,
-      category: GREEN_CATEGORY,
-      href: '',
-    },
-    {
-      title: t('account_section_services.cards.16.title'),
-      description: t('account_section_services.cards.16.description'),
-      buttonText: t('account_section_services.cards.16.buttonText'),
-      icon: <MariniumIcon className="w-10 h-10 lg:w-12 lg:h-12" />,
-      category: MARINIUM_CATEGORY,
-      href: '',
-=======
-      icon: <TreeIcon className="w-10 h-10 lg:w-12 lg:h-12" />,
       category: [GREEN_CATEGORY],
       href: 'https://10000stromov.sk/zapojit-sa',
->>>>>>> 18a99a33
     },
     // {
     //   title: t('account_section_services.cards.16.title'),
@@ -303,113 +205,65 @@
       title: t('account_section_services.cards.17.title'),
       description: t('account_section_services.cards.17.description'),
       buttonText: t('account_section_services.cards.17.buttonText'),
-<<<<<<< HEAD
       icon: <SecurityIcon className="w-10 h-10 lg:w-12 lg:h-12 text-category-600" />,
-      category: SECURITY_CATEGORY,
-      href: '',
-=======
-      icon: <SecurityIcon className="w-10 h-10 lg:w-12 lg:h-12" />,
       category: [JOIN_CATEGORY],
       href: 'https://www.detiprebratislavu.sk/prihlasit-projekt/',
->>>>>>> 18a99a33
     },
     {
       title: t('account_section_services.cards.18.title'),
       description: t('account_section_services.cards.18.description'),
       buttonText: t('account_section_services.cards.18.buttonText'),
-<<<<<<< HEAD
       icon: <ChristmasTreeIcon className="w-10 h-10 lg:w-12 lg:h-12 text-environment-700" />,
-      category: JOIN_CATEGORY,
-      href: '',
-=======
-      icon: <ChristmasTreeIcon className="w-10 h-10 lg:w-12 lg:h-12" />,
       category: [BASKET_CATEGORY],
       href: 'https://www.olo.sk/stromceky/',
->>>>>>> 18a99a33
     },
     {
       title: t('account_section_services.cards.19.title'),
       description: t('account_section_services.cards.19.description'),
       buttonText: t('account_section_services.cards.19.buttonText'),
-<<<<<<< HEAD
       icon: <FrontGardensIcon className="w-10 h-10 lg:w-12 lg:h-12 text-environment-700" />,
-      category: ENVIROMENTS_CATEGORY,
-      href: '',
-=======
-      icon: <FrontGardensIcon className="w-10 h-10 lg:w-12 lg:h-12" />,
       category: [GREEN_CATEGORY],
       href: 'https://bratislavskisusedia.sk/temy/predzahradky',
->>>>>>> 18a99a33
     },
     {
       title: t('account_section_services.cards.20.title'),
       description: t('account_section_services.cards.20.description'),
       buttonText: t('account_section_services.cards.20.buttonText'),
-<<<<<<< HEAD
-      icon: <BasketIcon className="w-10 h-10 lg:w-12 lg:h-12 text-environment-700" />,
-      category: BASKET_CATEGORY,
-      href: '',
-=======
-      icon: <BasketIcon className="w-10 h-10 lg:w-12 lg:h-12" />,
+      icon: <BasketIcon className="w-10 h-10 lg:w-12 lg:h-12 text-environment-700" />,
       category: [BASKET_CATEGORY],
       href: 'https://www.olo.sk/evidencia-neodvezeneho-odpadu/',
->>>>>>> 18a99a33
     },
     {
       title: t('account_section_services.cards.21.title'),
       description: t('account_section_services.cards.21.description'),
       buttonText: t('account_section_services.cards.21.buttonText'),
-<<<<<<< HEAD
-      icon: <BasketIcon className="w-10 h-10 lg:w-12 lg:h-12 text-environment-700" />,
-      category: BASKET_CATEGORY,
-      href: '',
-=======
-      icon: <BasketIcon className="w-10 h-10 lg:w-12 lg:h-12" />,
+      icon: <BasketIcon className="w-10 h-10 lg:w-12 lg:h-12 text-environment-700" />,
       category: [BASKET_CATEGORY],
       href: 'https://www.olo.sk/odvozovy-den-triedeneho-odpadu-vrecovy-zber/',
->>>>>>> 18a99a33
     },
     {
       title: t('account_section_services.cards.22.title'),
       description: t('account_section_services.cards.22.description'),
       buttonText: t('account_section_services.cards.22.buttonText'),
-<<<<<<< HEAD
-      icon: <BasketIcon className="w-10 h-10 lg:w-12 lg:h-12 text-environment-700" />,
-      category: BASKET_CATEGORY,
-      href: '',
-=======
-      icon: <BasketIcon className="w-10 h-10 lg:w-12 lg:h-12" />,
+      icon: <BasketIcon className="w-10 h-10 lg:w-12 lg:h-12 text-environment-700" />,
       category: [BASKET_CATEGORY],
       href: 'https://www.olo.sk/odvozovy-den-bro/',
->>>>>>> 18a99a33
     },
     {
       title: t('account_section_services.cards.23.title'),
       description: t('account_section_services.cards.23.description'),
       buttonText: t('account_section_services.cards.23.buttonText'),
-<<<<<<< HEAD
-      icon: <BasketIcon className="w-10 h-10 lg:w-12 lg:h-12 text-environment-700" />,
-      category: BASKET_CATEGORY,
-      href: '',
-=======
-      icon: <BasketIcon className="w-10 h-10 lg:w-12 lg:h-12" />,
+      icon: <BasketIcon className="w-10 h-10 lg:w-12 lg:h-12 text-environment-700" />,
       category: [BASKET_CATEGORY],
       href: 'https://www.olo.sk/odv_zko/',
->>>>>>> 18a99a33
     },
     {
       title: t('account_section_services.cards.24.title'),
       description: t('account_section_services.cards.24.description'),
       buttonText: t('account_section_services.cards.24.buttonText'),
-<<<<<<< HEAD
-      icon: <BasketIcon className="w-10 h-10 lg:w-12 lg:h-12 text-environment-700" />,
-      category: BASKET_CATEGORY,
-      href: '',
-=======
-      icon: <BasketIcon className="w-10 h-10 lg:w-12 lg:h-12" />,
+      icon: <BasketIcon className="w-10 h-10 lg:w-12 lg:h-12 text-environment-700" />,
       category: [BASKET_CATEGORY],
       href: 'https://www.olo.sk/odvozovy-den-k-bro/',
->>>>>>> 18a99a33
     },
     {
       title: t('account_section_services.cards.25.title'),
@@ -423,15 +277,9 @@
       title: t('account_section_services.cards.26.title'),
       description: t('account_section_services.cards.26.description'),
       buttonText: t('account_section_services.cards.26.buttonText'),
-<<<<<<< HEAD
       icon: <CityTreeIcon className="w-10 h-10 lg:w-12 lg:h-12 text-environment-700" />,
-      category: ENVIROMENTS_CATEGORY,
-      href: '',
-=======
-      icon: <CityTreeIcon className="w-10 h-10 lg:w-12 lg:h-12" />,
       category: [ENVIROMENTS_CATEGORY],
       href: 'https://cdn-api.bratislava.sk/static-pages/non-residential-premises-map/index.html?lang=sk',
->>>>>>> 18a99a33
     },
     {
       title: t('account_section_services.cards.27.title'),
@@ -445,51 +293,23 @@
       title: t('account_section_services.cards.28.title'),
       description: t('account_section_services.cards.28.description'),
       buttonText: t('account_section_services.cards.28.buttonText'),
-<<<<<<< HEAD
       icon: <SewerageIcon className="w-10 h-10 lg:w-12 lg:h-12 text-environment-700" />,
-      category: TAXES_CATEGORY,
-      href: '',
-=======
-      icon: <SewerageIcon className="w-10 h-10 lg:w-12 lg:h-12" />,
       category: [CONSTRUCTION_CATEGORY],
       href: 'https://www.bvsas.sk/domacnosti/nove-pripojenie/',
->>>>>>> 18a99a33
     },
     {
       title: t('account_section_services.cards.29.title'),
       description: t('account_section_services.cards.29.description'),
       buttonText: t('account_section_services.cards.29.buttonText'),
-<<<<<<< HEAD
-      icon: <BasketIcon className="w-10 h-10 lg:w-12 lg:h-12 text-environment-700" />,
-      category: BASKET_CATEGORY,
-      href: '',
-    },
-    {
-      title: t('account_section_services.cards.30.title'),
-      description: t('account_section_services.cards.30.description'),
-      buttonText: t('account_section_services.cards.30.buttonText'),
-      icon: <BasketIcon className="w-10 h-10 lg:w-12 lg:h-12 text-environment-700" />,
-      category: BASKET_CATEGORY,
-      href: '',
-    },
-    {
-      title: t('account_section_services.cards.31.title'),
-      description: t('account_section_services.cards.31.description'),
-      buttonText: t('account_section_services.cards.31.buttonText'),
-      icon: <BasketIcon className="w-10 h-10 lg:w-12 lg:h-12 text-environment-700" />,
-      category: BASKET_CATEGORY,
-      href: '',
-=======
-      icon: <BasketIcon className="w-10 h-10 lg:w-12 lg:h-12" />,
+      icon: <BasketIcon className="w-10 h-10 lg:w-12 lg:h-12 text-environment-700" />,
       category: [BASKET_CATEGORY],
       href: 'https://www.olo.sk/ponuka-sluzieb/objednavka-sluzieb-pre-obyvatelov/',
->>>>>>> 18a99a33
     },
     // {
     //   title: t('account_section_services.cards.30.title'),
     //   description: t('account_section_services.cards.30.description'),
     //   buttonText: t('account_section_services.cards.30.buttonText'),
-    //   icon: <BasketIcon className="w-10 h-10 lg:w-12 lg:h-12" />,
+    //   icon: <BasketIcon className="w-10 h-10 lg:w-12 lg:h-12 text-environment-700" />,
     //   category: [BASKET_CATEGORY],
     //   href: '',
     // },
@@ -497,7 +317,7 @@
     //   title: t('account_section_services.cards.31.title'),
     //   description: t('account_section_services.cards.31.description'),
     //   buttonText: t('account_section_services.cards.31.buttonText'),
-    //   icon: <BasketIcon className="w-10 h-10 lg:w-12 lg:h-12" />,
+    //   icon: <BasketIcon className="w-10 h-10 lg:w-12 lg:h-12 text-environment-700" />,
     //   category: [BASKET_CATEGORY],
     //   href: '',
     // },
