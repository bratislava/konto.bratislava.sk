import BasketIcon from '@assets/images/account/municipal-services/basket-icon.svg'
import ChristmasTreeIcon from '@assets/images/account/municipal-services/christmas-tree-icon.svg'
import CityTreeIcon from '@assets/images/account/municipal-services/city-tree-icon.svg'
import ExcavationsIcon from '@assets/images/account/municipal-services/excavations-icon.svg'
import FrontGardensIcon from '@assets/images/account/municipal-services/front-gardens-icon.svg'
import GardensIcon from '@assets/images/account/municipal-services/gardens-icon.svg'
import LibraryIcon from '@assets/images/account/municipal-services/library-icon.svg'
import MariniumIcon from '@assets/images/account/municipal-services/marinium-icon.svg'
import MosquitoIcon from '@assets/images/account/municipal-services/mosquito-icon.svg'
import ParkingIcon from '@assets/images/account/municipal-services/parking-icon.svg'
import SecurityIcon from '@assets/images/account/municipal-services/security-icon.svg'
import SewerageIcon from '@assets/images/account/municipal-services/sewerage-icon.svg'
import TaxesIcon from '@assets/images/account/municipal-services/taxes-icon.svg'
import TheatreIcon from '@assets/images/account/municipal-services/theatre-icon.svg'
import TowIcon from '@assets/images/account/municipal-services/tow-icon.svg'
import TransportIcon from '@assets/images/account/municipal-services/transport-icon.svg'
import TreeIcon from '@assets/images/account/municipal-services/tree-icon.svg'
import ZooIcon from '@assets/images/account/municipal-services/zoo-icon.svg'
<<<<<<< HEAD
import { EnumOptionsType } from '@rjsf/utils'
=======
import { Pagination } from '@bratislava/ui-bratislava/index'
>>>>>>> d88315f0
import MunicipalServicesSectionHeader from 'components/forms/segments/AccountSectionHeader/MunicipalServicesSectionHeader'
import Pagination, {
  PaginationOption,
} from 'components/forms/simple-components/Pagination/Pagination'
import ServiceCard from 'components/forms/simple-components/ServiceCard'
import { useTranslation } from 'next-i18next'
import { ReactNode, useState } from 'react'
import { SelectOption } from '../../../widget-components/SelectField/SelectField'

const ALL_CATEGORY = 'Všetky kategórie'
const TAXES_CATEGORY = 'Dane'
const CULTURE_CATEGORY = 'Kultúra a voľný čas'
const TRANSPORT_CATEGORY = 'Mestská hromadná doprava (MHD)'
const SECURITY_CATEGORY = 'Nahlásiť problém'
const ENVIROMENTS_CATEGORY = 'Nebytové priestory'
const BASKET_CATEGORY = 'Odpady'
const PARKING_CATEGORY = 'Parkovanie'
const MARINIUM_CATEGORY = 'Pohrebníctvo (Marianum)'
const ENTERTAINMENT_CATEGORY = 'Rýchle zásahy'
const CONSTRUCTION_CATEGORY = 'Výstavba'
const JOIN_CATEGORY = 'Zapojiť sa'
const GREEN_CATEGORY = 'Zeleň'

const enumOptions: SelectOption[] = [
  { const: 'ALL_CATEGORY', title: ALL_CATEGORY, description: '' },
  { const: 'TAXES_CATEGORY', title: TAXES_CATEGORY, description: '' },
  { const: 'CULTURE_CATEGORY', title: CULTURE_CATEGORY, description: '' },
  { const: 'TRANSPORT_CATEGORY', title: TRANSPORT_CATEGORY, description: '' },
  { const: 'SECURITY_CATEGORY', title: SECURITY_CATEGORY, description: '' },
  { const: 'ENVIROMENTS_CATEGORY', title: ENVIROMENTS_CATEGORY, description: '' },
  { const: 'BASKET_CATEGORY', title: BASKET_CATEGORY, description: '' },
  { const: 'PARKING_CATEGORY', title: PARKING_CATEGORY, description: '' },
  { const: 'MARINIUM_CATEGORY', title: MARINIUM_CATEGORY, description: '' },
  { const: 'ENTERTAINMENT_CATEGORY', title: ENTERTAINMENT_CATEGORY, description: '' },
  { const: 'CONSTRUCTION_CATEGORY', title: CONSTRUCTION_CATEGORY, description: '' },
  { const: 'JOIN_CATEGORY', title: JOIN_CATEGORY, description: '' },
  { const: 'GREEN_CATEGORY', title: GREEN_CATEGORY, description: '' },
]

const MunicipalServicesSection = () => {
  const { t } = useTranslation('account')
  const [currentPage, setCurrentPage] = useState<number>(1)
<<<<<<< HEAD
  const [selectorValue, setSelectorValue] = useState<EnumOptionsType[]>(enumOptions.slice(0, 1))
  const selectorValuesArr: string = selectorValue[0]?.value
=======
  const [selectorValue, setSelectorValue] = useState<SelectOption[]>(enumOptions.slice(0, 1))
  const selectorValuesArr: string[] = selectorValue.map((item) => String(item.const))
  const ITEMS_PER_PAGE = 20
>>>>>>> d88315f0

  type ServiceCardBase = {
    title: string
    description: string
    buttonText: string
    className?: string
    icon: ReactNode
    href?: string
    category: string[]
    onPress?: () => void
  }
  const serviceCards: ServiceCardBase[] = [
    {
      title: t('account_section_services.cards.1.title'),
      description: t('account_section_services.cards.1.description'),
      buttonText: t('account_section_services.cards.1.buttonText'),
      icon: <TaxesIcon className="w-10 h-10 lg:w-12 lg:h-12" />,
      category: [TAXES_CATEGORY],
      href: '/account/taxes-and-fees',
    },
    {
      title: t('account_section_services.cards.2.title'),
      description: t('account_section_services.cards.2.description'),
      buttonText: t('account_section_services.cards.2.buttonText'),
      icon: <TransportIcon className="w-10 h-10 lg:w-12 lg:h-12" />,
      category: [TRANSPORT_CATEGORY],
      href: 'https://eshop.dopravnakarta.sk/DPB/Karta',
    },
    {
      title: t('account_section_services.cards.3.title'),
      description: t('account_section_services.cards.3.description'),
      buttonText: t('account_section_services.cards.3.buttonText'),
      icon: <ParkingIcon className="w-10 h-10 lg:w-12 lg:h-12" />,
      category: [PARKING_CATEGORY],
      href: 'https://paas.sk/formular/',
    },
    {
      title: t('account_section_services.cards.4.title'),
      description: t('account_section_services.cards.4.description'),
      buttonText: t('account_section_services.cards.4.buttonText'),
      icon: <ParkingIcon className="w-10 h-10 lg:w-12 lg:h-12" />,
      category: [PARKING_CATEGORY],
      href: 'https://api.parkdots.com/auth/realms/parkingrealm/protocol/openid-connect/registrations?client_id=parkingclient&redirect_uri=https%3A%2F%2Fpermits.parkdots.com%2Fwizard%2Fuser%3FprojectId%3D08b21098-3df8-4a0f-9e5c-75a21711aef7&state=f7127136-6bbf-4325-b603-5623cd086c3f&response_mode=fragment&response_type=code&scope=openid&nonce=33fa1798-098a-4ed6-89d8-7dc464bf5e30&kc_locale=sk',
    },
    {
      title: t('account_section_services.cards.5.title'),
      description: t('account_section_services.cards.5.description'),
      buttonText: t('account_section_services.cards.5.buttonText'),
      icon: <LibraryIcon className="w-10 h-10 lg:w-12 lg:h-12" />,
      category: [CULTURE_CATEGORY],
      href: 'https://mestskakniznica.sk/sluzby/citanie/ako-sa-prihlasit-do-kniznice',
    },
    {
      title: t('account_section_services.cards.6.title'),
      description: t('account_section_services.cards.6.description'),
      buttonText: t('account_section_services.cards.6.buttonText'),
      icon: <TowIcon className="w-10 h-10 lg:w-12 lg:h-12" />,
      category: [PARKING_CATEGORY],
      href: 'https://mepasys.sk/odtiahli-ma/',
    },
    {
      title: t('account_section_services.cards.7.title'),
      description: t('account_section_services.cards.7.description'),
      buttonText: t('account_section_services.cards.7.buttonText'),
      icon: <SecurityIcon className="w-10 h-10 lg:w-12 lg:h-12" />,
      category: [JOIN_CATEGORY],
      href: 'https://mib.sk/mesto-pre-deti',
    },
    {
      title: t('account_section_services.cards.8.title'),
      description: t('account_section_services.cards.8.description'),
      buttonText: t('account_section_services.cards.8.buttonText'),
      icon: <TreeIcon className="w-10 h-10 lg:w-12 lg:h-12" />,
      category: [GREEN_CATEGORY],
      href: 'https://10000stromov.sk/',
    },
    {
      title: t('account_section_services.cards.9.title'),
      description: t('account_section_services.cards.9.description'),
      buttonText: t('account_section_services.cards.9.buttonText'),
      icon: <GardensIcon className="w-10 h-10 lg:w-12 lg:h-12" />,
      category: [GREEN_CATEGORY, CULTURE_CATEGORY, JOIN_CATEGORY],
      href: 'https://bratislavskisusedia.sk/temy/komunitne-zahrady',
    },
    {
      title: t('account_section_services.cards.10.title'),
      description: t('account_section_services.cards.10.description'),
      buttonText: t('account_section_services.cards.10.buttonText'),
      icon: <TheatreIcon className="w-10 h-10 lg:w-12 lg:h-12" />,
      category: [CULTURE_CATEGORY],
      href: 'https://vstupenky.dpoh.sk/',
    },
    {
      title: t('account_section_services.cards.11.title'),
      description: t('account_section_services.cards.11.description'),
      buttonText: t('account_section_services.cards.11.buttonText'),
      icon: <ExcavationsIcon className="w-10 h-10 lg:w-12 lg:h-12" />,
      category: [SECURITY_CATEGORY],
      href: '',
    },
    {
      title: t('account_section_services.cards.12.title'),
      description: t('account_section_services.cards.12.description'),
      buttonText: t('account_section_services.cards.12.buttonText'),
      icon: <SecurityIcon className="w-10 h-10 lg:w-12 lg:h-12" />,
      category: [ENTERTAINMENT_CATEGORY],
      href: 'https://bratislava.sk/rychle-zasahy',
    },
    {
      title: t('account_section_services.cards.13.title'),
      description: t('account_section_services.cards.13.description'),
      buttonText: t('account_section_services.cards.13.buttonText'),
      icon: <ZooIcon className="w-10 h-10 lg:w-12 lg:h-12" />,
      category: [CULTURE_CATEGORY],
      href: 'https://www.zoobratislava.sk/vstupenky-online/',
    },
    {
      title: t('account_section_services.cards.14.title'),
      description: t('account_section_services.cards.14.description'),
      buttonText: t('account_section_services.cards.14.buttonText'),
      icon: <MosquitoIcon className="w-10 h-10 lg:w-12 lg:h-12" />,
      category: [JOIN_CATEGORY],
      href: 'https://lovcikomarov.sk/',
    },
    {
      title: t('account_section_services.cards.15.title'),
      description: t('account_section_services.cards.15.description'),
      buttonText: t('account_section_services.cards.15.buttonText'),
      icon: <TreeIcon className="w-10 h-10 lg:w-12 lg:h-12" />,
      category: [GREEN_CATEGORY],
      href: 'https://10000stromov.sk/zapojit-sa',
    },
    {
      title: t('account_section_services.cards.16.title'),
      description: t('account_section_services.cards.16.description'),
      buttonText: t('account_section_services.cards.16.buttonText'),
      icon: <MariniumIcon className="w-10 h-10 lg:w-12 lg:h-12" />,
      category: [MARINIUM_CATEGORY],
      href: 'https://marianum.sk/sluzby/hrobove-miesto/pridelenie-alebo-rezervacia-hroboveho-miesta',
    },
    {
      title: t('account_section_services.cards.17.title'),
      description: t('account_section_services.cards.17.description'),
      buttonText: t('account_section_services.cards.17.buttonText'),
      icon: <SecurityIcon className="w-10 h-10 lg:w-12 lg:h-12" />,
      category: [JOIN_CATEGORY],
      href: 'https://www.detiprebratislavu.sk/prihlasit-projekt/',
    },
    {
      title: t('account_section_services.cards.18.title'),
      description: t('account_section_services.cards.18.description'),
      buttonText: t('account_section_services.cards.18.buttonText'),
      icon: <ChristmasTreeIcon className="w-10 h-10 lg:w-12 lg:h-12" />,
      category: [BASKET_CATEGORY],
      href: 'https://www.olo.sk/stromceky/',
    },
    {
      title: t('account_section_services.cards.19.title'),
      description: t('account_section_services.cards.19.description'),
      buttonText: t('account_section_services.cards.19.buttonText'),
      icon: <FrontGardensIcon className="w-10 h-10 lg:w-12 lg:h-12" />,
      category: [GREEN_CATEGORY],
      href: 'https://bratislavskisusedia.sk/temy/predzahradky',
    },
    {
      title: t('account_section_services.cards.20.title'),
      description: t('account_section_services.cards.20.description'),
      buttonText: t('account_section_services.cards.20.buttonText'),
      icon: <BasketIcon className="w-10 h-10 lg:w-12 lg:h-12" />,
      category: [BASKET_CATEGORY],
      href: 'https://www.olo.sk/evidencia-neodvezeneho-odpadu/',
    },
    {
      title: t('account_section_services.cards.21.title'),
      description: t('account_section_services.cards.21.description'),
      buttonText: t('account_section_services.cards.21.buttonText'),
      icon: <BasketIcon className="w-10 h-10 lg:w-12 lg:h-12" />,
      category: [BASKET_CATEGORY],
      href: 'https://www.olo.sk/odvozovy-den-triedeneho-odpadu-vrecovy-zber/',
    },
    {
      title: t('account_section_services.cards.22.title'),
      description: t('account_section_services.cards.22.description'),
      buttonText: t('account_section_services.cards.22.buttonText'),
      icon: <BasketIcon className="w-10 h-10 lg:w-12 lg:h-12" />,
      category: [BASKET_CATEGORY],
      href: 'https://www.olo.sk/odvozovy-den-bro/',
    },
    {
      title: t('account_section_services.cards.23.title'),
      description: t('account_section_services.cards.23.description'),
      buttonText: t('account_section_services.cards.23.buttonText'),
      icon: <BasketIcon className="w-10 h-10 lg:w-12 lg:h-12" />,
      category: [BASKET_CATEGORY],
      href: 'https://www.olo.sk/odv_zko/',
    },
    {
      title: t('account_section_services.cards.24.title'),
      description: t('account_section_services.cards.24.description'),
      buttonText: t('account_section_services.cards.24.buttonText'),
      icon: <BasketIcon className="w-10 h-10 lg:w-12 lg:h-12" />,
      category: [BASKET_CATEGORY],
      href: 'https://www.olo.sk/odvozovy-den-k-bro/',
    },
    {
      title: t('account_section_services.cards.25.title'),
      description: t('account_section_services.cards.25.description'),
      buttonText: t('account_section_services.cards.25.buttonText'),
      icon: <MariniumIcon className="w-10 h-10 lg:w-12 lg:h-12" />,
      category: [MARINIUM_CATEGORY],
      href: 'https://marianum.sk/aktuality/zoznam-obradov',
    },
    {
      title: t('account_section_services.cards.26.title'),
      description: t('account_section_services.cards.26.description'),
      buttonText: t('account_section_services.cards.26.buttonText'),
      icon: <CityTreeIcon className="w-10 h-10 lg:w-12 lg:h-12" />,
      category: [ENVIROMENTS_CATEGORY],
      href: 'https://cdn-api.bratislava.sk/static-pages/non-residential-premises-map/index.html?lang=sk',
    },
    {
      title: t('account_section_services.cards.27.title'),
      description: t('account_section_services.cards.27.description'),
      buttonText: t('account_section_services.cards.27.buttonText'),
      icon: <MariniumIcon className="w-10 h-10 lg:w-12 lg:h-12" />,
      category: [MARINIUM_CATEGORY],
      href: 'https://marianum.sk/sluzby/hrobove-miesto/vyhladavanie-hrobovych-miest',
    },
    {
      title: t('account_section_services.cards.28.title'),
      description: t('account_section_services.cards.28.description'),
      buttonText: t('account_section_services.cards.28.buttonText'),
      icon: <SewerageIcon className="w-10 h-10 lg:w-12 lg:h-12" />,
      category: [СONSTRUCTION_CATEGORY],
      href: 'https://www.bvsas.sk/domacnosti/nove-pripojenie/',
    },
    {
      title: t('account_section_services.cards.29.title'),
      description: t('account_section_services.cards.29.description'),
      buttonText: t('account_section_services.cards.29.buttonText'),
      icon: <BasketIcon className="w-10 h-10 lg:w-12 lg:h-12" />,
      category: [BASKET_CATEGORY],
      href: 'https://www.olo.sk/ponuka-sluzieb/objednavka-sluzieb-pre-obyvatelov/',
    },
    {
      title: t('account_section_services.cards.30.title'),
      description: t('account_section_services.cards.30.description'),
      buttonText: t('account_section_services.cards.30.buttonText'),
      icon: <BasketIcon className="w-10 h-10 lg:w-12 lg:h-12" />,
      category: [BASKET_CATEGORY],
      href: '',
    },
    {
      title: t('account_section_services.cards.31.title'),
      description: t('account_section_services.cards.31.description'),
      buttonText: t('account_section_services.cards.31.buttonText'),
      icon: <BasketIcon className="w-10 h-10 lg:w-12 lg:h-12" />,
      category: [BASKET_CATEGORY],
      href: '',
    },
  ]

  const filteredServiceCards = serviceCards.filter((card) =>
    selectorValuesArr?.includes(ALL_CATEGORY) ? true : card.category.includes(selectorValuesArr),
  )

  const paginationOption: PaginationOption = {
    itemsPerPage: 1,
    listLength: filteredServiceCards.length,
  }

  return (
    <div className="flex flex-col">
      <MunicipalServicesSectionHeader
        enumOptions={enumOptions}
        setSelectorValue={setSelectorValue}
        selectorValue={selectorValue}
        setCurrentPage={setCurrentPage}
        title={t('account_section_services.navigation')}
      />
      <div className="w-full max-w-screen-lg mx-auto py-4 lg:py-8">
        <div className="flex flex-wrap gap-3 sm:gap-6 md:gap-8 px-4 lg:px-0">
          {filteredServiceCards
            .filter(
              (_, i) =>
                i + 1 <= currentPage * paginationOption.itemsPerPage &&
                i + 1 > (currentPage - 1) * paginationOption.itemsPerPage,
            )
            .map((card, i) => (
              <ServiceCard
                key={i}
                className={card.className}
                title={card.title}
                description={card.description}
                buttonText={card.buttonText}
                icon={card.icon}
                href={card.href}
                onPress={card.onPress}
              />
            ))}
        </div>
        <div className="my-4 lg:my-8">
          <Pagination
            paginationOption={paginationOption}
            currentPage={currentPage}
            pageHandler={setCurrentPage}
          />
        </div>
      </div>
    </div>
  )
}

export default MunicipalServicesSection<|MERGE_RESOLUTION|>--- conflicted
+++ resolved
@@ -16,11 +16,6 @@
 import TransportIcon from '@assets/images/account/municipal-services/transport-icon.svg'
 import TreeIcon from '@assets/images/account/municipal-services/tree-icon.svg'
 import ZooIcon from '@assets/images/account/municipal-services/zoo-icon.svg'
-<<<<<<< HEAD
-import { EnumOptionsType } from '@rjsf/utils'
-=======
-import { Pagination } from '@bratislava/ui-bratislava/index'
->>>>>>> d88315f0
 import MunicipalServicesSectionHeader from 'components/forms/segments/AccountSectionHeader/MunicipalServicesSectionHeader'
 import Pagination, {
   PaginationOption,
@@ -63,14 +58,9 @@
 const MunicipalServicesSection = () => {
   const { t } = useTranslation('account')
   const [currentPage, setCurrentPage] = useState<number>(1)
-<<<<<<< HEAD
-  const [selectorValue, setSelectorValue] = useState<EnumOptionsType[]>(enumOptions.slice(0, 1))
-  const selectorValuesArr: string = selectorValue[0]?.value
-=======
   const [selectorValue, setSelectorValue] = useState<SelectOption[]>(enumOptions.slice(0, 1))
-  const selectorValuesArr: string[] = selectorValue.map((item) => String(item.const))
+  const selectorValuesArr: string = selectorValue[0]?.title
   const ITEMS_PER_PAGE = 20
->>>>>>> d88315f0
 
   type ServiceCardBase = {
     title: string
@@ -304,7 +294,7 @@
       description: t('account_section_services.cards.28.description'),
       buttonText: t('account_section_services.cards.28.buttonText'),
       icon: <SewerageIcon className="w-10 h-10 lg:w-12 lg:h-12" />,
-      category: [СONSTRUCTION_CATEGORY],
+      category: [CONSTRUCTION_CATEGORY],
       href: 'https://www.bvsas.sk/domacnosti/nove-pripojenie/',
     },
     {
