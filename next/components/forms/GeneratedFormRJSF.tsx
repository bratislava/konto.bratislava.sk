import { EFormValue } from '@backend/forms'
import { FormValidation, RJSFSchema } from '@rjsf/utils'
import { useFormFiller, useFormStepper, useFormSubmitter } from '@utils/forms'
import cx from 'classnames'
import SkipStepModal from 'components/forms/segments/SkipStepModal/SkipStepModal'
import { useState } from 'react'

import FinalStep from './steps/FinalStep'
import StepperView from './steps/StepperView'
import StepButtonGroup from './steps/Summary/StepButtonGroup'
import { ThemedForm } from './ThemedForm'

interface FormRJSF {
  eform: EFormValue
  escapedSlug: string
  formSlug: string
  wrapperClassName?: string
}

const GeneratedFormRJSF = ({ eform, escapedSlug, formSlug, wrapperClassName }: FormRJSF) => {
  const filler = useFormFiller(eform)
  const form = useFormStepper(escapedSlug, eform, {
    onStepSumbit: filler.updateFormData,
    onInit: filler.initFormData,
  })
  const [isOnShowSkipModal, setIsOnShowSkipModal] = useState<boolean>(false)
  const [skipModalWasShown, setSkipModalWasShown] = useState<boolean>(false)
  const [skipModalNextStepIndex, setSkipModalNextStepIndex] = useState<number>(form.stepIndex)

  const skipButtonHandler = (nextStepIndex: number = form.stepIndex + 1) => {
    if (skipModalWasShown) {
      form.skipToStep(nextStepIndex)
    } else {
      setSkipModalNextStepIndex(nextStepIndex)
      setIsOnShowSkipModal(true)
    }
  }

  const submitter = useFormSubmitter(formSlug)

  return (
    <div
      className={cx(
        'flex flex-col gap-10 py-10 w-full max-w-screen-lg mx-auto',
        'lg:flex-row lg:gap-20',
        wrapperClassName,
      )}
    >
      <div className="">
        <StepperView
          steps={form.stepData}
          currentStep={form.stepIndex}
          // hook useFormStepper is prepared to skip multiple steps but they will not be validated
          // if skip of multiple steps is not wanted, comment out onChangeStep
          onChangeStep={skipButtonHandler}
        />
        <SkipStepModal
          show={isOnShowSkipModal && !skipModalWasShown}
          onClose={() => {
            setIsOnShowSkipModal(false)
            setSkipModalWasShown(true)
          }}
          onSkip={() => {
            form.skipToStep(skipModalNextStepIndex)
            setIsOnShowSkipModal(false)
            setSkipModalWasShown(true)
          }}
        />
      </div>
      <div className={cx('grow px-4', 'lg:px-0')}>
        {form.isComplete ? (
          <FinalStep
            formData={form.formData}
            formErrors={form.errors}
            extraErrors={form.extraErrors}
            schema={form.validatedSchema}
            onGoToStep={(step: number) => form.setStepIndex(step)}
            submitErrors={submitter.errors}
            submitMessage={submitter.successMessage}
          />
        ) : (
<<<<<<< HEAD
          <ThemedForm
            key={`form-${escapedSlug}-step-${form.stepIndex}`}
            ref={form.formRef}
            schema={form.currentSchema}
            uiSchema={eform.uiSchema}
            formData={form.formData}
            validator={form.validator}
            customValidate={(formData: RJSFSchema, errors: FormValidation) => {
              return form.customValidate(formData, errors, form.currentSchema)
            }}
            onSubmit={async (e) => {
              await form.handleOnSubmit(e.formData as RJSFSchema)
            }}
            onChange={(e) => {
              form.setStepFormData(e.formData as RJSFSchema)
            }}
            onError={form.handleOnErrors}
            extraErrors={form.extraErrors}
            showErrorList={false}
            omitExtraData
            liveOmit
          />
=======
          <>
            <h1 className="text-h1-medium font-semibold">{form.stepTitle}</h1>
            <ThemedForm
              className="[&_legend]:hidden"
              key={`form-${escapedSlug}-step-${form.stepIndex}`}
              ref={form.formRef}
              schema={form.currentSchema}
              uiSchema={eform.uiSchema}
              formData={form.formData}
              validator={form.validator}
              customValidate={(formData: RJSFSchema, errors: FormValidation) => {
                return form.customValidate(formData, errors, form.currentSchema)
              }}
              onSubmit={(e) => {
                form.handleOnSubmit(e.formData)
              }}
              onChange={(e) => {
                form.setStepFormData(e.formData)
              }}
              onError={form.handleOnErrors}
              extraErrors={form.extraErrors}
              showErrorList={false}
              omitExtraData
              liveOmit
            />
          </>
>>>>>>> 372300ce
        )}
        <StepButtonGroup
          stepIndex={form.stepIndex}
          isFinalStep={form.isComplete}
          previous={form.previous}
          skip={() => skipButtonHandler(form.stepIndex + 1)}
          submitStep={form.submitStep}
          submitForm={() => submitter.submitForm(form.formData)}
        />
      </div>
    </div>
  )
}

export default GeneratedFormRJSF<|MERGE_RESOLUTION|>--- conflicted
+++ resolved
@@ -79,30 +79,6 @@
             submitMessage={submitter.successMessage}
           />
         ) : (
-<<<<<<< HEAD
-          <ThemedForm
-            key={`form-${escapedSlug}-step-${form.stepIndex}`}
-            ref={form.formRef}
-            schema={form.currentSchema}
-            uiSchema={eform.uiSchema}
-            formData={form.formData}
-            validator={form.validator}
-            customValidate={(formData: RJSFSchema, errors: FormValidation) => {
-              return form.customValidate(formData, errors, form.currentSchema)
-            }}
-            onSubmit={async (e) => {
-              await form.handleOnSubmit(e.formData as RJSFSchema)
-            }}
-            onChange={(e) => {
-              form.setStepFormData(e.formData as RJSFSchema)
-            }}
-            onError={form.handleOnErrors}
-            extraErrors={form.extraErrors}
-            showErrorList={false}
-            omitExtraData
-            liveOmit
-          />
-=======
           <>
             <h1 className="text-h1-medium font-semibold">{form.stepTitle}</h1>
             <ThemedForm
@@ -116,11 +92,11 @@
               customValidate={(formData: RJSFSchema, errors: FormValidation) => {
                 return form.customValidate(formData, errors, form.currentSchema)
               }}
-              onSubmit={(e) => {
-                form.handleOnSubmit(e.formData)
+              onSubmit={async (e) => {
+                await form.handleOnSubmit(e.formData as RJSFSchema)
               }}
               onChange={(e) => {
-                form.setStepFormData(e.formData)
+                form.setStepFormData(e.formData as RJSFSchema)
               }}
               onError={form.handleOnErrors}
               extraErrors={form.extraErrors}
@@ -129,7 +105,6 @@
               liveOmit
             />
           </>
->>>>>>> 372300ce
         )}
         <StepButtonGroup
           stepIndex={form.stepIndex}
