import path from 'node:path'

import { Injectable } from '@nestjs/common'
import { PaymentStatus, Prisma } from '@prisma/client'
import dayjs from 'dayjs'
import ejs from 'ejs'
import { PrismaService } from 'src/prisma/prisma.service'
import ThrowerErrorGuard from 'src/utils/guards/errors.guard'
import { computeIsPayableYear } from 'src/utils/helpers/payment.helper'
import { QrCodeSubservice } from 'src/utils/subservices/qrcode.subservice'

import { PaymentGateURLGeneratorDto } from '../payment/dtos/generator.dto'
import {
  CustomErrorPdfCreateTypesEnum,
  CustomErrorTaxTypesEnum,
  CustomErrorTaxTypesResponseEnum,
} from './dtos/error.dto'
import {
  ResponseGetTaxesBodyDto,
  ResponseGetTaxesDto,
  ResponseInstallmentPaymentDetailDto,
  ResponseOneTimePaymentDetailsDto,
  ResponseTaxDto,
  ResponseTaxPayerReducedDto,
  ResponseTaxSummaryDetailDto,
} from './dtos/response.tax.dto'
import { taxDetailsToPdf, taxTotalsToPdf } from './utils/helpers/pdf.helper'
import { fixInstallmentTexts, getTaxStatus } from './utils/helpers/tax.helper'
import {
  getTaxDetailPure,
  getTaxDetailPureForInstallmentGenerator,
  getTaxDetailPureForOneTimeGenerator,
} from './utils/unified-tax.util'

const paymentCalendarThreshold = 6600

const specificSymbol = '2025200000'

@Injectable()
export class TaxService {
  constructor(
    private readonly prisma: PrismaService,
    private readonly throwerErrorGuard: ThrowerErrorGuard,
    private readonly qrCodeSubservice: QrCodeSubservice,
  ) {}

  async fetchTaxData<T extends Prisma.TaxInclude>(
    taxPayerWhereUniqueInput: Prisma.TaxPayerWhereUniqueInput,
    include: T,
    year: number,
  ) {
    const taxPayer = await this.prisma.taxPayer.findUnique({
      where: taxPayerWhereUniqueInput,
      select: { id: true },
    })

    if (!taxPayer) {
      throw this.throwerErrorGuard.NotFoundException(
        CustomErrorTaxTypesEnum.TAX_USER_NOT_FOUND,
        CustomErrorTaxTypesResponseEnum.TAX_USER_NOT_FOUND,
      )
    }

    const tax = await this.prisma.tax.findUnique<{
      where: Prisma.TaxWhereUniqueInput
      include: T
    }>({
      where: {
        taxPayerId_year: {
          year,
          taxPayerId: taxPayer.id,
        },
      },
      include,
    })

    if (!tax) {
      throw this.throwerErrorGuard.NotFoundException(
        CustomErrorTaxTypesEnum.TAX_YEAR_OR_USER_NOT_FOUND,
        CustomErrorTaxTypesResponseEnum.TAX_YEAR_OR_USER_NOT_FOUND,
      )
    }

    return tax
  }

  private async getAmountAlreadyPaidByTaxId(id: number) {
    const taxPayment = await this.prisma.taxPayment.aggregate({
      where: {
        taxId: id,
        status: PaymentStatus.SUCCESS,
      },
      _sum: {
        amount: true,
      },
    })

    return taxPayment._sum.amount || 0
  }

  async getTaxByYear(
    year: number,
    birthNumber: string,
  ): Promise<ResponseTaxDto> {
    if (!birthNumber || !year) {
      throw this.throwerErrorGuard.NotFoundException(
        CustomErrorTaxTypesEnum.TAX_YEAR_OR_USER_NOT_FOUND,
        CustomErrorTaxTypesResponseEnum.TAX_YEAR_OR_USER_NOT_FOUND,
      )
    }

    const tax = await this.fetchTaxData(
      { birthNumber },
      {
        taxInstallments: true,
        taxPayer: {
          include: {
            taxAdministrator: true,
          },
        },
        taxDetails: true,
        taxPayments: true,
      },
      year,
    )

    const paidAmount = await this.getAmountAlreadyPaidByTaxId(tax.id)

    if (paidAmount > 0 && tax.amount - paidAmount > 0) {
      tax.qrCodeWeb = await this.qrCodeSubservice.createQrCode({
        amount: tax.amount - paidAmount,
        variableSymbol: tax.variableSymbol,
        specificSymbol: '2023200000',
      })
    }

    // hardcoded dates 'text' of installments because they were generated incorrectly in NORIS
    const taxInstallments = fixInstallmentTexts(
      tax.taxInstallments,
      tax.year,
    ).map((installment) => ({
      ...installment,
      order: installment.order.toString(),
    }))

    const paidStatus = getTaxStatus(tax.amount, paidAmount)

    // TODO: We stopped generating PDFs in 2024, edit this for advanced logic
    // const pdfExport = year <= 2023
    // Temporarily disabled
    const pdfExport = false

    const isPayable = computeIsPayableYear(tax.year)

    return {
      ...tax,
      taxInstallments,
      paidAmount,
      paidStatus,
      pdfExport,
      isPayable,
      taxAdministrator: tax.taxPayer.taxAdministrator,
    }
  }

  async loadTaxes(birthNumber: string): Promise<ResponseGetTaxesDto> {
    if (!birthNumber) {
      throw this.throwerErrorGuard.ForbiddenException(
        CustomErrorTaxTypesEnum.BIRTHNUMBER_NOT_EXISTS,
        CustomErrorTaxTypesResponseEnum.BIRTHNUMBER_NOT_EXISTS,
      )
    }
    const taxPayments = await this.prisma.taxPayment.groupBy({
      by: ['taxId'],
      where: {
        tax: {
          taxPayer: {
            birthNumber,
          },
        },
        status: PaymentStatus.SUCCESS,
      },
      _sum: {
        amount: true,
      },
      orderBy: { taxId: 'desc' },
    })

    const taxes = await this.prisma.tax.findMany({
      where: {
        taxPayer: {
          birthNumber,
        },
      },
      orderBy: {
        taxId: 'desc',
      },
      select: {
        id: true,
        uuid: true,
        createdAt: true,
        amount: true,
        year: true,
      },
    })

    const taxPayer = await this.prisma.taxPayer.findUnique({
      where: {
        birthNumber,
      },
      include: {
        taxAdministrator: true,
      },
    })

    const items: ResponseGetTaxesBodyDto[] = taxes.map((tax) => {
      const taxPaymentItem = taxPayments.find(
        (taxPayment) => taxPayment.taxId === tax.id,
      )

      const paidAmount = taxPaymentItem?._sum.amount ?? 0
      const paidStatus = getTaxStatus(tax.amount, paidAmount || undefined)

      const isPayable = computeIsPayableYear(tax.year)

      return {
        ...tax,
        paidAmount,
        paidStatus,
        isPayable,
      }
    })

    return {
      isInNoris: items.length > 0,
      items,
      taxAdministrator: taxPayer ? taxPayer.taxAdministrator : null,
    }
  }

  async generatePdf(year: number, birthNumber: string): Promise<string> {
    try {
      const user = await this.getTaxByYear(year, birthNumber)
      const taxDetails = taxDetailsToPdf(user.taxDetails)
      const totals = taxTotalsToPdf(
        user,
        user.taxInstallments.map((data) => ({
          ...data,
          order: data.order ? +data.order : 1,
        })),
      )
      return await ejs.renderFile('public/tax-pdf.ejs', {
        user,
        logo: path.resolve('public/logoBaTax.png'),
        taxDetails,
        totals,
      })
    } catch (error) {
      throw this.throwerErrorGuard.UnprocessableEntityException(
        CustomErrorPdfCreateTypesEnum.PDF_CREATE_ERROR,
        'Error to create pdf',
        'Error to create pdf',
        undefined,
        error,
      )
    }
  }

  async getTaxDetail(
    birthNumber: string,
    year: number,
  ): Promise<ResponseTaxSummaryDetailDto> {
    const today = dayjs().tz('Europe/Bratislava')

    const tax = await this.fetchTaxData(
      { birthNumber },
      {
        taxInstallments: true,
        taxPayer: {
          include: {
            taxAdministrator: true,
          },
        },
        taxDetails: true,
        taxPayments: true,
      },
      year,
    )

    const detailWithoutQrCode = getTaxDetailPure({
      taxYear: +year,
      today: today.toDate(),
      overallAmount: tax.amount,
      paymentCalendarThreshold,
      variableSymbol: tax.variableSymbol,
      dateOfValidity: tax.dateTaxRuling,
      installments: tax.taxInstallments,
      taxDetails: tax.taxDetails,
      taxConstructions: tax.taxConstructions ?? 0,
      taxFlat: tax.taxFlat ?? 0,
      taxLand: tax.taxLand ?? 0,
      specificSymbol,
      taxPayments: tax.taxPayments,
    })

    let oneTimePaymentQrCode: string | undefined
    if (detailWithoutQrCode.oneTimePayment.qrCode) {
      oneTimePaymentQrCode = await this.qrCodeSubservice.createQrCode(
        detailWithoutQrCode.oneTimePayment.qrCode,
      )
    }
    const oneTimePayment: ResponseOneTimePaymentDetailsDto = {
      ...detailWithoutQrCode.oneTimePayment,
      qrCode: oneTimePaymentQrCode,
    }

    const installmentPayment: ResponseInstallmentPaymentDetailDto = {
      ...detailWithoutQrCode.installmentPayment,
      activeInstallment: detailWithoutQrCode.installmentPayment
        .activeInstallment
        ? {
            remainingAmount:
              detailWithoutQrCode.installmentPayment.activeInstallment
                .remainingAmount,
            variableSymbol:
              detailWithoutQrCode.installmentPayment.activeInstallment
                .variableSymbol,
            qrCode: await this.qrCodeSubservice.createQrCode(
              detailWithoutQrCode.installmentPayment.activeInstallment.qrCode,
            ),
          }
        : undefined,
    }

    const { taxAdministrator } = tax.taxPayer
<<<<<<< HEAD
    const paidStatus = getTaxStatus(
      detailWithoutQrCode.overallAmount,
      detailWithoutQrCode.overallPaid,
    )
=======
    const taxPayer: ResponseTaxPayerReducedDto = {
      name: tax.taxPayer.name,
      permanentResidenceStreet: tax.taxPayer.permanentResidenceStreet,
      permanentResidenceZip: tax.taxPayer.permanentResidenceZip,
      permanentResidenceCity: tax.taxPayer.permanentResidenceCity,
      externalId: tax.taxPayer.externalId,
    }
>>>>>>> 97c80b9c

    return {
      ...detailWithoutQrCode,
      year,
      paidStatus,
      oneTimePayment,
      installmentPayment,
      taxAdministrator,
      taxPayer,
    }
  }

  async getOneTimePaymentGenerator(
    taxPayerWhereUniqueInput: Prisma.TaxPayerWhereUniqueInput,
    year: number,
  ): Promise<PaymentGateURLGeneratorDto> {
    const tax = await this.fetchTaxData(
      taxPayerWhereUniqueInput,
      { taxPayments: true },
      year,
    )

    return getTaxDetailPureForOneTimeGenerator({
      taxId: tax.id,
      overallAmount: tax.amount,
      taxPayments: tax.taxPayments,
    })
  }

  async getInstallmentPaymentGenerator(
    taxPayerWhereUniqueInput: Prisma.TaxPayerWhereUniqueInput,
    year: number,
  ): Promise<PaymentGateURLGeneratorDto> {
    const today = dayjs().tz('Europe/Bratislava').toDate()

    const tax = await this.fetchTaxData(
      taxPayerWhereUniqueInput,
      { taxInstallments: true, taxPayments: true },
      year,
    )

    return getTaxDetailPureForInstallmentGenerator({
      taxId: tax.id,
      taxYear: year,
      today,
      overallAmount: tax.amount,
      paymentCalendarThreshold,
      variableSymbol: tax.variableSymbol,
      dateOfValidity: tax.dateTaxRuling,
      installments: tax.taxInstallments,
      specificSymbol,
      taxPayments: tax.taxPayments,
    })
  }
}<|MERGE_RESOLUTION|>--- conflicted
+++ resolved
@@ -333,12 +333,10 @@
     }
 
     const { taxAdministrator } = tax.taxPayer
-<<<<<<< HEAD
     const paidStatus = getTaxStatus(
       detailWithoutQrCode.overallAmount,
       detailWithoutQrCode.overallPaid,
     )
-=======
     const taxPayer: ResponseTaxPayerReducedDto = {
       name: tax.taxPayer.name,
       permanentResidenceStreet: tax.taxPayer.permanentResidenceStreet,
@@ -346,7 +344,6 @@
       permanentResidenceCity: tax.taxPayer.permanentResidenceCity,
       externalId: tax.taxPayer.externalId,
     }
->>>>>>> 97c80b9c
 
     return {
       ...detailWithoutQrCode,
