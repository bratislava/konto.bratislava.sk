/* eslint-disable pii/no-phone-number */
/* eslint-disable pii/no-email */
import { Readable } from 'node:stream'

import { getQueueToken } from '@nestjs/bull'
import { ConfigModule } from '@nestjs/config'
import { Test, TestingModule } from '@nestjs/testing'
import { FileStatus } from '@prisma/client'
import { v1, v4 } from 'uuid'
import { Builder, Parser } from 'xml2js'

import prismaMock from '../../../test/singleton'
import { CognitoGetUserData } from '../../auth/dtos/cognito.dto'
import ConvertService from '../../convert/convert.service'
import PrismaService from '../../prisma/prisma.service'
import TaxService from '../../tax/tax.service'
import ThrowerErrorGuard from '../../utils/guards/thrower-error.guard'
import MinioClientSubservice from '../../utils/subservices/minio-client.subservice'
import { NasesErrorsResponseEnum } from '../nases.errors.enum'
import NasesUtilsService from './tokens.nases.service'

jest.mock('axios')
jest.mock('../../utils/subservices/minio-client.subservice')
jest.mock('../../convert/convert.service')
jest.mock('uuid', () => ({
  v4: jest.fn(),
  v1: jest.fn(),
}))

describe('NasesUtilsService', () => {
  let service: NasesUtilsService

  beforeEach(async () => {
    jest.resetAllMocks()
    const app: TestingModule = await Test.createTestingModule({
      imports: [
        ConfigModule.forFeature(async () => ({
          NASES_SENDER_URI: 'example_sender',
          NASES_RECIPIENT_URI: 'example_recipient',
<<<<<<< HEAD
=======
          MINIO_SAFE_BUCKET: '',
>>>>>>> 894245a4
        })),
      ],
      providers: [
        NasesUtilsService,
        ConvertService,
        ThrowerErrorGuard,
        { provide: PrismaService, useValue: prismaMock },
        MinioClientSubservice,
        TaxService,
        {
          provide: getQueueToken('tax'),
          useValue: {},
        },
      ],
    }).compile()

    service = app.get<NasesUtilsService>(NasesUtilsService)
  })

  describe('should be defined', () => {
    it('should be defined', () => {
      expect(service).toBeDefined()
    })
  })

  describe('getUri', () => {
    it('should return null for unprovided bearer token', async () => {
      expect(
        await service.getUri(undefined, {} as CognitoGetUserData),
      ).toBeNull()
    })
  })

  describe('getNasesError', () => {
    it('should return unknown error if code is not in enum', () => {
      const error = service['getNasesError'](1234)
      expect(error).toBe(
        `${NasesErrorsResponseEnum.SEND_TO_NASES_ERROR} Code: 1234 (unknown code)`,
      )
    })

    it('should return known error if code is in enum', () => {
      const error = service['getNasesError'](3_100_001)
      expect(error).toBe(
        `${NasesErrorsResponseEnum.SEND_TO_NASES_ERROR} Code: 3100001, Text: Chyba vstupných údajov - Vstupný parameter message je nevyplnený`,
      )
    })
  })

  describe('createEnvelopeSendMessage', () => {
    it('should create XML', async () => {
      const mockFiles = [
        {
          id: 'id-file0001',
          pospId: 'posp0001',
          formId: 'form0001',
          scannerId: 'scanner0001',
          minioFileName: 'miniofile0001',
          fileName: 'file0001.pdf',
          fileSize: 512,
          status: FileStatus.ACCEPTED,
          ginisOrder: 1,
          ginisUploaded: false,
          ginisUploadedError: false,
          createdAt: new Date(),
          updatedAt: new Date(),
        },
        {
          id: 'id-file0002',
          pospId: 'posp0002',
          formId: 'form0002',
          scannerId: null,
          minioFileName: 'miniofile0002',
          fileName: 'file0002.pdf',
          fileSize: 512,
          status: FileStatus.ACCEPTED,
          ginisOrder: null,
          ginisUploaded: true,
          ginisUploadedError: false,
          createdAt: new Date(),
          updatedAt: new Date(),
        },
      ]

      ;(v4 as jest.Mock).mockReturnValue('12345678-1234-1234-1234-123456789012')
      ;(v1 as jest.Mock).mockReturnValue('12345678-1234-1234-1234-123456789012')
      service['convertService'].convertJsonToXmlObjectForForm = jest
        .fn()
        .mockResolvedValue({
          eform: {
            tag1: [{ $: { attribute: 'value1' } }],
            tag2: [{ $: { attribute: 'value2' }, _: 'Content' }],
            tag3: ['Another content\n'],
          },
        })

      prismaMock.files.findMany.mockResolvedValue(mockFiles)

      service['minioClientSubservice'].loadFileStream = jest
        .fn()
        .mockImplementation(async (_: string, filename: string) => {
          const streamData = `test string for input: ${filename}`

          const readableStream = new Readable()
          // eslint-disable-next-line no-underscore-dangle
          readableStream._read = () => {}
          readableStream.push(streamData)
          // eslint-disable-next-line unicorn/no-array-push-push
          readableStream.push(null)
        })

      service['taxService'].getFilledInPdfBase64 = jest
        .fn()
        .mockResolvedValue('AWUKDHLAIUWDHU=====')

      // eslint-disable-next-line xss/no-mixed-html
      service['stream2buffer'] = jest
        .fn()
        // eslint-disable-next-line xss/no-mixed-html
        .mockResolvedValue(Buffer.from('Mock file data <tag> string </tag>>'))

      let returnXmlString = await service['createEnvelopeSendMessage']({
        id: '123456678901234567890',
        formDefinitionSlug: 'priznanie-k-dani-z-nehnutelnosti',
        createdAt: new Date(),
        updatedAt: new Date(),
        externalId: null,
        userExternalId: null,
        email: null,
        finishSubmission: new Date(),
        mainUri: null,
        actorUri: null,
        ownerType: 'FO',
        ico: '12345678',
        state: 'QUEUED',
        error: 'NONE',
        formDataJson: null,
        formDataGinis: null,
        // eslint-disable-next-line xss/no-mixed-html
        formDataBase64: 'L:UHIOQWALIUil<tag>uh<\tag>liaUWHDL====',
        ginisDocumentId: null,
        senderId: null,
        recipientId: null,
        archived: false,
        ginisState: 'CREATED',
      })

      const parser = new Parser()
      const builder = new Builder({
        // eslint-disable-next-line unicorn/text-encoding-identifier-case
        xmldec: { version: '1.0', encoding: 'UTF-8' },
        renderOpts: {
          pretty: false,
        },
      })

      /* eslint-disable no-secrets/no-secrets */
      let xmlExample = builder.buildObject(
        await parser.parseStringPromise(
          `<?xml version="1.0" encoding="UTF-8"?>\n` +
            `    <SKTalkMessage xmlns="http://gov.sk/SKTalkMessage" xmlns:xsi="http://www.w3.org/2001/XMLSchema-instance" xmlns:xsd="http://www.w3.org/2001/XMLSchema">\n` +
            `      <EnvelopeVersion>3.0</EnvelopeVersion>\n` +
            `      <Header>\n` +
            `        <MessageInfo>\n` +
            `          <Class>EGOV_APPLICATION</Class>\n` +
            `          <PospID>esmao.eforms.bratislava.obec_024</PospID>\n` +
            `          <PospVersion>201501.2</PospVersion>\n` +
            `          <MessageID>123456678901234567890</MessageID>\n` +
            `          <CorrelationID>12345678-1234-1234-1234-123456789012</CorrelationID>\n` +
            `        </MessageInfo>\n` +
            `      </Header>\n` +
            `      <Body>\n` +
            `        <MessageContainer xmlns="http://schemas.gov.sk/core/MessageContainer/1.0">\n` +
            `          <MessageId>123456678901234567890</MessageId>\n` +
            `          <SenderId>example_sender</SenderId>\n` +
            `          <RecipientId>example_recipient</RecipientId>\n` +
            `          <MessageType>esmao.eforms.bratislava.obec_024</MessageType>\n` +
            `          <MessageSubject>Podávanie daňového priznanie k dani z nehnuteľností</MessageSubject>\n` +
            `          <Object Id="id-file0001" IsSigned="false" Name="file0001.pdf" Description="ATTACHMENT" Class="ATTACHMENT" MimeType="application/pdf" Encoding="Base64">TW9jayBmaWxlIGRhdGEgPHRhZz4gc3RyaW5nIDwvdGFnPj4=</Object>\n` +
            `          <Object Id="id-file0002" IsSigned="false" Name="file0002.pdf" Description="ATTACHMENT" Class="ATTACHMENT" MimeType="application/pdf" Encoding="Base64">TW9jayBmaWxlIGRhdGEgPHRhZz4gc3RyaW5nIDwvdGFnPj4=</Object>\n` +
            `          <Object Id="12345678-1234-1234-1234-123456789012" IsSigned="false" Name="printed-form.pdf" Description="ATTACHMENT" Class="ATTACHMENT" MimeType="application/pdf" Encoding="Base64">AWUKDHLAIUWDHU=====</Object>\n` +
            `          <Object Id="123456678901234567890" IsSigned="true" Name="Priznanie k dani z nehnuteľností" Description="" Class="FORM" MimeType="application/vnd.etsi.asic-e+zip" Encoding="Base64">L:UHIOQWALIUil&lt;tag&gt;uh&lt;\tag&gt;liaUWHDL====</Object>\n` +
            `        </MessageContainer>\n` +
            `      </Body>\n` +
            `    </SKTalkMessage>`,
        ),
      )
      /* eslint-enable no-secrets/no-secrets */

      expect(returnXmlString).toBe(xmlExample)

      returnXmlString = await service['createEnvelopeSendMessage']({
        id: '123456678901234567890',
        formDefinitionSlug: 'stanovisko-k-investicnemu-zameru',
        createdAt: new Date(),
        updatedAt: new Date(),
        externalId: null,
        userExternalId: null,
        email: null,
        finishSubmission: new Date(),
        mainUri: null,
        actorUri: null,
        ownerType: 'FO',
        ico: '12345678',
        state: 'QUEUED',
        error: 'NONE',
        formDataJson: null,
        formDataGinis: null,
        // eslint-disable-next-line xss/no-mixed-html
        formDataBase64: 'L:UHIOQWALIUil<tag>uh<\tag>liaUWHDL====',
        ginisDocumentId: null,
        senderId: null,
        recipientId: null,
        archived: false,
        ginisState: 'CREATED',
      })

      /* eslint-disable no-secrets/no-secrets */
      xmlExample = builder.buildObject(
        // eslint-disable-next-line xss/no-mixed-html
        await parser.parseStringPromise(
          `<?xml version="1.0" encoding="UTF-8"?>\n` +
            `    <SKTalkMessage xmlns="http://gov.sk/SKTalkMessage" xmlns:xsi="http://www.w3.org/2001/XMLSchema-instance" xmlns:xsd="http://www.w3.org/2001/XMLSchema">\n` +
            `      <EnvelopeVersion>3.0</EnvelopeVersion>\n` +
            `      <Header>\n` +
            `        <MessageInfo>\n` +
            `          <Class>EGOV_APPLICATION</Class>\n` +
            `          <PospID>00603481.stanoviskoKInvesticnemuZameru</PospID>\n` +
            `          <PospVersion>0.8</PospVersion>\n` +
            `          <MessageID>123456678901234567890</MessageID>\n` +
            `          <CorrelationID>12345678-1234-1234-1234-123456789012</CorrelationID>\n` +
            `        </MessageInfo>\n` +
            `      </Header>\n` +
            `      <Body>\n` +
            `        <MessageContainer xmlns="http://schemas.gov.sk/core/MessageContainer/1.0">\n` +
            `          <MessageId>123456678901234567890</MessageId>\n` +
            `          <SenderId>example_sender</SenderId>\n` +
            `          <RecipientId>example_recipient</RecipientId>\n` +
            `          <MessageType>00603481.stanoviskoKInvesticnemuZameru</MessageType>\n` +
            `          <MessageSubject>123456678901234567890</MessageSubject>\n` +
            `          <Object Id="123456678901234567890" IsSigned="false" Name="Žiadosť o stanovisko k investičnému zámeru" Description="" Class="FORM" MimeType="application/x-eform-xml" Encoding="XML">\n` +
            `            <eform>\n` +
            `              <tag1 attribute="value1"/>\n` +
            `              <tag2 attribute="value2">Content</tag2>\n` +
            `              <tag3>Another content\n` +
            `</tag3>\n` +
            `            </eform>\n` +
            `          </Object>\n` +
            `        </MessageContainer>\n` +
            `      </Body>\n` +
            `    </SKTalkMessage>`,
        ),
      )
      /* eslint-enable no-secrets/no-secrets */

      expect(returnXmlString).toBe(xmlExample)
    })
  })
})
/* eslint-enable pii/no-phone-number */
/* eslint-enable pii/no-email */<|MERGE_RESOLUTION|>--- conflicted
+++ resolved
@@ -37,10 +37,7 @@
         ConfigModule.forFeature(async () => ({
           NASES_SENDER_URI: 'example_sender',
           NASES_RECIPIENT_URI: 'example_recipient',
-<<<<<<< HEAD
-=======
           MINIO_SAFE_BUCKET: '',
->>>>>>> 894245a4
         })),
       ],
       providers: [
