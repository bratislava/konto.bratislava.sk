ARG FORMS_SHARED_TAG=latest
FROM harbor.bratislava.sk/standalone/forms-shared:${FORMS_SHARED_TAG} as shared
FROM node:20.9-alpine AS base

# used as app-base in prodution and development image
FROM base AS app-base
RUN apk add --no-cache tini
RUN mkdir -p /home/node/app \
 && chown node:node /home/node/app
USER node
WORKDIR /home/node/app
ENV NEXT_TELEMETRY_DISABLED=1
ENV NODE_ENV=production
EXPOSE 3000
ARG GIT_COMMIT="undefined"
ENV GIT_COMMIT=$GIT_COMMIT
LABEL org.opencontainers.image.revision="${GIT_COMMIT}" \
      org.opencontainers.image.source="https://github.com/bratislava/konto.bratislava.sk" \
      org.opencontainers.image.licenses="EUPL-1.2"
ENTRYPOINT [ "/sbin/tini", "--" ]

# used for build-base for building only
FROM base AS build-base
WORKDIR /forms-shared
<<<<<<< HEAD
COPY --from=shared /app ./
=======
COPY --from=shared ./app ./
>>>>>>> 9402215e
WORKDIR /build
COPY ./package.json ./package-lock.json ./

FROM build-base AS install-prod
ENV NPM_CONFIG_CACHE=/build/.npm
RUN --mount=type=cache,target=/build/.npm \
    npm config set cache /build/.npm \
 && npm ci --omit=dev --frozen-lockfile

FROM install-prod AS build
COPY . ./
ENV NEXT_TELEMETRY_DISABLED=1
RUN --mount=type=cache,target=/build/.npm \
    npm config set cache /build/.npm \
    && npm ci --include=dev --frozen-lockfile \
    && npm run build

FROM app-base AS dev
ENV NODE_ENV=development
COPY --chown=node:node --from=build /build/node_modules ./node_modules
CMD [ "npm run", "develop" ]

FROM app-base AS prod
COPY --chown=node:node .env.*.local ./
COPY --chown=node:node --from=build /build/.next/standalone ./
COPY --chown=node:node --from=build /build/public ./public
COPY --chown=node:node --from=build /build/.next/static ./.next/static
CMD [ "node", "server.js" ]<|MERGE_RESOLUTION|>--- conflicted
+++ resolved
@@ -22,11 +22,7 @@
 # used for build-base for building only
 FROM base AS build-base
 WORKDIR /forms-shared
-<<<<<<< HEAD
 COPY --from=shared /app ./
-=======
-COPY --from=shared ./app ./
->>>>>>> 9402215e
 WORKDIR /build
 COPY ./package.json ./package-lock.json ./
 
