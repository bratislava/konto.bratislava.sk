import {
  getTaxAdministratorForUser,
  StrapiTaxAdministrator,
} from '@backend/utils/strapi-tax-administrator'
import { strapiClient } from '@clients/graphql-strapi'
import { TaxFragment } from '@clients/graphql-strapi/api'
import { taxClient } from '@clients/tax'
import { dehydrate, DehydratedState, HydrationBoundary, QueryClient } from '@tanstack/react-query'
import { isAxiosError } from 'axios'
import AccountPageLayout from 'components/layouts/AccountPageLayout'
<<<<<<< HEAD
import { ResponseTaxDto, TaxType } from 'openapi-clients/tax'
=======
import { convertYearToNumber } from 'frontend/utils/general'
import { ResponseTaxSummaryDetailDto } from 'openapi-clients/tax'
>>>>>>> 08311cc7

import TaxFeeSection from '../../components/forms/segments/AccountSections/TaxesFeesSection/TaxFeeSection'
import { StrapiTaxProvider } from '../../components/forms/segments/AccountSections/TaxesFeesSection/useStrapiTax'
import { TaxFeeSectionProvider } from '../../components/forms/segments/AccountSections/TaxesFeesSection/useTaxFeeSection'
import { SsrAuthProviderHOC } from '../../components/logic/SsrAuthContext'
import { prefetchUserQuery } from '../../frontend/hooks/useUser'
import { amplifyGetServerSideProps } from '../../frontend/utils/amplifyServer'
import { slovakServerSideTranslations } from '../../frontend/utils/slovakServerSideTranslations'

type AccountTaxesFeesPageProps = {
  taxData: ResponseTaxSummaryDetailDto
  strapiTaxAdministrator: StrapiTaxAdministrator | null
  strapiTax: TaxFragment
  dehydratedState: DehydratedState
}

type Params = {
  year: string
}

export const getServerSideProps = amplifyGetServerSideProps<AccountTaxesFeesPageProps, Params>(
  async ({ amplifyContextSpec, context, fetchAuthSession }) => {
    const year = context.params?.year
    const yearNumber = convertYearToNumber(year)
    if (!yearNumber) {
      return { notFound: true }
    }

    const queryClient = new QueryClient()

    try {
      const [{ data: taxData }, strapiTax, strapiTaxAdministrator] = await Promise.all([
<<<<<<< HEAD
        taxClient.taxControllerGetActualTaxes(yearNumber, 1, TaxType.Dzn, { // TODO - for DZN all order values are 1, since it is unique
=======
        taxClient.taxControllerV2GetTaxDetailByYearV2(yearNumber, {
>>>>>>> 08311cc7
          authStrategy: 'authOnly',
          getSsrAuthSession: fetchAuthSession,
        }),
        strapiClient.Tax().then((response) => response.tax?.data?.attributes),
        getTaxAdministratorForUser(amplifyContextSpec),
        prefetchUserQuery(queryClient, fetchAuthSession),
      ])

      if (!strapiTax) {
        return { notFound: true }
      }

      return {
        props: {
          taxData,
          strapiTax,
          strapiTaxAdministrator: strapiTaxAdministrator ?? null,
          dehydratedState: dehydrate(queryClient),
          ...(await slovakServerSideTranslations()),
        },
      }
    } catch (error) {
      // TAXYEAR_OR_USER_NOT_FOUND
      if (isAxiosError(error)) {
        const is422Error = error.response?.status === 422
        // The user is not verified, the BE returns 403, but it means that the tax doesn't exist
        const isForbiddenTierError =
          error.response?.status === 403 &&
          // TODO: This should be replaced with a proper error code (which is not returned)
          error.response?.data?.message === 'Forbidden tier'

        if (is422Error || isForbiddenTierError) {
          return { notFound: true }
        }
      }

      throw error
    }
  },
  { requiresSignIn: true },
)

const AccountTaxesFeesPage = ({
  taxData,
  strapiTax,
  dehydratedState,
  strapiTaxAdministrator,
}: AccountTaxesFeesPageProps) => {
  return (
    <HydrationBoundary state={dehydratedState}>
      <AccountPageLayout>
        <StrapiTaxProvider strapiTax={strapiTax}>
          <TaxFeeSectionProvider taxData={taxData} strapiTaxAdministrator={strapiTaxAdministrator}>
            <TaxFeeSection />
          </TaxFeeSectionProvider>
        </StrapiTaxProvider>
      </AccountPageLayout>
    </HydrationBoundary>
  )
}

export default SsrAuthProviderHOC(AccountTaxesFeesPage)<|MERGE_RESOLUTION|>--- conflicted
+++ resolved
@@ -8,12 +8,8 @@
 import { dehydrate, DehydratedState, HydrationBoundary, QueryClient } from '@tanstack/react-query'
 import { isAxiosError } from 'axios'
 import AccountPageLayout from 'components/layouts/AccountPageLayout'
-<<<<<<< HEAD
-import { ResponseTaxDto, TaxType } from 'openapi-clients/tax'
-=======
 import { convertYearToNumber } from 'frontend/utils/general'
-import { ResponseTaxSummaryDetailDto } from 'openapi-clients/tax'
->>>>>>> 08311cc7
+import { ResponseTaxSummaryDetailDto, TaxType } from 'openapi-clients/tax'
 
 import TaxFeeSection from '../../components/forms/segments/AccountSections/TaxesFeesSection/TaxFeeSection'
 import { StrapiTaxProvider } from '../../components/forms/segments/AccountSections/TaxesFeesSection/useStrapiTax'
@@ -46,11 +42,7 @@
 
     try {
       const [{ data: taxData }, strapiTax, strapiTaxAdministrator] = await Promise.all([
-<<<<<<< HEAD
-        taxClient.taxControllerGetActualTaxes(yearNumber, 1, TaxType.Dzn, { // TODO - for DZN all order values are 1, since it is unique
-=======
-        taxClient.taxControllerV2GetTaxDetailByYearV2(yearNumber, {
->>>>>>> 08311cc7
+        taxClient.taxControllerV2GetTaxDetailByYearV2(yearNumber, 1, TaxType.Dzn, {
           authStrategy: 'authOnly',
           getSsrAuthSession: fetchAuthSession,
         }),
