--- conflicted
+++ resolved
@@ -20,11 +20,6 @@
 
 🗄️ `/nest-forms-backend` Service which is handling incoming and outgoing forms created by users
 
-<<<<<<< HEAD
-🗄️ `/nest-city-account` Service which is handling user related logic for konto
-
-🐳 `docker-compose.yml` - if you need to quickly setup postgres or meilisearch instance, run `docker compose up postgres`. You need docker installed
-=======
 ⚙️️ `/clamav` Instance of clamav https://www.clamav.net
 
 ⚙️️ `/cvdmirror` Local mirror of cvd database used for clamav scanner
@@ -33,8 +28,9 @@
 
 🗄️ `/nest-tax-backend` This service is responsible for digital tax payment.
 
+🗄️ `/nest-city-account` Service which is handling user related logic for konto
+
 🐳 `docker-compose.yml` - if you need to quickly set up a postgres or meilisearch instance, run `docker compose up postgres`. You need docker installed
->>>>>>> 20847e7e
 
 ## Development
 
