import * as DropdownMenu from '@radix-ui/react-dropdown-menu'
<<<<<<< HEAD
import { MenuItemBase } from 'components/forms/simple-components/MenuDropdown/MenuDropdown'
=======
import cx from 'classnames'
>>>>>>> b1aa00c6
import Link from 'next/link'

<<<<<<< HEAD
const FormMenuItem = ({ title, icon, url, onPress }: MenuItemBase) => {
=======
type FormMenuItemBase = {
  title: string
  icon?: ReactNode
  url?: string
  className?: string
  onPress?: () => void
}

const FormMenuItem = ({ title, icon, url, onPress, className }: FormMenuItemBase) => {
>>>>>>> b1aa00c6
  return url ? (
    <Link href={url} className="flex items-center gap-3">
      <DropdownMenu.Item
        className={cx(
          'text-p2 hover:text-p2-semibold focus:text-p2-semibold font-sans flex items-center gap-3 px-5 py-3 cursor-pointer focus:outline-none',
          className,
        )}
      >
        <span className="w-6 h-6">{icon}</span>
        <span className="min-w-[172px]">{title}</span>
      </DropdownMenu.Item>
    </Link>
  ) : (
    <DropdownMenu.Item
      onClick={onPress}
      className={cx(
        'text-p2 hover:text-p2-semibold focus:text-p2-semibold font-sans flex items-center gap-3 px-5 py-3 cursor-pointer focus:outline-none',
        className,
      )}
    >
      <span className="w-6 h-6">{icon}</span>
      <span className="min-w-[172px]">{title}</span>
    </DropdownMenu.Item>
  )
}

export default FormMenuItem<|MERGE_RESOLUTION|>--- conflicted
+++ resolved
@@ -1,14 +1,8 @@
 import * as DropdownMenu from '@radix-ui/react-dropdown-menu'
-<<<<<<< HEAD
-import { MenuItemBase } from 'components/forms/simple-components/MenuDropdown/MenuDropdown'
-=======
 import cx from 'classnames'
->>>>>>> b1aa00c6
 import Link from 'next/link'
+import { ReactNode } from 'react'
 
-<<<<<<< HEAD
-const FormMenuItem = ({ title, icon, url, onPress }: MenuItemBase) => {
-=======
 type FormMenuItemBase = {
   title: string
   icon?: ReactNode
@@ -18,7 +12,6 @@
 }
 
 const FormMenuItem = ({ title, icon, url, onPress, className }: FormMenuItemBase) => {
->>>>>>> b1aa00c6
   return url ? (
     <Link href={url} className="flex items-center gap-3">
       <DropdownMenu.Item
