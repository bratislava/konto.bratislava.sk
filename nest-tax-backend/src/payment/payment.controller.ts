--- conflicted
+++ resolved
@@ -18,18 +18,7 @@
   ApiTags,
 } from '@nestjs/swagger'
 import { AuthenticationGuard } from '@nestjs-cognito/auth'
-<<<<<<< HEAD
 import { Response } from 'express'
-import { TiersGuard } from 'src/auth/guards/tiers.guard'
-import { Tiers } from 'src/utils/decorators/tier.decorator'
-import { CognitoTiersEnum } from 'src/utils/global-dtos/cognito.dto'
-import {
-  ResponseErrorDto,
-  ResponseInternalServerErrorDto,
-} from 'src/utils/guards/dtos/error.dto'
-import { PaymentResponseQueryDto } from 'src/utils/subservices/dtos/gpwebpay.dto'
-=======
->>>>>>> 5292db58
 
 import { BratislavaUser } from '../auth/decorators/user-info.decorator'
 import { TiersGuard } from '../auth/guards/tiers.guard'
