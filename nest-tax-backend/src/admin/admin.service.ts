--- conflicted
+++ resolved
@@ -198,31 +198,10 @@
     return userData
   }
 
-<<<<<<< HEAD
-  async loadDataFromNoris(
-    data: RequestPostNorisLoadDataDto,
-  ): Promise<CreateBirthNumbersResponseDto> {
-    this.logger.log('Start Loading data from noris')
-    let norisData: NorisTaxPayersDto[]
-    try {
-      norisData = (await this.norisService.getDataFromNoris(
-        data,
-      )) as NorisTaxPayersDto[]
-    } catch (error) {
-      throw this.throwerErrorGuard.InternalServerErrorException(
-        CustomErrorNorisTypesEnum.GET_TAXES_FROM_NORIS_ERROR,
-        'Failed to get taxes from Noris',
-        undefined,
-        error instanceof Error ? undefined : <string>error,
-        error instanceof Error ? error : undefined,
-      )
-    }
-=======
   async processNorisTaxData(
     norisData: NorisTaxPayersDto[],
     year: number,
   ): Promise<string[]> {
->>>>>>> 03a46b11
     const birthNumbersResult: string[] = []
 
     this.logger.log(`Data loaded from noris - count ${norisData.length}`)
@@ -327,8 +306,8 @@
         CustomErrorNorisTypesEnum.GET_TAXES_FROM_NORIS_ERROR,
         'Failed to get taxes from Noris',
         undefined,
-        error instanceof Error ? undefined : <string>error,
-        error instanceof Error ? error : undefined,
+        undefined,
+        error
       )
     }
     let count = 0
