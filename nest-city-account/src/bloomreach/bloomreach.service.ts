--- conflicted
+++ resolved
@@ -2,16 +2,13 @@
 
 import axios, { isAxiosError } from 'axios'
 
-<<<<<<< HEAD
-import { GdprDataDto } from '../user/dtos/gdpr.user.dto'
-=======
 import {
   GdprCategory,
   GdprDataSubscriptionDto,
   GdprSubType,
   GdprType,
+  GdprDataDto
 } from '../user/dtos/gdpr.user.dto'
->>>>>>> 5ce4618e
 import {
   AnonymizeResponse,
   BloomreachConsentActionEnum,
@@ -165,21 +162,15 @@
       })
   }
 
-<<<<<<< HEAD
-  async trackEventConsent(
-    gdprSubType: GDPRSubTypeEnum,
-    gdprData: GdprDataDto[],
-    cognitoId: string | null
-  ): Promise<boolean | undefined> {
-=======
-  async trackEventConsents(
-    gdprData: GdprDataSubscriptionDto[],
-    cognitoId: string | null,
-    userId: string,
-    isLegalPerson: boolean
-  ) {
-    const userType = isLegalPerson ? 'legal person' : 'user'
->>>>>>> 5ce4618e
+    return true
+  }
+
+async trackEventConsents(
+  gdprData: GdprDataSubscriptionDto[],
+  cognitoId: string | null,
+  userId: string,
+  isLegalPerson: boolean
+) {: Promise<boolean | undefined> {
     if (!cognitoId) {
       this.logger.error(
         `No externalId for ${userType} with id: ${userId} has no externalId, skipping trackEventConsents`
