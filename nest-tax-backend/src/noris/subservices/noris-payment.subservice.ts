import { Injectable, Logger } from '@nestjs/common'
import { PaymentStatus, TaxPayment } from '@prisma/client'
import currency from 'currency.js'
import * as mssql from 'mssql'
import { ResponseUserByBirthNumberDto } from 'openapi-clients/city-account'
import pLimit from 'p-limit'

import {
  DateRangeDto,
  RequestPostNorisPaymentDataLoadByVariableSymbolsDto,
  RequestPostNorisPaymentDataLoadDto,
} from '../../admin/dtos/requests.dto'
import { BloomreachService } from '../../bloomreach/bloomreach.service'
import { PrismaService } from '../../prisma/prisma.service'
import {
  ErrorsEnum,
  ErrorsResponseEnum,
} from '../../utils/guards/dtos/error.dto'
import ThrowerErrorGuard from '../../utils/guards/errors.guard'
import { CityAccountSubservice } from '../../utils/subservices/cityaccount.subservice'
import { TaxWithTaxPayer } from '../../utils/types/types.prisma'
import { ResponseCreatedAlreadyCreatedDto } from '../dtos/response.dto'
import { NorisPaymentSchema } from '../types/noris.schema'
import {
  NorisPayment,
  NorisPaymentWithVariableSymbol,
} from '../types/noris.types'
import { convertCurrencyToInt } from '../utils/mapping.helper'
import {
  queryOverpaymentsFromNorisByDateRange,
  queryPaymentsFromNorisByFromToDate,
  queryPaymentsFromNorisByVariableSymbols,
} from '../utils/noris.queries'
import { NorisConnectionSubservice } from './noris-connection.subservice'
import { NorisValidatorSubservice } from './noris-validator.subservice'

@Injectable()
export class NorisPaymentSubservice {
  private readonly logger: Logger = new Logger('NorisService')

  private readonly concurrency = Number(process.env.DB_CONCURRENCY ?? 10)

  private readonly concurrencyLimit = pLimit(this.concurrency)

  constructor(
    private readonly throwerErrorGuard: ThrowerErrorGuard,
    private readonly connectionService: NorisConnectionSubservice,
    private readonly prismaService: PrismaService,
    private readonly cityAccountSubservice: CityAccountSubservice,
    private readonly bloomreachService: BloomreachService,
    private readonly norisValidatorSubservice: NorisValidatorSubservice,
  ) {}

  async getPaymentDataFromNoris(
    data: RequestPostNorisPaymentDataLoadDto,
  ): Promise<NorisPayment[]> {
    const { fromDate, toDate, overPayments, year } = data

    const norisData = await this.connectionService.withConnection(
      async (connection) => {
        const request = new mssql.Request(connection)

        request.input('fromDate', mssql.SmallDateTime, fromDate)
        request.input('toDate', mssql.SmallDateTime, toDate)
        request.input('overPayments', mssql.TinyInt, overPayments ? 1 : 0)
        request.input('years', mssql.Int, year)

        return request.query(queryPaymentsFromNorisByFromToDate)
      },
      (error) => {
        throw this.throwerErrorGuard.InternalServerErrorException(
          ErrorsEnum.INTERNAL_SERVER_ERROR,
          'Failed to get payment data from Noris by date range.',
          undefined,
          error instanceof Error ? undefined : <string>error,
          error instanceof Error ? error : undefined,
        )
      },
    )
    return this.norisValidatorSubservice.validateNorisData(
      NorisPaymentSchema,
      norisData.recordset,
    )
  }

  async getPaymentDataFromNorisByVariableSymbols(
    data: RequestPostNorisPaymentDataLoadByVariableSymbolsDto,
  ): Promise<NorisPayment[]> {
    const filteredVariableSymbols = data.variableSymbols.filter(
      (variableSymbol) => {
        if (/^\d+$/.test(variableSymbol)) {
          return true
        }
        this.logger.error(
          this.throwerErrorGuard.InternalServerErrorException(
            ErrorsEnum.INTERNAL_SERVER_ERROR,
            `Variable symbol has a wrong format: "${variableSymbol}"`,
          ),
        )
        return false
      },
    )

    if (data.years.length === 0) {
      throw this.throwerErrorGuard.InternalServerErrorException(
        ErrorsEnum.INTERNAL_SERVER_ERROR,
        'Years are empty in payment data import from Noris request.',
      )
    }

    const norisData = await this.connectionService.withConnection(
      async (connection) => {
        const request = new mssql.Request(connection)

        const yearPlaceholders = data.years
          .map((_, index) => `@year${index}`)
          .join(',')
        data.years.forEach((year, index) => {
          request.input(`year${index}`, mssql.Int, year)
        })

        const variableSymbolsPlaceholders = filteredVariableSymbols
          .map((_, index) => `@variable_symbol${index}`)
          .join(',')
        filteredVariableSymbols.forEach((variableSymbol, index) => {
          request.input(
            `variable_symbol${index}`,
            mssql.VarChar(20),
            variableSymbol,
          )
        })

        return request.query(
          queryPaymentsFromNorisByVariableSymbols
            .replaceAll('@years', yearPlaceholders)
            .replaceAll('@variable_symbols', variableSymbolsPlaceholders),
        )
      },
      (error) => {
        throw this.throwerErrorGuard.InternalServerErrorException(
          ErrorsEnum.INTERNAL_SERVER_ERROR,
          'Failed to get payment data from Noris by variable symbols.',
          undefined,
          error instanceof Error ? undefined : <string>error,
          error instanceof Error ? error : undefined,
        )
      },
    )
    return this.norisValidatorSubservice.validateNorisData(
      NorisPaymentSchema,
      norisData.recordset,
    )
  }

  async updateOverpaymentsDataFromNorisByDateRange(
    data: DateRangeDto,
    bloomreachSettings?: {
      suppressEmail?: boolean
    },
  ): Promise<ResponseCreatedAlreadyCreatedDto> {
    const overpaymentsData = await this.connectionService.withConnection(
      async (connection) => {
        const request = new mssql.Request(connection)

        request.input('fromDate', mssql.SmallDateTime, data.fromDate)
        request.input('toDate', mssql.SmallDateTime, data.toDate ?? new Date())

        return request.query(queryOverpaymentsFromNorisByDateRange)
      },
      (error) => {
        throw this.throwerErrorGuard.InternalServerErrorException(
          ErrorsEnum.INTERNAL_SERVER_ERROR,
          'Failed to get overpayments data from Noris by date range.',
          undefined,
          error instanceof Error ? undefined : <string>error,
          error instanceof Error ? error : undefined,
        )
      },
    )

<<<<<<< HEAD
    return this.updatePaymentsFromNorisWithData(
      overpaymentsData.recordset,
      bloomreachSettings,
    )
=======
    const validatedOverpaymentsData =
      this.norisValidatorSubservice.validateNorisData(
        NorisPaymentSchema,
        overpaymentsData.recordset,
      )
    return this.updatePaymentsFromNorisWithData(validatedOverpaymentsData)
>>>>>>> 45f5cbd0
  }

  private async createTaxMapByVariableSymbol(norisPaymentData: NorisPayment[]) {
    const taxesData = await this.prismaService.tax.findMany({
      where: {
        variableSymbol: {
          in: norisPaymentData
            .map((item) => item.variabilny_symbol)
            .filter((item) => item !== null && item !== undefined),
        },
      },
      include: {
        taxPayer: true,
      },
    })
    return new Map(taxesData.map((item) => [item.variableSymbol, item]))
  }

  async updatePaymentsFromNorisWithData(
<<<<<<< HEAD
    norisPaymentData: Partial<NorisPaymentsDto>[],
    bloomreachSettings?: {
      suppressEmail?: boolean
    },
=======
    norisPaymentData: NorisPayment[],
>>>>>>> 45f5cbd0
  ): Promise<ResponseCreatedAlreadyCreatedDto> {
    const taxesDataByVsMap =
      await this.createTaxMapByVariableSymbol(norisPaymentData)

    // Get batch data from city account
    const userDataFromCityAccount =
      await this.cityAccountSubservice.getUserDataAdminBatch(
        Array.from(
          taxesDataByVsMap.values(),
          (taxData) => taxData.taxPayer.birthNumber,
        ),
      )

    const resultList = await this.processNorisPaymentData(
      norisPaymentData,
      taxesDataByVsMap,
      userDataFromCityAccount,
      bloomreachSettings,
    )
    const created = resultList.filter((item) => item === 'CREATED').length
    const alreadyCreated = resultList.filter(
      (item) => item === 'ALREADY_CREATED',
    ).length
    const errors: Error[] = resultList.filter((item) => item instanceof Error)

    if (errors.length > 0) {
      this.logger.error(
        'Encountered errors while batch processing Noris payments:',
        errors,
      )
    }

    return {
      created,
      alreadyCreated,
    }
  }

  private hasVariableSymbol(
    payment: NorisPayment,
  ): payment is NorisPaymentWithVariableSymbol {
    return (
      payment.variabilny_symbol !== null && payment.variabilny_symbol !== ''
    )
  }

  private async processNorisPaymentData(
    norisPaymentData: NorisPayment[],
    taxesDataByVsMap: Map<string, TaxWithTaxPayer>,
    userDataFromCityAccount: Record<string, ResponseUserByBirthNumberDto> = {},
    bloomreachSettings?: {
      suppressEmail?: boolean
    },
  ) {
    const validPayments = norisPaymentData.filter((payment) =>
      this.hasVariableSymbol(payment),
    )

    // Step 2: Process each payment separately with concurrency limit
    const paymentProcesses = validPayments.map((norisPayment) =>
      this.concurrencyLimit(async () =>
        this.processIndividualPayment(
          norisPayment,
          taxesDataByVsMap,
          userDataFromCityAccount,
          bloomreachSettings,
        ),
      ),
    )

    // Step 3: Execute all payment processes with limited concurrency
    return Promise.all(paymentProcesses)
  }

  private async processIndividualPayment(
    norisPayment: NorisPaymentWithVariableSymbol,
    taxesDataByVsMap: Map<string, TaxWithTaxPayer>,
    userDataFromCityAccount: Record<string, ResponseUserByBirthNumberDto> = {},
    bloomreachSettings?: {
      suppressEmail?: boolean
    },
  ) {
    try {
      const taxData = taxesDataByVsMap.get(norisPayment.variabilny_symbol)

      if (!taxData) {
        return 'NOT_EXIST'
      }

      const paidFromNoris = this.formatAmount(norisPayment.uhrazeno)

      return await this.prismaService.$transaction(async (tx) => {
        // Lock the tax row to prevent concurrent updates
        await tx.$queryRaw`SELECT id FROM "Tax" WHERE id = ${taxData.id} FOR UPDATE`

        const currentSum = await tx.taxPayment.aggregate({
          where: {
            taxId: taxData.id,
            status: PaymentStatus.SUCCESS,
          },
          _sum: { amount: true },
        })

        const alreadyPaid = currentSum._sum.amount ?? 0
        const difference = paidFromNoris - alreadyPaid

        if (difference <= 0) {
          return 'ALREADY_CREATED'
        }

        const createdTaxPayment = await tx.taxPayment.create({
          data: {
            amount: difference,
            source: 'BANK_ACCOUNT',
            specificSymbol: norisPayment.specificky_symbol,
            taxId: taxData.id,
            status: PaymentStatus.SUCCESS,
          },
        })

        await this.trackPaymentIfNeeded(
          taxData,
          createdTaxPayment,
          userDataFromCityAccount,
          bloomreachSettings,
        )

        return 'CREATED'
      })
    } catch (error) {
      return this.throwerErrorGuard.InternalServerErrorException(
        ErrorsEnum.INTERNAL_SERVER_ERROR,
        ErrorsResponseEnum.INTERNAL_SERVER_ERROR,
        undefined,
        undefined,
        error,
      )
    }
  }

  private formatAmount(amount: number | string) {
    return typeof amount === 'number'
      ? currency(amount).intValue
      : convertCurrencyToInt(amount)
  }

  private async trackPaymentIfNeeded(
    taxData: TaxWithTaxPayer,
    createdTaxPayment: TaxPayment,
    userDataFromCityAccount: Record<string, ResponseUserByBirthNumberDto>,
    bloomreachSettings?: {
      suppressEmail?: boolean
    },
  ) {
    const userFromCityAccount =
      userDataFromCityAccount[taxData.taxPayer.birthNumber] || null

    if (userFromCityAccount && userFromCityAccount.externalId) {
      const result = await this.bloomreachService.trackEventTaxPayment(
        {
          amount: createdTaxPayment.amount,
          payment_source: 'BANK_ACCOUNT',
          year: taxData.year,
          suppress_email: bloomreachSettings?.suppressEmail ?? false,
        },
        userFromCityAccount.externalId,
      )
      if (!result) {
        throw this.throwerErrorGuard.InternalServerErrorException(
          ErrorsEnum.INTERNAL_SERVER_ERROR,
          'Failed to track payment in Bloomreach.',
        )
      }
    }
  }
}<|MERGE_RESOLUTION|>--- conflicted
+++ resolved
@@ -178,19 +178,15 @@
       },
     )
 
-<<<<<<< HEAD
-    return this.updatePaymentsFromNorisWithData(
-      overpaymentsData.recordset,
-      bloomreachSettings,
-    )
-=======
     const validatedOverpaymentsData =
       this.norisValidatorSubservice.validateNorisData(
         NorisPaymentSchema,
         overpaymentsData.recordset,
       )
-    return this.updatePaymentsFromNorisWithData(validatedOverpaymentsData)
->>>>>>> 45f5cbd0
+    return this.updatePaymentsFromNorisWithData(
+      validatedOverpaymentsData,
+      bloomreachSettings,
+    )
   }
 
   private async createTaxMapByVariableSymbol(norisPaymentData: NorisPayment[]) {
@@ -210,14 +206,10 @@
   }
 
   async updatePaymentsFromNorisWithData(
-<<<<<<< HEAD
-    norisPaymentData: Partial<NorisPaymentsDto>[],
-    bloomreachSettings?: {
-      suppressEmail?: boolean
-    },
-=======
     norisPaymentData: NorisPayment[],
->>>>>>> 45f5cbd0
+    bloomreachSettings?: {
+      suppressEmail?: boolean
+    },
   ): Promise<ResponseCreatedAlreadyCreatedDto> {
     const taxesDataByVsMap =
       await this.createTaxMapByVariableSymbol(norisPaymentData)
