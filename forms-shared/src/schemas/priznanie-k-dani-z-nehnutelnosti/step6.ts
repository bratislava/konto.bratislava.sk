import { createCondition } from '../../generator/helpers'
import { kalkulackaFields } from './kalkulacky'
import { stavbyBase } from './stavbyBase'
import { StepEnum } from './stepEnum'
import { vyplnitKrokRadio } from './vyplnitKrokRadio'
<<<<<<< HEAD
import { oddiel4ZakladDaneFormula } from '../../tax-form/formulas'
=======
import { input } from '../../generator/functions/input'
import { number } from '../../generator/functions/number'
import { radioGroup } from '../../generator/functions/radioGroup'
import { datePicker } from '../../generator/functions/datePicker'
import { customComponentsField } from '../../generator/functions/customComponentsField'
import { object } from '../../generator/object'
import { arrayField } from '../../generator/functions/arrayField'
import { step } from '../../generator/functions/step'
import { conditionalFields } from '../../generator/functions/conditionalFields'
>>>>>>> 809e1deb

enum Typ {
  Byt,
  NebytovyPriestor,
}

const specialCaseCondition = createCondition([
  [
    ['podielPriestoruNaSpolocnychCastiachAZariadeniachDomu'],
    {
      type: 'string',
      format: 'ba-ratio',
      // The regex itself doesn't validate all the requirements for ratio, but works as an addition to the
      // format: 'ba-ratio' validation to ensure that the denominator is a number starting with 1-9 followed
      // by 3 or more zeroes.
      pattern: '^\\d+\\/([1-9]0{3,})$',
    },
  ],
])

const vymeraPodlahovejPlochyBytu = number(
  'vymeraPodlahovejPlochyBytu',
  {
    type: 'integer',
    title: 'Výmera podlahovej plochy bytu (základ dane bytu)',
    required: true,
    minimum: 0,
  },
  {
    helptextFooter: 'Zadávajte číslo zaokrúhlené nahor (napr. ak 12.3 m^2^, tak zadajte 13).',
    helptextFooterMarkdown: true,
  },
)

const celkovaVymeraSpecialCase = (typ: Typ) =>
  number(
    'celkovaVymeraSpecialCase',
    {
      type: 'number',
      title:
        typ === Typ.Byt
          ? 'Celková výmera podlahovej plochy vášho bytu'
          : 'Celková výmera podlahovej plochy vášho nebytového priestoru',
      required: true,
      minimum: 0,
    },
    {
      helptextFooter:
        'Ak má číslo za lomkou vo vašom podiele priestoru na spoločných častiach hodnotu, napríklad, 1 000, 10 000, alebo 100 000, údaj z listu vlastníctva vám nepomôže. Správne údaje o podlahovej ploche nájdete v kúpnej zmluve alebo znaleckom posudku (celková podlahová plocha okrem balkónov, lodžií a terás).',
    },
  )

const vymeraKalkulacka = customComponentsField(
  'vymeraKalkulacka',
  {
    type: 'calculator',
    props: {
      variant: 'black',
      calculators: [
        {
          label: 'Základ dane',
          formula: oddiel4ZakladDaneFormula,
          missingFieldsMessage:
            '**Pre výpočet základu dane vyplňte správne všetky polia:**\n' +
            '- Podiel priestoru na spoločných častiach a zariadeniach domu\n' +
            '- Spoluvlastnícky podiel',
          unit: 'm^2^',
          unitMarkdown: true,
        },
      ],
    },
  },
  {},
)

const podielPriestoruNaSpolocnychCastiachAZariadeniachDomu = (typ: Typ) =>
  input(
    'podielPriestoruNaSpolocnychCastiachAZariadeniachDomu',
    {
      type: 'ba-ratio',
      title: 'Podiel priestoru na spoločných častiach a zariadeniach domu',
      required: true,
    },
    {
      placeholder: typ === Typ.Byt ? 'Napr. 4827/624441' : 'Napr. 124827/624441',
      helptextFooter:
        typ === Typ.Byt
          ? 'Zadávajte celý zlomok. Nájdete ho vedľa údajov o vchode, poschodí a čísle bytu. :form-image-preview[Zobraziť ukážku]{src="https://cdn-api.bratislava.sk/general-strapi/upload/6_byt_podiel_priestoru_265f9a3965.png"}'
          : 'Zadávajte celý zlomok. Nájdete ho vedľa údajov o vchode, poschodí a čísle priestoru. :form-image-preview[Zobraziť ukážku]{src="https://cdn-api.bratislava.sk/general-strapi/upload/6_nebytovypriestor_podiel_priestoru_86f78e3c99.png"}',
      helptextFooterMarkdown: true,
    },
  )

const spoluvlastnickyPodiel = (typ: Typ) =>
  input(
    'spoluvlastnickyPodiel',
    { type: 'ba-ratio', title: 'Spoluvlastnícky podiel', required: true },
    {
      placeholder: 'Napr. 1/150',
      helptextFooter:
        typ === Typ.Byt
          ? 'Zadávajte celý zlomok. Nájdete ho vedľa údajov o mene vlastníkov. :form-image-preview[Zobraziť ukážku]{src="https://cdn-api.bratislava.sk/general-strapi/upload/6_byt_spoluvlastnicky_podiel_cf4b72f71b.png"}'
          : 'Zadávajte celý zlomok. Nájdete ho vedľa údajov o mene vlastníkov. :form-image-preview[Zobraziť ukážku]{src="https://cdn-api.bratislava.sk/general-strapi/upload/6_nebytovypriestor_spoluvlastnicky_podiel_79034be7a6.png"}',
      helptextFooterMarkdown: true,
    },
  )

const vymeraPodlahovychPlochNebytovehoPriestoruVBytovomDome = number(
  'vymeraPodlahovychPlochNebytovehoPriestoruVBytovomDome',
  {
    type: 'integer',
    title: 'Výmera podlahových plôch nebytového priestoru v bytovom dome',
    required: true,
    minimum: 0,
  },
  {
    helptextFooter: 'Zadávajte číslo zaokrúhlené nahor na celé číslo (príklad: 48,27 = 49).',
  },
)

const innerArray = (kalkulacka: boolean) =>
  arrayField(
    'priznania',
    { title: 'Priznania k dani z bytov a z nebytových priestorov v bytovom dome', required: true },
    {
      hideTitle: true,
      variant: 'topLevel',
      addTitle: 'Podávate priznanie aj za ďalší byt alebo nebytový priestor v inom bytovom dome?',
      addDescription:
        'V prípade, že podávate priznanie aj za ďalší byt, alebo iný nebytový priestor, je potrebné pridať ďalšie priznanie.',
      addButtonLabel: 'Pridať ďalšie priznanie',
      itemTitle: 'Priznanie k dani z bytov a z nebytových priestorov v bytovom dome č. {index}',
    },
    [
      ...stavbyBase(StepEnum.DanZBytovANebytovychPriestorov),
      object(
        'priznanieZaByt',
        {},
        {
          objectDisplay: 'boxed',
        },
        [
          radioGroup(
            'priznanieZaByt',
            {
              type: 'boolean',
              title: 'Podávate priznanie za byt?',
              required: true,
              items: [
                { value: true, label: 'Áno' },
                { value: false, label: 'Nie', isDefault: false },
              ],
            },
            {
              variant: 'boxed',
              orientations: 'row',
              labelSize: 'h4',
            },
          ),
          conditionalFields(createCondition([[['priznanieZaByt'], { const: true }]]), [
            input('cisloBytu', { type: 'text', title: 'Číslo bytu', required: true }, {}),
            input(
              'popisBytu',
              { type: 'text', title: 'Popis bytu' },
              { helptextFooter: 'Stručný popis bytu.', placeholder: 'Napr. dvojizbový byt' },
            ),
            ...(kalkulacka
              ? [
                  podielPriestoruNaSpolocnychCastiachAZariadeniachDomu(Typ.Byt),
                  conditionalFields(specialCaseCondition, [celkovaVymeraSpecialCase(Typ.Byt)]),
                  spoluvlastnickyPodiel(Typ.Byt),
                  vymeraKalkulacka,
                ]
              : [vymeraPodlahovejPlochyBytu]),
            number(
              'vymeraPodlahovejPlochyNaIneUcely',
              {
                type: 'integer',
                title: 'Výmera podlahovej plochy bytu používaného na iné účely',
                minimum: 0,
              },
              {
                helptextFooter:
                  'Vyplňte v prípade, ak používate časť bytu napríklad na podnikateľské účely. Zadajte výmeru.',
              },
            ),
            object(
              'datumy',
              {},
              {
                columns: true,
                columnsRatio: '1/1',
              },
              [
                datePicker(
                  'datumVznikuDanovejPovinnosti',
                  { title: 'Dátum vzniku daňovej povinnosti' },
                  {
                    helptextFooter:
                      'Vypĺňate len v prípade, ak ste byt zdedili alebo vydražili (v tom prípade uvediete prvý deň mesiaca nasledujúceho po tom, v ktorom ste nehnuteľnosť nadobudli).',
                  },
                ),
                datePicker(
                  'datumZanikuDanovejPovinnosti',
                  { title: 'Dátum zániku daňovej povinnosti' },
                  {
                    helptextFooter:
                      'Vypĺňate len v prípade, ak ste byt predali alebo darovali (uvediete dátum 31.12.rok predaja/darovania).',
                  },
                ),
              ],
            ),
          ]),
        ],
      ),
      object(
        'priznanieZaNebytovyPriestor',
        {},
        {
          objectDisplay: 'boxed',
        },
        [
          radioGroup(
            'priznanieZaNebytovyPriestor',
            {
              type: 'boolean',
              title:
                'Podávate priznanie za nebytový priestor (napr. garážové státie, pivnica, obchodný priestor a pod.)?',
              required: true,
              items: [
                { value: true, label: 'Áno' },
                { value: false, label: 'Nie', isDefault: true },
              ],
            },
            {
              variant: 'boxed',
              orientations: 'row',
              labelSize: 'h4',
            },
          ),
          conditionalFields(createCondition([[['priznanieZaNebytovyPriestor'], { const: true }]]), [
            arrayField(
              'nebytovePriestory',
              { title: 'Nebytové priestory', required: true, maxItems: 15 },
              {
                hideTitle: true,
                variant: 'nested',
                addButtonLabel: 'Pridať ďalší nebytový priestor v tom istom bytovom dome',
                itemTitle: 'Nebytový priestor č. {index}',
                cannotAddItemMessage:
                  'Dosiahli ste maximálny počet nebytových pozemkov (15) na jedno priznanie. Pridajte ďalšie priznanie.',
              },
              [
                object(
                  'riadok',
                  {},
                  {
                    columns: true,
                    columnsRatio: '1/1',
                  },
                  [
                    input(
                      'ucelVyuzitiaNebytovehoPriestoruVBytovomDome',
                      {
                        type: 'text',
                        title: 'Účel využitia nebytového priestoru v bytovom dome',
                        required: true,
                      },
                      {
                        helptextFooter: 'Napr. garážovanie, skladovanie, podnikanie alebo iné.',
                      },
                    ),
                    input(
                      'cisloNebytovehoPriestoruVBytovomDome',
                      {
                        type: 'text',
                        title: 'Číslo nebytového priestoru v bytovom dome',
                        required: true,
                      },
                      {
                        helptextFooter:
                          'Napr. číslo parkovacieho státia alebo pivničnej kobky (malo by byť uvedené aj na LV). :form-image-preview[Zobraziť ukážku]{src="https://cdn-api.bratislava.sk/general-strapi/upload/6_nebytovypriestor_cislo_3d64bba380.png"}',
                        helptextFooterMarkdown: true,
                      },
                    ),
                  ],
                ),
                ...(kalkulacka
                  ? [
                      podielPriestoruNaSpolocnychCastiachAZariadeniachDomu(Typ.NebytovyPriestor),
                      conditionalFields(specialCaseCondition, [
                        celkovaVymeraSpecialCase(Typ.NebytovyPriestor),
                      ]),
                      spoluvlastnickyPodiel(Typ.NebytovyPriestor),
                      vymeraKalkulacka,
                    ]
                  : [vymeraPodlahovychPlochNebytovehoPriestoruVBytovomDome]),
                object(
                  'datumy',
                  {},
                  {
                    columns: true,
                    columnsRatio: '1/1',
                  },
                  [
                    datePicker(
                      'datumVznikuDanovejPovinnosti',
                      { title: 'Dátum vzniku daňovej povinnosti' },
                      {
                        helptextFooter:
                          'Vypĺňate len v prípade, ak ste nebytový priestor zdedili alebo vydražili (v tom prípade uvediete prvý deň mesiaca nasledujúceho po tom, v ktorom ste nehnuteľnosť nadobudli).',
                      },
                    ),
                    datePicker(
                      'datumZanikuDanovejPovinnosti',
                      { title: 'Dátum zániku daňovej povinnosti' },
                      {
                        helptextFooter:
                          'Vypĺňate len v prípade, ak ste nebytový priestor predali alebo darovali (uvediete dátum 31.12.rok predaja/darovania).',
                      },
                    ),
                  ],
                ),
              ],
            ),
          ]),
        ],
      ),
      input(
        'poznamka',
        { type: 'text', title: 'Poznámka' },
        { placeholder: 'Tu môžete napísať doplnkové informácie' },
      ),
    ],
  )

export default step(
  'danZBytovANebytovychPriestorov',
  {
    title: 'Priznanie k dani z bytov a z nebytových priestorov v bytovom dome',
    stepperTitle: 'Daň z bytov a z nebytových priestorov (v bytovom dome)',
  },
  vyplnitKrokRadio({
    title: 'Chcete podať daňové priznanie k dani z bytov a z nebytových priestorov v bytovom dome?',
    helptext: `K úspešnému vyplneniu oddielu potrebujete list vlastníctva (LV) k jednotlivým priestorom. Ide o tú časť LV, kde máte nadpis “Byty a nebytové priestory” v časti “ČASŤ B: VLASTNÍCI A INÉ OPRÁVNENÉ OSOBY Z PRÁVA K NEHNUTEĽNOSTI”.\n\nV prípade, že sa vás daň z bytov a z nebytových priestorov netýka, túto časť preskočte.\n\n:form-image-preview[Zobraziť ukážku LV k bytovému domu]{src="https://cdn-api.bratislava.sk/general-strapi/upload/6_priznanie_f168d61548.png"}`,
    helptextMarkdown: true,
    fields: kalkulackaFields({
      title: 'Kalkulačka výpočtu výmery podlahových plôch bytov a nebytových priestorov',
      helptext:
        'Zjednodušili sme pre vás výpočet. Stačí ak zadáte dva údaje z LV a výmery podlahových plôch vypočítame za vás.',
      checkboxLabel: 'Chcem pomôcť s výpočtom a použiť kalkulačku výmery podlahových plôch',
      inner: innerArray,
    }),
  }),
)<|MERGE_RESOLUTION|>--- conflicted
+++ resolved
@@ -3,9 +3,7 @@
 import { stavbyBase } from './stavbyBase'
 import { StepEnum } from './stepEnum'
 import { vyplnitKrokRadio } from './vyplnitKrokRadio'
-<<<<<<< HEAD
 import { oddiel4ZakladDaneFormula } from '../../tax-form/formulas'
-=======
 import { input } from '../../generator/functions/input'
 import { number } from '../../generator/functions/number'
 import { radioGroup } from '../../generator/functions/radioGroup'
@@ -15,7 +13,6 @@
 import { arrayField } from '../../generator/functions/arrayField'
 import { step } from '../../generator/functions/step'
 import { conditionalFields } from '../../generator/functions/conditionalFields'
->>>>>>> 809e1deb
 
 enum Typ {
   Byt,
