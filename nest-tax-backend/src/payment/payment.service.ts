import { Injectable } from '@nestjs/common'
import { ConfigService } from '@nestjs/config'
import {
  PaymentStatus,
  Prisma,
  Tax,
  TaxPayer,
  TaxPayment,
  TaxPaymentSource,
  TaxType,
} from '@prisma/client'
import formurlencoded from 'form-urlencoded'

import { BloomreachService } from '../bloomreach/bloomreach.service'
import { PrismaService } from '../prisma/prisma.service'
import { TaxService } from '../tax/tax.service'
import { ErrorsResponseEnum } from '../utils/guards/dtos/error.dto'
import ThrowerErrorGuard from '../utils/guards/errors.guard'
import { CityAccountSubservice } from '../utils/subservices/cityaccount.subservice'
import { PaymentResponseQueryDto } from '../utils/subservices/dtos/gpwebpay.dto'
import { GpWebpaySubservice } from '../utils/subservices/gpwebpay.subservice'
import { TaxPaymentWithTaxYear } from '../utils/types/types.prisma'
import {
  CustomErrorPaymentResponseTypesEnum,
  CustomErrorPaymentTypesEnum,
  CustomErrorPaymentTypesResponseEnum,
} from './dtos/error.dto'
import { PaymentGateURLGeneratorDto } from './dtos/generator.dto'
import { PaymentRedirectStateEnum } from './dtos/redirect.payent.dto'
import { computeIsPayableYear } from './utils/payment.helper'

@Injectable()
export class PaymentService {
  constructor(
    private readonly prisma: PrismaService,
    private readonly gpWebpaySubservice: GpWebpaySubservice,
    private readonly cityAccountSubservice: CityAccountSubservice,
    private readonly bloomreachService: BloomreachService,
    private readonly configService: ConfigService,
    private readonly throwerErrorGuard: ThrowerErrorGuard,
    private readonly taxService: TaxService,
  ) {}

  private async getTaxPaymentByTaxId(
    id: number,
  ): Promise<TaxPaymentWithTaxYear | null> {
    try {
      return await this.prisma.taxPayment.findFirst({
        where: {
          status: PaymentStatus.SUCCESS,
          taxId: id,
        },
        include: {
          tax: {
            select: {
              year: true,
            },
          },
        },
      })
    } catch (error) {
      throw this.throwerErrorGuard.UnprocessableEntityException(
        CustomErrorPaymentTypesEnum.DATABASE_ERROR,
        'Can not load data from taxPayment',
        'Database error',
        undefined,
        error,
      )
    }
  }

  /**
   * @internal
   * DO NOT EXPOSE THIS METHOD DIRECTLY IN CONTROLLERS!
   * This method is meant for internal module use only and contains no checks.
   */
  private async getPaymentUrlInternal(options: PaymentGateURLGeneratorDto) {
    let orderId: string
    let payment: TaxPayment
    try {
      orderId = Date.now().toString()
      payment = await this.prisma.taxPayment.create({
        data: { orderId, amount: options.amount, taxId: options.taxId },
      })
    } catch (error) {
      throw this.throwerErrorGuard.UnprocessableEntityException(
        CustomErrorPaymentTypesEnum.DATABASE_ERROR,
        'Can not create order',
        'Database error',
        undefined,
        error,
      )
    }

    try {
      // data that goes to payment gateway should not contain diacritics
      const requestData = {
        MERCHANTNUMBER: this.configService.getOrThrow<string>(
          'PAYGATE_MERCHANT_NUMBER',
        ),
        OPERATION: 'CREATE_ORDER',
        ORDERNUMBER: orderId,
        AMOUNT: payment.amount.toString(),
        CURRENCY: this.configService.getOrThrow<string>('PAYGATE_CURRENCY'),
        DEPOSITFLAG: '1',
        URL: this.configService.getOrThrow<string>('PAYGATE_REDIRECT_URL'),
        DESCRIPTION: options.description,
        PAYMETHODS: `APAY,GPAY,CRD`,
      }
      const signedData = this.gpWebpaySubservice.getSignedData(requestData)
      return `${this.configService.getOrThrow<string>('PAYGATE_PAYMENT_REDIRECT_URL')}?${formurlencoded(
        signedData,
        {
          ignorenull: true,
        },
      )}`
    } catch (error) {
      throw this.throwerErrorGuard.UnprocessableEntityException(
        CustomErrorPaymentTypesEnum.CREATE_PAYMENT_URL,
        'Can not create url',
        'Create url error',
        undefined,
        error,
      )
    }
  }

  async generateFullPaymentLink(
    where: Prisma.TaxPayerWhereUniqueInput,
    year: number,
    type: TaxType,
    order: number,
  ) {
    const generator = await this.taxService.getOneTimePaymentGenerator(
      where,
      year,
      type,
      order,
    )

    return this.getPaymentUrlInternal(generator)
  }

  async generateInstallmentPaymentLink(
    where: Prisma.TaxPayerWhereUniqueInput,
    year: number,
    type: TaxType,
    order: number,
  ) {
    const generator = await this.taxService.getInstallmentPaymentGenerator(
      where,
      year,
      type,
      order,
    )

    return this.getPaymentUrlInternal(generator)
  }

  private async getPaymentUrl(tax: Tax): Promise<string> {
    const taxPayment: TaxPaymentWithTaxYear | null =
      await this.getTaxPaymentByTaxId(tax.id)

    if (taxPayment) {
      throw this.throwerErrorGuard.UnprocessableEntityException(
        CustomErrorPaymentTypesEnum.PAYMENT_ALREADY_PAID,
        'Payment or part of payment or some installment was already paid, you can not pay whole amount',
        'Already paid',
      )
    }

    const isPayable = computeIsPayableYear(tax.year)
    if (!isPayable) {
      throw this.throwerErrorGuard.UnprocessableEntityException(
        CustomErrorPaymentTypesEnum.OLD_TAX_NOT_PAYABLE,
        CustomErrorPaymentTypesResponseEnum.OLD_TAX_NOT_PAYABLE,
        'Not payable',
      )
    }

    let orderId: string
    let payment: TaxPayment
    try {
      orderId = Date.now().toString()
      payment = await this.prisma.taxPayment.create({
        data: { orderId, amount: tax.amount, taxId: tax.id },
      })
    } catch (error) {
      throw this.throwerErrorGuard.UnprocessableEntityException(
        CustomErrorPaymentTypesEnum.DATABASE_ERROR,
        'Can not create order',
        'Database error',
        undefined,
        error,
      )
    }

    try {
      const requestData = {
        MERCHANTNUMBER: this.configService.getOrThrow<string>(
          'PAYGATE_MERCHANT_NUMBER',
        ),
        OPERATION: 'CREATE_ORDER',
        ORDERNUMBER: orderId,
        AMOUNT: payment.amount.toString(),
        CURRENCY: this.configService.getOrThrow<string>('PAYGATE_CURRENCY'),
        DEPOSITFLAG: '1',
        URL: this.configService.getOrThrow<string>('PAYGATE_REDIRECT_URL'),
        DESCRIPTION: `Platba za dane pre BA s id dane ${tax.id}`,
        PAYMETHODS: `APAY,GPAY,CRD`,
      }
      const signedData = this.gpWebpaySubservice.getSignedData(requestData)
      return `${this.configService.getOrThrow<string>('PAYGATE_PAYMENT_REDIRECT_URL')}?${formurlencoded(
        signedData,
        {
          ignorenull: true,
        },
      )}`
    } catch (error) {
      throw this.throwerErrorGuard.UnprocessableEntityException(
        CustomErrorPaymentTypesEnum.CREATE_PAYMENT_URL,
        'Can not create url',
        'Create url error',
        undefined,
        error,
      )
    }
  }

  async redirectToPayGateByTaxId(uuid: string) {
    let tax: Tax | null = null
    try {
      tax = await this.prisma.tax.findUnique({
        where: {
          uuid,
        },
      })
    } catch (error) {
      throw this.throwerErrorGuard.UnprocessableEntityException(
        CustomErrorPaymentTypesEnum.DATABASE_ERROR,
        'Get tax error',
        'Database error',
        undefined,
        error,
      )
    }

    if (!tax) {
      throw this.throwerErrorGuard.UnprocessableEntityException(
        CustomErrorPaymentTypesEnum.TAX_NOT_FOUND,
        ErrorsResponseEnum.NOT_FOUND_ERROR,
        'Tax was not found',
      )
    }

    return this.getPaymentUrl(tax)
  }

  async getPayGateUrlByUserYearType(
    year: number,
    birthNumber: string,
    type: TaxType,
    order: number,
  ) {
    let taxPayer: TaxPayer | null = null
    try {
      taxPayer = await this.prisma.taxPayer.findUnique({
        where: { birthNumber },
      })
    } catch (error) {
      throw this.throwerErrorGuard.UnprocessableEntityException(
        CustomErrorPaymentTypesEnum.DATABASE_ERROR,
        'Get taxpayer error',
        'Database error',
        undefined,
        error,
      )
    }

    if (!taxPayer) {
      throw this.throwerErrorGuard.UnprocessableEntityException(
        CustomErrorPaymentTypesEnum.TAX_NOT_FOUND,
        ErrorsResponseEnum.NOT_FOUND_ERROR,
        'Tax was not found',
      )
    }

    let tax: Tax | null = null
    try {
      tax = await this.prisma.tax.findUnique({
        where: {
          taxPayerId_year_type_order: {
            taxPayerId: taxPayer.id,
            year,
            type,
            order,
          },
        },
      })
    } catch (error) {
      throw this.throwerErrorGuard.UnprocessableEntityException(
        CustomErrorPaymentTypesEnum.DATABASE_ERROR,
        'Get tax error',
        'Database error',
        undefined,
        error,
      )
    }

    if (!tax) {
      throw this.throwerErrorGuard.UnprocessableEntityException(
        CustomErrorPaymentTypesEnum.TAX_NOT_FOUND,
        ErrorsResponseEnum.NOT_FOUND_ERROR,
        'Tax was not found',
      )
    }

    return this.getPaymentUrl(tax)
  }

  async processPaymentResponse({
    OPERATION,
    ORDERNUMBER,
    PRCODE,
    SRCODE,
    DIGEST,
    DIGEST1,
    RESULTTEXT,
  }: PaymentResponseQueryDto): Promise<string> {
    if (!ORDERNUMBER) {
      return `${process.env.PAYGATE_AFTER_PAYMENT_REDIRECT_FRONTEND}?status=${PaymentRedirectStateEnum.FAILED_TO_VERIFY}`
    }
    const tax = await this.prisma.taxPayment.findUnique({
      where: { orderId: ORDERNUMBER },
      include: { tax: true },
    })
    const year = tax?.tax.year

    try {
      const dataToVerify = this.gpWebpaySubservice.getDataToVerify({
        OPERATION,
        ORDERNUMBER,
        PRCODE,
        SRCODE,
        RESULTTEXT,
      })
      if (
        !(
          this.gpWebpaySubservice.verifyData(dataToVerify, DIGEST) &&
          this.gpWebpaySubservice.verifyData(
            `${dataToVerify}|${process.env.PAYGATE_MERCHANT_NUMBER}`,
            DIGEST1,
          )
        )
      ) {
        await this.prisma.taxPayment.update({
          where: { orderId: ORDERNUMBER },
          data: {
            status: PaymentStatus.FAIL,
            source: 'CARD',
          },
        })
        return `${process.env.PAYGATE_AFTER_PAYMENT_REDIRECT_FRONTEND}?status=${PaymentRedirectStateEnum.FAILED_TO_VERIFY}&paymentType=${tax?.tax.type}&year=${year}`
      }

      const payment = await this.prisma.taxPayment.findUnique({
        where: {
          orderId: ORDERNUMBER,
        },
        include: {
          tax: {
            include: {
              taxPayer: true,
            },
          },
        },
      })

      if (!payment) {
        return `${process.env.PAYGATE_AFTER_PAYMENT_REDIRECT_FRONTEND}?status=${PaymentRedirectStateEnum.PAYMENT_FAILED}&paymentType=${tax?.tax.type}&year=${year}`
      }

      if (payment.status === PaymentStatus.SUCCESS) {
        return `${process.env.PAYGATE_AFTER_PAYMENT_REDIRECT_FRONTEND}?status=${PaymentRedirectStateEnum.PAYMENT_ALREADY_PAID}&paymentType=${tax?.tax.type}&year=${year}`
      }

      // TODO: when user has taxPayment with status SUCCESS,
      // it will be updated to FAIL in case of retry payment and failing payment
      // https://github.com/bratislava/private-konto.bratislava.sk/issues/1030
      if (!(Number(PRCODE) === 0 && Number(SRCODE) === 0)) {
        await this.prisma.taxPayment.update({
          where: { orderId: ORDERNUMBER },
          data: {
            status: PaymentStatus.FAIL,
            source: 'CARD',
          },
        })
        return `${process.env.PAYGATE_AFTER_PAYMENT_REDIRECT_FRONTEND}?status=${PaymentRedirectStateEnum.PAYMENT_FAILED}&paymentType=${tax?.tax.type}&year=${year}`
      }

<<<<<<< HEAD
      const taxPayment = await this.prisma.taxPayment.update({
        where: { orderId: ORDERNUMBER },
        data: {
          status: PaymentStatus.SUCCESS,
          source: 'CARD',
        },
        include: {
          tax: {
            select: {
              year: true,
              type: true,
              order: true,
=======
      await this.prisma.$transaction(async (tx) => {
        const taxPayment = await tx.taxPayment.update({
          where: { orderId: ORDERNUMBER },
          data: {
            status: PaymentStatus.SUCCESS,
            source: 'CARD',
          },
          include: {
            tax: {
              select: {
                year: true,
              },
>>>>>>> 75d2eef8
            },
          },
        })

<<<<<<< HEAD
      const user = await this.cityAccountSubservice.getUserDataAdmin(
        payment.tax.taxPayer.birthNumber,
      )
      if (user?.externalId) {
        await this.bloomreachService.trackEventTaxPayment(
          {
            amount: taxPayment.amount,
            payment_source: TaxPaymentSource.CARD,
            year: taxPayment.tax.year,
            taxType: taxPayment.tax.type,
            order: taxPayment.tax.order!, // non-null by DB trigger and constraint
          },
          user.externalId,
=======
        const user = await this.cityAccountSubservice.getUserDataAdmin(
          payment.tax.taxPayer.birthNumber,
>>>>>>> 75d2eef8
        )
        if (user?.externalId) {
          await this.bloomreachService.trackEventTaxPayment(
            {
              amount: taxPayment.amount,
              payment_source: TaxPaymentSource.CARD,
              year: taxPayment.tax.year,
            },
            user.externalId,
          )
        }
      })

      return `${process.env.PAYGATE_AFTER_PAYMENT_REDIRECT_FRONTEND}?status=${PaymentRedirectStateEnum.PAYMENT_SUCCESS}&paymentType=${tax?.tax.type}&year=${year}`
    } catch (error) {
      throw this.throwerErrorGuard.UnprocessableEntityException(
        CustomErrorPaymentResponseTypesEnum.PAYMENT_RESPONSE_ERROR,
        'Error to redirect to response',
        'Error to redirect',
        undefined,
        error,
      )
    }
  }
}<|MERGE_RESOLUTION|>--- conflicted
+++ resolved
@@ -398,62 +398,36 @@
         return `${process.env.PAYGATE_AFTER_PAYMENT_REDIRECT_FRONTEND}?status=${PaymentRedirectStateEnum.PAYMENT_FAILED}&paymentType=${tax?.tax.type}&year=${year}`
       }
 
-<<<<<<< HEAD
-      const taxPayment = await this.prisma.taxPayment.update({
-        where: { orderId: ORDERNUMBER },
-        data: {
-          status: PaymentStatus.SUCCESS,
-          source: 'CARD',
-        },
-        include: {
-          tax: {
-            select: {
-              year: true,
-              type: true,
-              order: true,
-=======
       await this.prisma.$transaction(async (tx) => {
         const taxPayment = await tx.taxPayment.update({
           where: { orderId: ORDERNUMBER },
           data: {
             status: PaymentStatus.SUCCESS,
-            source: 'CARD',
+            source: TaxPaymentSource.CARD,
           },
           include: {
             tax: {
               select: {
                 year: true,
+                type: true,
+                order: true,
               },
->>>>>>> 75d2eef8
             },
           },
         })
 
-<<<<<<< HEAD
-      const user = await this.cityAccountSubservice.getUserDataAdmin(
-        payment.tax.taxPayer.birthNumber,
-      )
-      if (user?.externalId) {
-        await this.bloomreachService.trackEventTaxPayment(
-          {
-            amount: taxPayment.amount,
-            payment_source: TaxPaymentSource.CARD,
-            year: taxPayment.tax.year,
-            taxType: taxPayment.tax.type,
-            order: taxPayment.tax.order!, // non-null by DB trigger and constraint
-          },
-          user.externalId,
-=======
         const user = await this.cityAccountSubservice.getUserDataAdmin(
           payment.tax.taxPayer.birthNumber,
->>>>>>> 75d2eef8
         )
+
         if (user?.externalId) {
           await this.bloomreachService.trackEventTaxPayment(
             {
               amount: taxPayment.amount,
               payment_source: TaxPaymentSource.CARD,
               year: taxPayment.tax.year,
+              taxType: taxPayment.tax.type,
+              order: taxPayment.tax.order!, // non-null by DB trigger and constraint
             },
             user.externalId,
           )
