import Alert from 'components/forms/info-components/Alert'
import MunicipalServicesSectionHeader from 'components/forms/segments/AccountSectionHeader/MunicipalServicesSectionHeader'
import Pagination from 'components/forms/simple-components/Pagination/Pagination'
import ServiceCard from 'components/forms/simple-components/ServiceCard'
<<<<<<< HEAD
import { SelectOption } from 'components/forms/widget-components/SelectField/SelectFieldNew'
import { useTranslation } from 'next-i18next'
import { ReactNode, useState } from 'react'
import { Options } from 'react-select'
import { useWindowSize } from 'usehooks-ts'

import TaxesIcon from '../../../../../assets/icons/city-bratislava/taxes.svg'
import CulturalOrganizationIcon from '../../../../../assets/icons/culture-communities/cultural-organizations.svg'
import TheatreIcon from '../../../../../assets/icons/culture-communities/events-support.svg'
import LibraryIcon from '../../../../../assets/icons/culture-communities/library.svg'
import ZooIcon from '../../../../../assets/icons/culture-communities/zoo.svg'
import KidIcon from '../../../../../assets/icons/education-sport/kids-teenagers.svg'
import SwimmingPoolIcon from '../../../../../assets/icons/education-sport/swimming-pool.svg'
import GardensIcon from '../../../../../assets/icons/environment-construction/community-gardens.svg'
import SewerageIcon from '../../../../../assets/icons/environment-construction/connector.svg'
import FrontGardensIcon from '../../../../../assets/icons/environment-construction/front-gardens.svg'
import TreeIcon from '../../../../../assets/icons/environment-construction/greenery.svg'
import BasketIcon from '../../../../../assets/icons/environment-construction/waste.svg'
import SecurityIcon from '../../../../../assets/icons/most-wanted-services/reporting-of-incentives.svg'
import MariniumIcon from '../../../../../assets/icons/other/marianum.svg'
import MosquitoIcon from '../../../../../assets/icons/other/mosquito-hunters.svg'
import ChristmasTreeIcon from '../../../../../assets/icons/other/tree.svg'
import TransportIcon from '../../../../../assets/icons/transport-and-maps/city-​​transport.svg'
import ExcavationsIcon from '../../../../../assets/icons/transport-and-maps/excavations.svg'
import ParkingIcon from '../../../../../assets/icons/transport-and-maps/parking.svg'
import TowIcon from '../../../../../assets/icons/transport-and-maps/towing.svg'
import { ROUTES } from '../../../../../frontend/api/constants'

const TAXES_CATEGORY = 'Dane'
const CULTURE_CATEGORY = 'Kultúra a voľný čas'
const TRANSPORT_CATEGORY = 'MHD'
const SECURITY_CATEGORY = 'Nahlásiť problém'
// const ENVIROMENTS_CATEGORY = 'Nebytové priestory'
const BASKET_CATEGORY = 'Odpady'
const PARKING_CATEGORY = 'Parkovanie'
const MARINIUM_CATEGORY = 'Pohrebníctvo Marianum'
const ENTERTAINMENT_CATEGORY = 'Rýchle zásahy'
const CONSTRUCTION_CATEGORY = 'Výstavba'
const JOIN_CATEGORY = 'Zapojiť sa'
const GREEN_CATEGORY = 'Zeleň'

const selectOptions: Options<SelectOption> = [
  { value: 'TAXES_CATEGORY', label: TAXES_CATEGORY },
  { value: 'CULTURE_CATEGORY', label: CULTURE_CATEGORY },
  { value: 'TRANSPORT_CATEGORY', label: TRANSPORT_CATEGORY },
  { value: 'SECURITY_CATEGORY', label: SECURITY_CATEGORY },
  // { value: 'ENVIROMENTS_CATEGORY', label: ENVIROMENTS_CATEGORY },
  { value: 'BASKET_CATEGORY', label: BASKET_CATEGORY },
  { value: 'PARKING_CATEGORY', label: PARKING_CATEGORY },
  { value: 'MARINIUM_CATEGORY', label: MARINIUM_CATEGORY },
  { value: 'ENTERTAINMENT_CATEGORY', label: ENTERTAINMENT_CATEGORY },
  { value: 'CONSTRUCTION_CATEGORY', label: CONSTRUCTION_CATEGORY },
  { value: 'JOIN_CATEGORY', label: JOIN_CATEGORY },
  { value: 'GREEN_CATEGORY', label: GREEN_CATEGORY },
] as const

type MunicipalServicesSelectOption = (typeof selectOptions)[number]
=======
import { MunicipalServicesCategories, serviceCards } from 'frontend/constants/constants'
import { useServerSideAuth } from 'frontend/hooks/useServerSideAuth'
import { isDefined } from 'frontend/utils/general'
import { useTranslation } from 'next-i18next'
import { useState } from 'react'
import { useWindowSize } from 'usehooks-ts'

import { environment } from '../../../../../environment'
import { SelectOption } from '../../../widget-components/SelectField/SelectOption.interface'

const enumOptions: SelectOption[] = [
  { const: 'ALL_CATEGORY', title: MunicipalServicesCategories.ALL_CATEGORY, description: '' },
  { const: 'TAXES_CATEGORY', title: MunicipalServicesCategories.TAXES_CATEGORY, description: '' },
  {
    const: 'CULTURE_CATEGORY',
    title: MunicipalServicesCategories.CULTURE_CATEGORY,
    description: '',
  },
  {
    const: 'TRANSPORT_CATEGORY',
    title: MunicipalServicesCategories.TRANSPORT_CATEGORY,
    description: '',
  },
  {
    const: 'SECURITY_CATEGORY',
    title: MunicipalServicesCategories.SECURITY_CATEGORY,
    description: '',
  },
  // { const: 'ENVIROMENTS_CATEGORY', title: MunicipalServicesCategories.ENVIROMENTS_CATEGORY, description: '' },
  { const: 'BASKET_CATEGORY', title: MunicipalServicesCategories.BASKET_CATEGORY, description: '' },
  {
    const: 'PARKING_CATEGORY',
    title: MunicipalServicesCategories.PARKING_CATEGORY,
    description: '',
  },
  {
    const: 'MARINIUM_CATEGORY',
    title: MunicipalServicesCategories.MARIANUM_CATEGORY,
    description: '',
  },
  {
    const: 'ENTERTAINMENT_CATEGORY',
    title: MunicipalServicesCategories.ENTERTAINMENT_CATEGORY,
    description: '',
  },
  {
    const: 'CONSTRUCTION_CATEGORY',
    title: MunicipalServicesCategories.CONSTRUCTION_CATEGORY,
    description: '',
  },
  { const: 'JOIN_CATEGORY', title: MunicipalServicesCategories.JOIN_CATEGORY, description: '' },
  { const: 'GREEN_CATEGORY', title: MunicipalServicesCategories.GREEN_CATEGORY, description: '' },
]

const foMunicipalServicesSection = [
  34, 35, 1, 32, 2, 3, 4, 5, 6, 7, 8, 9, 10, 11, 12, 13, 14, 33, 16, 17,
]
const poMunicipalServicesSection = [
  34, 35, 32, 3, 4, 6, 42, 8, 10, 11, 12, 13, 33, 17, 18, 7, 36, 37, 38, 39, 28, 14, 40, 41,
]
>>>>>>> 202fd56d

const MunicipalServicesSection = () => {
  const { t } = useTranslation('account')
  const { width } = useWindowSize()
  const [currentPage, setCurrentPage] = useState<number>(1)
  const [selectorValue, setSelectorValue] = useState<MunicipalServicesSelectOption[]>([])
  const ITEMS_PER_PAGE = width > 480 ? 20 : 5
  const activeCategories = selectorValue.map((v) => v.value)

<<<<<<< HEAD
  type ServiceCardBase = {
    title: string
    description: string
    buttonText?: string
    className?: string
    linkType?: 'internal' | 'external'
    icon: ReactNode
    href?: string
    tag?: string
    tagStyle?: string
    category: string[]
    onPress?: () => void
  }
  const serviceCards: ServiceCardBase[] = [
    {
      title: t('account_section_services.cards.1.title'),
      description: t('account_section_services.cards.1.description'),
      buttonText: t('account_section_services.cards.1.buttonText'),
      icon: <TaxesIcon className="h-10 w-10 text-category-600 lg:h-12 lg:w-12" />,
      category: ['TAXES_CATEGORY'],
      linkType: 'internal',
      href: ROUTES.TAXES_AND_FEES,
    },
    {
      title: t('account_section_services.cards.32.title'),
      description: t('account_section_services.cards.32.description'),
      buttonText: t('account_section_services.cards.32.buttonText'),
      tagStyle: 'text-education-700 bg-education-100',
      icon: <SwimmingPoolIcon className="h-10 w-10 text-education-700 lg:h-12 lg:w-12" />,
      category: ['CULTURE_CATEGORY'],
      href: 'https://kupaliska.bratislava.sk',
    },
    {
      title: t('account_section_services.cards.2.title'),
      description: t('account_section_services.cards.2.description'),
      buttonText: t('account_section_services.cards.2.buttonText'),
      icon: <TransportIcon className="h-10 w-10 text-transport-700 lg:h-12 lg:w-12" />,
      category: ['TRANSPORT_CATEGORY'],
      href: 'https://eshop.dopravnakarta.sk/DPB/Karta',
    },
    {
      title: t('account_section_services.cards.3.title'),
      description: t('account_section_services.cards.3.description'),
      buttonText: t('account_section_services.cards.3.buttonText'),
      icon: <ParkingIcon className="h-10 w-10 text-transport-700 lg:h-12 lg:w-12" />,
      category: ['PARKING_CATEGORY'],
      href: 'https://paas.sk/formular/',
    },
    {
      title: t('account_section_services.cards.4.title'),
      description: t('account_section_services.cards.4.description'),
      buttonText: t('account_section_services.cards.4.buttonText'),
      icon: <ParkingIcon className="h-10 w-10 text-transport-700 lg:h-12 lg:w-12" />,
      category: ['PARKING_CATEGORY'],
      href: 'https://paas.sk/',
    },
    {
      title: t('account_section_services.cards.5.title'),
      description: t('account_section_services.cards.5.description'),
      buttonText: t('account_section_services.cards.5.buttonText'),
      icon: <LibraryIcon className="h-10 w-10 text-culture-700 lg:h-12 lg:w-12" />,
      category: ['CULTURE_CATEGORY'],
      href: 'https://mestskakniznica.sk/sluzby/citanie/ako-sa-prihlasit-do-kniznice',
    },
    {
      title: t('account_section_services.cards.6.title'),
      description: t('account_section_services.cards.6.description'),
      buttonText: t('account_section_services.cards.6.buttonText'),
      icon: <TowIcon className="h-10 w-10 text-transport-700 lg:h-12 lg:w-12" />,
      category: ['PARKING_CATEGORY'],
      href: 'https://mepasys.sk/odtiahli-ma/',
    },
    {
      title: t('account_section_services.cards.7.title'),
      description: t('account_section_services.cards.7.description'),
      buttonText: t('account_section_services.cards.7.buttonText'),
      icon: <KidIcon className="h-10 w-10 text-category-600 lg:h-12 lg:w-12" />,
      category: ['JOIN_CATEGORY'],
      href: 'https://mib.sk/mesto-pre-deti',
    },
    {
      title: t('account_section_services.cards.8.title'),
      description: t('account_section_services.cards.8.description'),
      buttonText: t('account_section_services.cards.8.buttonText'),
      icon: <TreeIcon className="h-10 w-10 text-environment-700 lg:h-12 lg:w-12" />,
      category: ['GREEN_CATEGORY'],
      href: 'https://10000stromov.sk/',
    },
    {
      title: t('account_section_services.cards.9.title'),
      description: t('account_section_services.cards.9.description'),
      buttonText: t('account_section_services.cards.9.buttonText'),
      icon: <GardensIcon className="h-10 w-10 text-environment-700 lg:h-12 lg:w-12" />,
      category: ['GREEN_CATEGORY', 'CULTURE_CATEGORY', 'JOIN_CATEGORY'],
      href: 'https://bratislavskisusedia.sk/temy/komunitne-zahrady',
    },
    {
      title: t('account_section_services.cards.10.title'),
      description: t('account_section_services.cards.10.description'),
      buttonText: t('account_section_services.cards.10.buttonText'),
      icon: <TheatreIcon className="h-10 w-10 text-culture-700 lg:h-12 lg:w-12" />,
      category: ['CULTURE_CATEGORY'],
      href: 'https://vstupenky.dpoh.sk/',
    },
    {
      title: t('account_section_services.cards.11.title'),
      description: t('account_section_services.cards.11.description'),
      buttonText: t('account_section_services.cards.11.buttonText'),
      icon: <ExcavationsIcon className="h-10 w-10 text-transport-700 lg:h-12 lg:w-12" />,
      category: ['SECURITY_CATEGORY'],
      href: 'https://inovacie.bratislava.sk/nahlasit-problem/',
    },
    {
      title: t('account_section_services.cards.12.title'),
      description: t('account_section_services.cards.12.description'),
      buttonText: t('account_section_services.cards.12.buttonText'),
      icon: <SecurityIcon className="h-10 w-10 text-category-600 lg:h-12 lg:w-12" />,
      category: ['ENTERTAINMENT_CATEGORY'],
      href: 'https://bratislava.sk/rychle-zasahy',
    },
    {
      title: t('account_section_services.cards.13.title'),
      description: t('account_section_services.cards.13.description'),
      buttonText: t('account_section_services.cards.13.buttonText'),
      icon: <ZooIcon className="h-10 w-10 text-culture-700 lg:h-12 lg:w-12" />,
      category: ['CULTURE_CATEGORY'],
      href: 'https://www.zoobratislava.sk/vstupenky-online/',
    },
    {
      title: t('account_section_services.cards.14.title'),
      description: t('account_section_services.cards.14.description'),
      buttonText: t('account_section_services.cards.14.buttonText'),
      icon: <MosquitoIcon className="h-10 w-10 text-environment-700 lg:h-12 lg:w-12" />,
      category: ['JOIN_CATEGORY'],
      href: 'https://lovcikomarov.sk/',
    },
    {
      title: t('account_section_services.cards.33.title'),
      description: t('account_section_services.cards.33.description'),
      buttonText: t('account_section_services.cards.33.buttonText'),
      icon: <CulturalOrganizationIcon className="h-10 w-10 text-culture-700 lg:h-12 lg:w-12" />,
      category: ['CULTURE_CATEGORY'],
      href: 'https://gmb.sk/detail/online-predaj-vstupeniek-do-gmb',
    },
    // {
    //   title: t('account_section_services.cards.16.title'),
    //   description: t('account_section_services.cards.16.description'),
    //   buttonText: t('account_section_services.cards.16.buttonText'),
    //   icon: <MariniumIcon className="w-10 h-10 lg:w-12 lg:h-12" />,
    //   category: ['MARINIUM_CATEGORY'],
    //   href: 'https://marianum.sk/sluzby/hrobove-miesto/pridelenie-alebo-rezervacia-hroboveho-miesta',
    // },
    {
      title: t('account_section_services.cards.17.title'),
      description: t('account_section_services.cards.17.description'),
      buttonText: t('account_section_services.cards.17.buttonText'),
      icon: <KidIcon className="h-10 w-10 text-category-600 lg:h-12 lg:w-12" />,
      category: ['JOIN_CATEGORY'],
      href: 'https://www.detiprebratislavu.sk/prihlasit-projekt/',
    },
    {
      title: t('account_section_services.cards.18.title'),
      description: t('account_section_services.cards.18.description'),
      buttonText: t('account_section_services.cards.18.buttonText'),
      icon: <ChristmasTreeIcon className="h-10 w-10 text-environment-700 lg:h-12 lg:w-12" />,
      category: ['BASKET_CATEGORY'],
      href: 'https://www.olo.sk/stromceky/',
    },
    {
      title: t('account_section_services.cards.19.title'),
      description: t('account_section_services.cards.19.description'),
      buttonText: t('account_section_services.cards.19.buttonText'),
      icon: <FrontGardensIcon className="h-10 w-10 text-environment-700 lg:h-12 lg:w-12" />,
      category: ['GREEN_CATEGORY'],
      href: 'https://bratislavskisusedia.sk/temy/predzahradky',
    },
    {
      title: t('account_section_services.cards.20.title'),
      description: t('account_section_services.cards.20.description'),
      buttonText: t('account_section_services.cards.20.buttonText'),
      icon: <BasketIcon className="h-10 w-10 text-environment-700 lg:h-12 lg:w-12" />,
      category: ['BASKET_CATEGORY'],
      href: 'https://www.olo.sk/evidencia-neodvezeneho-odpadu/',
    },
    {
      title: t('account_section_services.cards.21.title'),
      description: t('account_section_services.cards.21.description'),
      buttonText: t('account_section_services.cards.21.buttonText'),
      icon: <BasketIcon className="h-10 w-10 text-environment-700 lg:h-12 lg:w-12" />,
      category: ['BASKET_CATEGORY'],
      href: 'https://www.olo.sk/odvozovy-den-triedeneho-odpadu-vrecovy-zber/',
    },
    {
      title: t('account_section_services.cards.22.title'),
      description: t('account_section_services.cards.22.description'),
      buttonText: t('account_section_services.cards.22.buttonText'),
      icon: <BasketIcon className="h-10 w-10 text-environment-700 lg:h-12 lg:w-12" />,
      category: ['BASKET_CATEGORY'],
      href: 'https://www.olo.sk/odvozovy-den-bro/',
    },
    {
      title: t('account_section_services.cards.23.title'),
      description: t('account_section_services.cards.23.description'),
      buttonText: t('account_section_services.cards.23.buttonText'),
      icon: <BasketIcon className="h-10 w-10 text-environment-700 lg:h-12 lg:w-12" />,
      category: ['BASKET_CATEGORY'],
      href: 'https://www.olo.sk/odv_zko/',
    },
    {
      title: t('account_section_services.cards.24.title'),
      description: t('account_section_services.cards.24.description'),
      buttonText: t('account_section_services.cards.24.buttonText'),
      icon: <BasketIcon className="h-10 w-10 text-environment-700 lg:h-12 lg:w-12" />,
      category: ['BASKET_CATEGORY'],
      href: 'https://www.olo.sk/odvozovy-den-k-bro/',
    },
    {
      title: t('account_section_services.cards.25.title'),
      description: t('account_section_services.cards.25.description'),
      buttonText: t('account_section_services.cards.25.buttonText'),
      icon: <MariniumIcon className="h-10 w-10 lg:h-12 lg:w-12" />,
      category: ['MARINIUM_CATEGORY'],
      href: 'https://marianum.sk/aktuality/zoznam-obradov',
    },
    // {
    //   title: t('account_section_services.cards.26.title'),
    //   description: t('account_section_services.cards.26.description'),
    //   buttonText: t('account_section_services.cards.26.buttonText'),
    //   icon: <AdministrationIcon className="w-10 h-10 lg:w-12 lg:h-12 text-category-600" />,
    //   category: ['ENVIROMENTS_CATEGORY'],
    //   href: 'https://cdn-api.bratislava.sk/static-pages/non-residential-premises-map/index.html?lang=sk',
    // },
    {
      title: t('account_section_services.cards.27.title'),
      description: t('account_section_services.cards.27.description'),
      buttonText: t('account_section_services.cards.27.buttonText'),
      icon: <MariniumIcon className="h-10 w-10 lg:h-12 lg:w-12" />,
      category: ['MARINIUM_CATEGORY'],
      href: 'https://marianum.sk/sluzby/hrobove-miesto/vyhladavanie-hrobovych-miest',
    },
    {
      title: t('account_section_services.cards.28.title'),
      description: t('account_section_services.cards.28.description'),
      buttonText: t('account_section_services.cards.28.buttonText'),
      icon: <SewerageIcon className="h-10 w-10 text-environment-700 lg:h-12 lg:w-12" />,
      category: ['CONSTRUCTION_CATEGORY'],
      href: 'https://www.bvsas.sk/domacnosti/nove-pripojenie/',
    },
    {
      title: t('account_section_services.cards.29.title'),
      description: t('account_section_services.cards.29.description'),
      buttonText: t('account_section_services.cards.29.buttonText'),
      icon: <BasketIcon className="h-10 w-10 text-environment-700 lg:h-12 lg:w-12" />,
      category: ['BASKET_CATEGORY'],
      href: 'https://www.olo.sk/ponuka-sluzieb/objednavka-sluzieb-pre-obyvatelov/',
    },
    // {
    //   title: t('account_section_services.cards.30.title'),
    //   description: t('account_section_services.cards.30.description'),
    //   buttonText: t('account_section_services.cards.30.buttonText'),
    //   icon: <BasketIcon className="w-10 h-10 lg:w-12 lg:h-12 text-environment-700" />,
    //   category: ['BASKET_CATEGORY'],
    //   href: '',
    // },
    // {
    //   title: t('account_section_services.cards.31.title'),
    //   description: t('account_section_services.cards.31.description'),
    //   buttonText: t('account_section_services.cards.31.buttonText'),
    //   icon: <BasketIcon className="w-10 h-10 lg:w-12 lg:h-12 text-environment-700" />,
    //   category: ['BASKET_CATEGORY'],
    //   href: '',
    // },
  ]

  const filteredServiceCards = serviceCards.filter((card) =>
    activeCategories.length === 0
      ? true
      : activeCategories.some((activeCategory) => card.category.includes(activeCategory)),
  )
=======
  const { isLegalEntity } = useServerSideAuth()

  const serviceCardIndexes = isLegalEntity ? poMunicipalServicesSection : foMunicipalServicesSection

  const filteredServiceCards = serviceCardIndexes
    .map((id) => serviceCards.find((card) => card.id === id))
    .filter(isDefined)
    .filter(
      // when forms are reachable from top menu, keep all the cards, otherwise discard the first two
      (card) => (environment.featureToggles.formsInMenu ? true : card.id !== 34 && card.id !== 35),
    )
    .filter((card) =>
      selectorValueTitle === MunicipalServicesCategories.ALL_CATEGORY
        ? true
        : card.category.includes(selectorValueTitle),
    )
>>>>>>> 202fd56d

  return (
    <div className="flex flex-col">
      <MunicipalServicesSectionHeader
        selectOptions={selectOptions}
        setSelectorValue={setSelectorValue}
        selectorValue={selectorValue}
        setCurrentPage={setCurrentPage}
        title={t('account_section_services.navigation')}
      />
      <div className="mx-auto w-full max-w-screen-lg pt-4 lg:pt-8">
        <Alert
          message={t('account_section_services.alert_text')}
          type="info"
          fullWidth
          className="mx-4 mb-4 lg:mx-0 lg:mb-8"
        />
        <div className="grid grid-cols-1 gap-3 px-4 sm:gap-6 min-[615px]:grid-cols-2 md:gap-8 min-[960px]:grid-cols-3 lg:grid-cols-4 lg:px-0">
          {filteredServiceCards
            .filter(
              (_, i) =>
                i + 1 <= currentPage * ITEMS_PER_PAGE && i + 1 > (currentPage - 1) * ITEMS_PER_PAGE,
            )
            .map((card, i) => (
              <ServiceCard
                key={i}
                title={t(card.title)}
                description={t(card.description)}
                buttonText={card.buttonText ? t(card.buttonText) : undefined}
                icon={card.icon}
                href={card.href}
                tag={card.tag ? t(card.tag) : undefined}
                tagStyle={card.tagStyle}
                onPress={card.onPress}
                plausibleProps={{ id: `Mestské služby: ${card.title}` }}
              />
            ))}
        </div>
        <div className="my-4 lg:my-8">
          <Pagination
            count={Math.ceil(filteredServiceCards.length / ITEMS_PER_PAGE)}
            selectedPage={currentPage}
            onChange={setCurrentPage}
          />
        </div>
      </div>
    </div>
  )
}

export default MunicipalServicesSection<|MERGE_RESOLUTION|>--- conflicted
+++ resolved
@@ -2,65 +2,6 @@
 import MunicipalServicesSectionHeader from 'components/forms/segments/AccountSectionHeader/MunicipalServicesSectionHeader'
 import Pagination from 'components/forms/simple-components/Pagination/Pagination'
 import ServiceCard from 'components/forms/simple-components/ServiceCard'
-<<<<<<< HEAD
-import { SelectOption } from 'components/forms/widget-components/SelectField/SelectFieldNew'
-import { useTranslation } from 'next-i18next'
-import { ReactNode, useState } from 'react'
-import { Options } from 'react-select'
-import { useWindowSize } from 'usehooks-ts'
-
-import TaxesIcon from '../../../../../assets/icons/city-bratislava/taxes.svg'
-import CulturalOrganizationIcon from '../../../../../assets/icons/culture-communities/cultural-organizations.svg'
-import TheatreIcon from '../../../../../assets/icons/culture-communities/events-support.svg'
-import LibraryIcon from '../../../../../assets/icons/culture-communities/library.svg'
-import ZooIcon from '../../../../../assets/icons/culture-communities/zoo.svg'
-import KidIcon from '../../../../../assets/icons/education-sport/kids-teenagers.svg'
-import SwimmingPoolIcon from '../../../../../assets/icons/education-sport/swimming-pool.svg'
-import GardensIcon from '../../../../../assets/icons/environment-construction/community-gardens.svg'
-import SewerageIcon from '../../../../../assets/icons/environment-construction/connector.svg'
-import FrontGardensIcon from '../../../../../assets/icons/environment-construction/front-gardens.svg'
-import TreeIcon from '../../../../../assets/icons/environment-construction/greenery.svg'
-import BasketIcon from '../../../../../assets/icons/environment-construction/waste.svg'
-import SecurityIcon from '../../../../../assets/icons/most-wanted-services/reporting-of-incentives.svg'
-import MariniumIcon from '../../../../../assets/icons/other/marianum.svg'
-import MosquitoIcon from '../../../../../assets/icons/other/mosquito-hunters.svg'
-import ChristmasTreeIcon from '../../../../../assets/icons/other/tree.svg'
-import TransportIcon from '../../../../../assets/icons/transport-and-maps/city-​​transport.svg'
-import ExcavationsIcon from '../../../../../assets/icons/transport-and-maps/excavations.svg'
-import ParkingIcon from '../../../../../assets/icons/transport-and-maps/parking.svg'
-import TowIcon from '../../../../../assets/icons/transport-and-maps/towing.svg'
-import { ROUTES } from '../../../../../frontend/api/constants'
-
-const TAXES_CATEGORY = 'Dane'
-const CULTURE_CATEGORY = 'Kultúra a voľný čas'
-const TRANSPORT_CATEGORY = 'MHD'
-const SECURITY_CATEGORY = 'Nahlásiť problém'
-// const ENVIROMENTS_CATEGORY = 'Nebytové priestory'
-const BASKET_CATEGORY = 'Odpady'
-const PARKING_CATEGORY = 'Parkovanie'
-const MARINIUM_CATEGORY = 'Pohrebníctvo Marianum'
-const ENTERTAINMENT_CATEGORY = 'Rýchle zásahy'
-const CONSTRUCTION_CATEGORY = 'Výstavba'
-const JOIN_CATEGORY = 'Zapojiť sa'
-const GREEN_CATEGORY = 'Zeleň'
-
-const selectOptions: Options<SelectOption> = [
-  { value: 'TAXES_CATEGORY', label: TAXES_CATEGORY },
-  { value: 'CULTURE_CATEGORY', label: CULTURE_CATEGORY },
-  { value: 'TRANSPORT_CATEGORY', label: TRANSPORT_CATEGORY },
-  { value: 'SECURITY_CATEGORY', label: SECURITY_CATEGORY },
-  // { value: 'ENVIROMENTS_CATEGORY', label: ENVIROMENTS_CATEGORY },
-  { value: 'BASKET_CATEGORY', label: BASKET_CATEGORY },
-  { value: 'PARKING_CATEGORY', label: PARKING_CATEGORY },
-  { value: 'MARINIUM_CATEGORY', label: MARINIUM_CATEGORY },
-  { value: 'ENTERTAINMENT_CATEGORY', label: ENTERTAINMENT_CATEGORY },
-  { value: 'CONSTRUCTION_CATEGORY', label: CONSTRUCTION_CATEGORY },
-  { value: 'JOIN_CATEGORY', label: JOIN_CATEGORY },
-  { value: 'GREEN_CATEGORY', label: GREEN_CATEGORY },
-] as const
-
-type MunicipalServicesSelectOption = (typeof selectOptions)[number]
-=======
 import { MunicipalServicesCategories, serviceCards } from 'frontend/constants/constants'
 import { useServerSideAuth } from 'frontend/hooks/useServerSideAuth'
 import { isDefined } from 'frontend/utils/general'
@@ -121,297 +62,15 @@
 const poMunicipalServicesSection = [
   34, 35, 32, 3, 4, 6, 42, 8, 10, 11, 12, 13, 33, 17, 18, 7, 36, 37, 38, 39, 28, 14, 40, 41,
 ]
->>>>>>> 202fd56d
 
 const MunicipalServicesSection = () => {
   const { t } = useTranslation('account')
   const { width } = useWindowSize()
   const [currentPage, setCurrentPage] = useState<number>(1)
-  const [selectorValue, setSelectorValue] = useState<MunicipalServicesSelectOption[]>([])
+  const [selectorValue, setSelectorValue] = useState<SelectOption[]>(enumOptions.slice(0, 1))
+  const selectorValueTitle: string = selectorValue[0]?.title || ''
   const ITEMS_PER_PAGE = width > 480 ? 20 : 5
-  const activeCategories = selectorValue.map((v) => v.value)
 
-<<<<<<< HEAD
-  type ServiceCardBase = {
-    title: string
-    description: string
-    buttonText?: string
-    className?: string
-    linkType?: 'internal' | 'external'
-    icon: ReactNode
-    href?: string
-    tag?: string
-    tagStyle?: string
-    category: string[]
-    onPress?: () => void
-  }
-  const serviceCards: ServiceCardBase[] = [
-    {
-      title: t('account_section_services.cards.1.title'),
-      description: t('account_section_services.cards.1.description'),
-      buttonText: t('account_section_services.cards.1.buttonText'),
-      icon: <TaxesIcon className="h-10 w-10 text-category-600 lg:h-12 lg:w-12" />,
-      category: ['TAXES_CATEGORY'],
-      linkType: 'internal',
-      href: ROUTES.TAXES_AND_FEES,
-    },
-    {
-      title: t('account_section_services.cards.32.title'),
-      description: t('account_section_services.cards.32.description'),
-      buttonText: t('account_section_services.cards.32.buttonText'),
-      tagStyle: 'text-education-700 bg-education-100',
-      icon: <SwimmingPoolIcon className="h-10 w-10 text-education-700 lg:h-12 lg:w-12" />,
-      category: ['CULTURE_CATEGORY'],
-      href: 'https://kupaliska.bratislava.sk',
-    },
-    {
-      title: t('account_section_services.cards.2.title'),
-      description: t('account_section_services.cards.2.description'),
-      buttonText: t('account_section_services.cards.2.buttonText'),
-      icon: <TransportIcon className="h-10 w-10 text-transport-700 lg:h-12 lg:w-12" />,
-      category: ['TRANSPORT_CATEGORY'],
-      href: 'https://eshop.dopravnakarta.sk/DPB/Karta',
-    },
-    {
-      title: t('account_section_services.cards.3.title'),
-      description: t('account_section_services.cards.3.description'),
-      buttonText: t('account_section_services.cards.3.buttonText'),
-      icon: <ParkingIcon className="h-10 w-10 text-transport-700 lg:h-12 lg:w-12" />,
-      category: ['PARKING_CATEGORY'],
-      href: 'https://paas.sk/formular/',
-    },
-    {
-      title: t('account_section_services.cards.4.title'),
-      description: t('account_section_services.cards.4.description'),
-      buttonText: t('account_section_services.cards.4.buttonText'),
-      icon: <ParkingIcon className="h-10 w-10 text-transport-700 lg:h-12 lg:w-12" />,
-      category: ['PARKING_CATEGORY'],
-      href: 'https://paas.sk/',
-    },
-    {
-      title: t('account_section_services.cards.5.title'),
-      description: t('account_section_services.cards.5.description'),
-      buttonText: t('account_section_services.cards.5.buttonText'),
-      icon: <LibraryIcon className="h-10 w-10 text-culture-700 lg:h-12 lg:w-12" />,
-      category: ['CULTURE_CATEGORY'],
-      href: 'https://mestskakniznica.sk/sluzby/citanie/ako-sa-prihlasit-do-kniznice',
-    },
-    {
-      title: t('account_section_services.cards.6.title'),
-      description: t('account_section_services.cards.6.description'),
-      buttonText: t('account_section_services.cards.6.buttonText'),
-      icon: <TowIcon className="h-10 w-10 text-transport-700 lg:h-12 lg:w-12" />,
-      category: ['PARKING_CATEGORY'],
-      href: 'https://mepasys.sk/odtiahli-ma/',
-    },
-    {
-      title: t('account_section_services.cards.7.title'),
-      description: t('account_section_services.cards.7.description'),
-      buttonText: t('account_section_services.cards.7.buttonText'),
-      icon: <KidIcon className="h-10 w-10 text-category-600 lg:h-12 lg:w-12" />,
-      category: ['JOIN_CATEGORY'],
-      href: 'https://mib.sk/mesto-pre-deti',
-    },
-    {
-      title: t('account_section_services.cards.8.title'),
-      description: t('account_section_services.cards.8.description'),
-      buttonText: t('account_section_services.cards.8.buttonText'),
-      icon: <TreeIcon className="h-10 w-10 text-environment-700 lg:h-12 lg:w-12" />,
-      category: ['GREEN_CATEGORY'],
-      href: 'https://10000stromov.sk/',
-    },
-    {
-      title: t('account_section_services.cards.9.title'),
-      description: t('account_section_services.cards.9.description'),
-      buttonText: t('account_section_services.cards.9.buttonText'),
-      icon: <GardensIcon className="h-10 w-10 text-environment-700 lg:h-12 lg:w-12" />,
-      category: ['GREEN_CATEGORY', 'CULTURE_CATEGORY', 'JOIN_CATEGORY'],
-      href: 'https://bratislavskisusedia.sk/temy/komunitne-zahrady',
-    },
-    {
-      title: t('account_section_services.cards.10.title'),
-      description: t('account_section_services.cards.10.description'),
-      buttonText: t('account_section_services.cards.10.buttonText'),
-      icon: <TheatreIcon className="h-10 w-10 text-culture-700 lg:h-12 lg:w-12" />,
-      category: ['CULTURE_CATEGORY'],
-      href: 'https://vstupenky.dpoh.sk/',
-    },
-    {
-      title: t('account_section_services.cards.11.title'),
-      description: t('account_section_services.cards.11.description'),
-      buttonText: t('account_section_services.cards.11.buttonText'),
-      icon: <ExcavationsIcon className="h-10 w-10 text-transport-700 lg:h-12 lg:w-12" />,
-      category: ['SECURITY_CATEGORY'],
-      href: 'https://inovacie.bratislava.sk/nahlasit-problem/',
-    },
-    {
-      title: t('account_section_services.cards.12.title'),
-      description: t('account_section_services.cards.12.description'),
-      buttonText: t('account_section_services.cards.12.buttonText'),
-      icon: <SecurityIcon className="h-10 w-10 text-category-600 lg:h-12 lg:w-12" />,
-      category: ['ENTERTAINMENT_CATEGORY'],
-      href: 'https://bratislava.sk/rychle-zasahy',
-    },
-    {
-      title: t('account_section_services.cards.13.title'),
-      description: t('account_section_services.cards.13.description'),
-      buttonText: t('account_section_services.cards.13.buttonText'),
-      icon: <ZooIcon className="h-10 w-10 text-culture-700 lg:h-12 lg:w-12" />,
-      category: ['CULTURE_CATEGORY'],
-      href: 'https://www.zoobratislava.sk/vstupenky-online/',
-    },
-    {
-      title: t('account_section_services.cards.14.title'),
-      description: t('account_section_services.cards.14.description'),
-      buttonText: t('account_section_services.cards.14.buttonText'),
-      icon: <MosquitoIcon className="h-10 w-10 text-environment-700 lg:h-12 lg:w-12" />,
-      category: ['JOIN_CATEGORY'],
-      href: 'https://lovcikomarov.sk/',
-    },
-    {
-      title: t('account_section_services.cards.33.title'),
-      description: t('account_section_services.cards.33.description'),
-      buttonText: t('account_section_services.cards.33.buttonText'),
-      icon: <CulturalOrganizationIcon className="h-10 w-10 text-culture-700 lg:h-12 lg:w-12" />,
-      category: ['CULTURE_CATEGORY'],
-      href: 'https://gmb.sk/detail/online-predaj-vstupeniek-do-gmb',
-    },
-    // {
-    //   title: t('account_section_services.cards.16.title'),
-    //   description: t('account_section_services.cards.16.description'),
-    //   buttonText: t('account_section_services.cards.16.buttonText'),
-    //   icon: <MariniumIcon className="w-10 h-10 lg:w-12 lg:h-12" />,
-    //   category: ['MARINIUM_CATEGORY'],
-    //   href: 'https://marianum.sk/sluzby/hrobove-miesto/pridelenie-alebo-rezervacia-hroboveho-miesta',
-    // },
-    {
-      title: t('account_section_services.cards.17.title'),
-      description: t('account_section_services.cards.17.description'),
-      buttonText: t('account_section_services.cards.17.buttonText'),
-      icon: <KidIcon className="h-10 w-10 text-category-600 lg:h-12 lg:w-12" />,
-      category: ['JOIN_CATEGORY'],
-      href: 'https://www.detiprebratislavu.sk/prihlasit-projekt/',
-    },
-    {
-      title: t('account_section_services.cards.18.title'),
-      description: t('account_section_services.cards.18.description'),
-      buttonText: t('account_section_services.cards.18.buttonText'),
-      icon: <ChristmasTreeIcon className="h-10 w-10 text-environment-700 lg:h-12 lg:w-12" />,
-      category: ['BASKET_CATEGORY'],
-      href: 'https://www.olo.sk/stromceky/',
-    },
-    {
-      title: t('account_section_services.cards.19.title'),
-      description: t('account_section_services.cards.19.description'),
-      buttonText: t('account_section_services.cards.19.buttonText'),
-      icon: <FrontGardensIcon className="h-10 w-10 text-environment-700 lg:h-12 lg:w-12" />,
-      category: ['GREEN_CATEGORY'],
-      href: 'https://bratislavskisusedia.sk/temy/predzahradky',
-    },
-    {
-      title: t('account_section_services.cards.20.title'),
-      description: t('account_section_services.cards.20.description'),
-      buttonText: t('account_section_services.cards.20.buttonText'),
-      icon: <BasketIcon className="h-10 w-10 text-environment-700 lg:h-12 lg:w-12" />,
-      category: ['BASKET_CATEGORY'],
-      href: 'https://www.olo.sk/evidencia-neodvezeneho-odpadu/',
-    },
-    {
-      title: t('account_section_services.cards.21.title'),
-      description: t('account_section_services.cards.21.description'),
-      buttonText: t('account_section_services.cards.21.buttonText'),
-      icon: <BasketIcon className="h-10 w-10 text-environment-700 lg:h-12 lg:w-12" />,
-      category: ['BASKET_CATEGORY'],
-      href: 'https://www.olo.sk/odvozovy-den-triedeneho-odpadu-vrecovy-zber/',
-    },
-    {
-      title: t('account_section_services.cards.22.title'),
-      description: t('account_section_services.cards.22.description'),
-      buttonText: t('account_section_services.cards.22.buttonText'),
-      icon: <BasketIcon className="h-10 w-10 text-environment-700 lg:h-12 lg:w-12" />,
-      category: ['BASKET_CATEGORY'],
-      href: 'https://www.olo.sk/odvozovy-den-bro/',
-    },
-    {
-      title: t('account_section_services.cards.23.title'),
-      description: t('account_section_services.cards.23.description'),
-      buttonText: t('account_section_services.cards.23.buttonText'),
-      icon: <BasketIcon className="h-10 w-10 text-environment-700 lg:h-12 lg:w-12" />,
-      category: ['BASKET_CATEGORY'],
-      href: 'https://www.olo.sk/odv_zko/',
-    },
-    {
-      title: t('account_section_services.cards.24.title'),
-      description: t('account_section_services.cards.24.description'),
-      buttonText: t('account_section_services.cards.24.buttonText'),
-      icon: <BasketIcon className="h-10 w-10 text-environment-700 lg:h-12 lg:w-12" />,
-      category: ['BASKET_CATEGORY'],
-      href: 'https://www.olo.sk/odvozovy-den-k-bro/',
-    },
-    {
-      title: t('account_section_services.cards.25.title'),
-      description: t('account_section_services.cards.25.description'),
-      buttonText: t('account_section_services.cards.25.buttonText'),
-      icon: <MariniumIcon className="h-10 w-10 lg:h-12 lg:w-12" />,
-      category: ['MARINIUM_CATEGORY'],
-      href: 'https://marianum.sk/aktuality/zoznam-obradov',
-    },
-    // {
-    //   title: t('account_section_services.cards.26.title'),
-    //   description: t('account_section_services.cards.26.description'),
-    //   buttonText: t('account_section_services.cards.26.buttonText'),
-    //   icon: <AdministrationIcon className="w-10 h-10 lg:w-12 lg:h-12 text-category-600" />,
-    //   category: ['ENVIROMENTS_CATEGORY'],
-    //   href: 'https://cdn-api.bratislava.sk/static-pages/non-residential-premises-map/index.html?lang=sk',
-    // },
-    {
-      title: t('account_section_services.cards.27.title'),
-      description: t('account_section_services.cards.27.description'),
-      buttonText: t('account_section_services.cards.27.buttonText'),
-      icon: <MariniumIcon className="h-10 w-10 lg:h-12 lg:w-12" />,
-      category: ['MARINIUM_CATEGORY'],
-      href: 'https://marianum.sk/sluzby/hrobove-miesto/vyhladavanie-hrobovych-miest',
-    },
-    {
-      title: t('account_section_services.cards.28.title'),
-      description: t('account_section_services.cards.28.description'),
-      buttonText: t('account_section_services.cards.28.buttonText'),
-      icon: <SewerageIcon className="h-10 w-10 text-environment-700 lg:h-12 lg:w-12" />,
-      category: ['CONSTRUCTION_CATEGORY'],
-      href: 'https://www.bvsas.sk/domacnosti/nove-pripojenie/',
-    },
-    {
-      title: t('account_section_services.cards.29.title'),
-      description: t('account_section_services.cards.29.description'),
-      buttonText: t('account_section_services.cards.29.buttonText'),
-      icon: <BasketIcon className="h-10 w-10 text-environment-700 lg:h-12 lg:w-12" />,
-      category: ['BASKET_CATEGORY'],
-      href: 'https://www.olo.sk/ponuka-sluzieb/objednavka-sluzieb-pre-obyvatelov/',
-    },
-    // {
-    //   title: t('account_section_services.cards.30.title'),
-    //   description: t('account_section_services.cards.30.description'),
-    //   buttonText: t('account_section_services.cards.30.buttonText'),
-    //   icon: <BasketIcon className="w-10 h-10 lg:w-12 lg:h-12 text-environment-700" />,
-    //   category: ['BASKET_CATEGORY'],
-    //   href: '',
-    // },
-    // {
-    //   title: t('account_section_services.cards.31.title'),
-    //   description: t('account_section_services.cards.31.description'),
-    //   buttonText: t('account_section_services.cards.31.buttonText'),
-    //   icon: <BasketIcon className="w-10 h-10 lg:w-12 lg:h-12 text-environment-700" />,
-    //   category: ['BASKET_CATEGORY'],
-    //   href: '',
-    // },
-  ]
-
-  const filteredServiceCards = serviceCards.filter((card) =>
-    activeCategories.length === 0
-      ? true
-      : activeCategories.some((activeCategory) => card.category.includes(activeCategory)),
-  )
-=======
   const { isLegalEntity } = useServerSideAuth()
 
   const serviceCardIndexes = isLegalEntity ? poMunicipalServicesSection : foMunicipalServicesSection
@@ -428,12 +87,11 @@
         ? true
         : card.category.includes(selectorValueTitle),
     )
->>>>>>> 202fd56d
 
   return (
     <div className="flex flex-col">
       <MunicipalServicesSectionHeader
-        selectOptions={selectOptions}
+        enumOptions={enumOptions}
         setSelectorValue={setSelectorValue}
         selectorValue={selectorValue}
         setCurrentPage={setCurrentPage}
