/* eslint-disable no-await-in-loop */
/* eslint-disable no-secrets/no-secrets */
import * as crypto from 'node:crypto'
import { Stream } from 'node:stream'

import { Injectable, Logger } from '@nestjs/common'
import { ConfigService } from '@nestjs/config'
import { Forms } from '@prisma/client'
import axios, { AxiosResponse } from 'axios'
import {
  FormDefinitionSlovenskoSk,
  isSlovenskoSkFormDefinition,
  isSlovenskoSkTaxFormDefinition,
} from 'forms-shared/definitions/formDefinitionTypes'
import { getFormDefinitionBySlug } from 'forms-shared/definitions/getFormDefinitionBySlug'
import { buildSlovenskoSkXml } from 'forms-shared/slovensko-sk/xmlBuilder'
import jwt from 'jsonwebtoken'
import mime from 'mime-types'
import { v1 as uuidv1, v4 as uuidv4 } from 'uuid'
import { Builder, Parser } from 'xml2js'

import { CognitoGetUserData } from '../../auth/dtos/cognito.dto'
import ConvertService from '../../convert/convert.service'
import {
  FormsErrorsEnum,
  FormsErrorsResponseEnum,
} from '../../forms/forms.errors.enum'
import PrismaService from '../../prisma/prisma.service'
import TaxService from '../../tax/tax.service'
import { ErrorsEnum } from '../../utils/global-enums/errors.enum'
import ThrowerErrorGuard from '../../utils/guards/thrower-error.guard'
import alertError from '../../utils/logging'
import MinioClientSubservice from '../../utils/subservices/minio-client.subservice'
import {
  NasesIsMessageDeliveredDto,
  NasesSendFormDataDto,
  NasesSendResponse,
  ResponseGdprDataDto,
} from '../dtos/responses.dto'
import { NasesAttachmentXmlObject } from '../dtos/xml.dto'
import {
  NasesErrorCodesEnum,
  NasesErrorCodesResponseEnum,
  NasesErrorsEnum,
  NasesErrorsResponseEnum,
} from '../nases.errors.enum'

@Injectable()
export default class NasesUtilsService {
  private readonly logger: Logger

  constructor(
    private readonly convertService: ConvertService,
    private readonly throwerErrorGuard: ThrowerErrorGuard,
    private prismaService: PrismaService,
    private minioClientSubservice: MinioClientSubservice,
    private taxService: TaxService,
    private configService: ConfigService,
  ) {
    this.logger = new Logger('NasesUtilsService')
  }

  private tokenValidation(
    rawHead: string,
    rawBody: string,
    signature:
      | WithImplicitCoercion<string>
      | {
          [Symbol.toPrimitive](hint: 'string'): string
        },
  ): boolean {
    const publicKey = this.configService.getOrThrow<string>('OBO_TOKEN_PUBLIC')
    const verifyObject = crypto.createVerify('RSA-SHA256')
    verifyObject.write(`${rawHead}.${rawBody}`)
    verifyObject.end()
    const base64Signature = Buffer.from(signature, 'base64').toString('base64')
    const signatureIsValid = verifyObject.verify(
      publicKey,
      base64Signature,
      'base64',
    )
    return signatureIsValid
  }

  private async stream2buffer(stream: Stream): Promise<Buffer> {
    return new Promise<Buffer>((resolve, reject) => {
      // eslint-disable-next-line no-underscore-dangle
      const _buf = new Array<any>()

      stream.on('data', (chunk) => _buf.push(chunk))
      stream.on('end', () => resolve(Buffer.concat(_buf)))
      // eslint-disable-next-line prefer-promise-reject-errors, @typescript-eslint/restrict-template-expressions
      stream.on('error', (err) => reject(`error converting stream - ${err}`))
    })
  }

  // TODO error handling of this function
  private async createAttachmentsIfExists(
    form: Forms,
    formDefinition: FormDefinitionSlovenskoSk,
  ): Promise<NasesAttachmentXmlObject[]> {
    const result: NasesAttachmentXmlObject[] = []
    const files = await this.prismaService.files.findMany({
      where: {
        formId: form.id,
      },
    })

    // eslint-disable-next-line no-restricted-syntax
    for (const file of files) {
      const mimeType = mime.lookup(file.fileName) || 'application/pdf'
      const fileStream = await this.minioClientSubservice.loadFileStream(
        this.configService.getOrThrow<string>('MINIO_SAFE_BUCKET'),
        `${file.pospId}/${form.id}/${file.minioFileName}`,
      )
      // eslint-disable-next-line no-restricted-syntax
      const fileBuffer = await this.stream2buffer(fileStream)
      const fileBase64 = fileBuffer.toString('base64')
      result.push({
        $: {
          Id: file.id,
          IsSigned: 'false',
          Name: file.fileName,
          Description: 'ATTACHMENT',
          Class: 'ATTACHMENT',
          MimeType: mimeType,
          Encoding: 'Base64',
        },
        _: fileBase64,
      })
    }
    if (isSlovenskoSkTaxFormDefinition(formDefinition)) {
      try {
        const base64FormPdf = await this.taxService.getFilledInPdfBase64(
          form.formDataJson,
          form.id,
        )
        result.push({
          $: {
            Id: uuidv1(),
            IsSigned: 'false',
            Name: 'printed-form.pdf',
            Description: 'ATTACHMENT',
            Class: 'ATTACHMENT',
            MimeType: 'application/pdf',
            Encoding: 'Base64',
          },
          _: base64FormPdf,
        })
      } catch (error) {
        console.error(
          `ERROR - Printing form to attachment to Nases and Noris error for form id ${form.id}`,
          error,
        )
      }
    }
    return result
  }

  createUserJwtToken(oboToken: string): string {
    const payload = {
      jti: uuidv1(),
      obo: oboToken,
    }
    const options: jwt.SignOptions = {
      algorithm: 'RS256',
      expiresIn: '5m', // 5 minutes
      header: {
        alg: 'RS256',
        cty: 'JWT',
      },
    }

    return jwt.sign(
      payload,
      this.configService.getOrThrow<string>('API_TOKEN_PRIVATE'),
      options,
    )
  }

  createTechnicalAccountJwtToken(): string {
    const payload = {
      sub: this.configService.getOrThrow<string>('SUB_NASES_TECHNICAL_ACCOUNT'),
      jti: uuidv1(),
      obo: null,
    }

    const options: jwt.SignOptions = {
      algorithm: 'RS256',
      expiresIn: '5m', // 5 minutes
    }

    return jwt.sign(
      payload,
      this.configService.getOrThrow<string>('API_TOKEN_PRIVATE'),
      options,
    )
  }

  createAdministrationJwtToken(): string {
    const payload = {
      jti: uuidv1(),
    }

    const options: jwt.SignOptions = {
      algorithm: 'RS256',
      expiresIn: '5m', // 5 minutes
    }

    return jwt.sign(
      payload,
      this.configService.getOrThrow<string>('API_TOKEN_PRIVATE'),
      options,
    )
  }

  async getUserInfo(bearerToken: string): Promise<ResponseGdprDataDto> {
    return axios
      .post(
        `${this.configService.getOrThrow<string>('USER_ACCOUNT_API')}/user/get-or-create`,
        undefined,
        {
          headers: {
            Authorization: bearerToken,
          },
        },
      )
      .then((response: AxiosResponse<ResponseGdprDataDto>) => response.data)
      .catch((error) => {
        throw this.throwerErrorGuard.NotFoundException(
          NasesErrorsEnum.CITY_ACCOUNT_USER_GET_ERROR,
          `${NasesErrorsResponseEnum.CITY_ACCOUNT_USER_GET_ERROR} error: ${<
            string
          >error}`,
        )
      })
  }

  async getUri(
    bearerToken?: string,
    userData?: CognitoGetUserData,
  ): Promise<string | null> {
    if (bearerToken === undefined) return null

    if (!userData || !userData.family_name || !userData.given_name) {
      return null
    }

    let birthNumber: string
    try {
      const userInfo = await this.getUserInfo(bearerToken)
      if (userInfo.birthNumber === null) {
        return null
      }
      birthNumber = userInfo.birthNumber
    } catch (error) {
      alertError('Error when retrieving user info', this.logger, <string>error)
      return null
    }

    // TODO remove when slovensko.sk uri will be retrievable.
    return `rc://sk/${birthNumber}_${userData.family_name.toLowerCase()}_${userData.given_name.toLowerCase()}`

    // TODO And put back this
    /* const result = await axios
      .post(
        `${
          this.configService.getOrThrow<string>('SLOVENSKO_SK_CONTAINER_URI')
        }/api/iam/identities/search`,
        {
          uris: [
            `rc://sk/${birthNumber}_${userData.family_name.toLowerCase()}_${userData.given_name.toLowerCase()}`,
          ],
        },
        {
          headers: {
            Authorization: `Bearer ${this.createTechnicalAccountJwtToken()}`,
          },
        },
      )
      .then((response: AxiosResponse) => {
        if (response.data && Array.isArray(response.data)) {
          try {
            // eslint-disable-next-line @typescript-eslint/no-unsafe-member-access
            return response.data[0].uri as string;
          } catch (error) {
            return null;
          }
        }
        return null;
      })
      .catch((error) => {
        alertError(
          'There was an error when retrieving uri from slovensko.sk',
          this.logger,
          <string>error
        )
        return null;
      });

    return result; */
  }

  private async getFormMessage(
    form: Forms,
    isSigned: boolean,
  ): Promise<string | object> {
    let message: string | object | null = null
    const parser = new Parser()

    if (form.formDataBase64) {
      message = form.formDataBase64
    }

    if (!isSigned) {
      try {
        const messageXml = await this.convertService.convertJsonToXmlForForm(
          form,
          true,
        )

        // eslint-disable-next-line @typescript-eslint/no-unsafe-assignment
        const response = await parser.parseStringPromise(messageXml)
        message = typeof response === 'object' ? (response as object) : null
      } catch (error) {
        throw this.throwerErrorGuard.InternalServerErrorException(
          ErrorsEnum.INTERNAL_SERVER_ERROR,
          `There was an error during converting json form data to xml: ${<string>error}`,
        )
      }
    }

    if (!message) {
      throw this.throwerErrorGuard.UnprocessableEntityException(
        ErrorsEnum.UNPROCESSABLE_ENTITY_ERROR,
        `Message of body is not defined. There is no base64 nor schema`,
      )
    }

    return message
  }

  /**
   * Dynamically creates a subject of the submission. If there is not a subject format in the form definition,
   * it uses default from the form definition.
   *
   * It replaces an occurrence of "{path}" with a value from data.formDataJson, at the given path. There are three possibilities:
   * - If there is a string, it just prints the string
   * - If there is an array of strings, it prints them separated by a comma
   * - Otherwise prints empty string ""
   *
   * For example if the format is "Format {name}, children: {data.children}, missing: {missing}" and the formDataJson is
   * {name: "Example", data: {children: ["child1", "child2"]}}, the result is "Format Example, children: child1, child2, missing: ???"
   *
   * @param data Form instance
   * @returns message subject generated for the given form
   */
  private async createEnvelopeSendMessage(
    form: Forms,
    senderUri?: string,
  ): Promise<string> {
    const formDefinition = getFormDefinitionBySlug(form.formDefinitionSlug)
    if (!formDefinition) {
      throw this.throwerErrorGuard.NotFoundException(
        FormsErrorsEnum.FORM_DEFINITION_NOT_FOUND,
        `${FormsErrorsResponseEnum.FORM_DEFINITION_NOT_FOUND} ${form.formDefinitionSlug}`,
      )
    }
    if (!isSlovenskoSkFormDefinition(formDefinition)) {
      throw this.throwerErrorGuard.UnprocessableEntityException(
        FormsErrorsEnum.FORM_DEFINITION_NOT_SUPPORTED_TYPE,
        `createEnvelopeSendMessage: ${FormsErrorsResponseEnum.FORM_DEFINITION_NOT_SUPPORTED_TYPE}: ${formDefinition.type}, form id: ${form.id}`,
      )
    }
    const { isSigned, pospID, pospVersion, title } = formDefinition

    const message = await this.getFormMessage(form, isSigned)

<<<<<<< HEAD
    if (form.formDataBase64) {
      message = form.formDataBase64
    }
    if (!isSigned) {
      try {
        const messageXmlObject =
          await this.convertService.convertJsonToXmlObjectForForm(form)
        message = buildSlovenskoSkXml(messageXmlObject, {
          pretty: false,
          headless: true,
        })
      } catch (error) {
        throw this.throwerErrorGuard.InternalServerErrorException(
          ErrorsEnum.INTERNAL_SERVER_ERROR,
          `There was an error during converting json form data to xml: ${<
            string
          >error}`,
        )
      }
    }

    if (!message) {
      throw this.throwerErrorGuard.UnprocessableEntityException(
        ErrorsEnum.UNPROCESSABLE_ENTITY_ERROR,
        `Message of body is not defined. There is no base64 nor schema`,
      )
    }
    // message = Buffer.from(message, 'binary').toString('base64');
    let envelope: string
    // envelope = `
    // <?xml version="1.0" encoding="utf-8"?>
    // <SKTalkMessage xmlns="http://gov.sk/SKTalkMessage" xmlns:xsi="http://www.w3.org/2001/XMLSchema-instance" xmlns:xsd="http://www.w3.org/2001/XMLSchema">
    //   <EnvelopeVersion>3.0</EnvelopeVersion>
    //   <Header>
    //     <MessageInfo>
    //       <Class>EGOV_APPLICATION</Class>
    //       <PospID>App.GeneralAgenda</PospID>
    //       <PospVersion>1.9</PospVersion>
    //       <MessageID>0d83aadc-edba-4d1d-9a2f-d62eae985c51</MessageID>
    //       <CorrelationID>0d83aadc-edba-4d1d-9a2f-d62eae985c51</CorrelationID>

    //     </MessageInfo>
    //   </Header>
    //   <Body>
    //     <MessageContainer xmlns="http://schemas.gov.sk/core/MessageContainer/1.0">
    //       <MessageId>0d83aadc-edba-4d1d-9a2f-d62eae985c51</MessageId>
    //       <SenderId>e264cea1-acdc-4db0-8901-275d15b1f48a</SenderId>
    //       <RecipientId>e264cea1-acdc-4db0-8901-275d15b1f48a</RecipientId>
    //       <MessageType>App.GeneralAgenda</MessageType>
    //       <MessageSubject>Podanie</MessageSubject>
    //       <Object Id="0d83aadc-edba-4d1d-9a2f-d62eae985c51" IsSigned="false" Name="Všeobecná agenda" Description="Všeobecná agenda" Class="FORM" MimeType="application/x-eform-xml" Encoding="XML">
    //         <GeneralAgenda xmlns="http://schemas.gov.sk/form/App.GeneralAgenda/1.9" xmlns:xsi="http://www.w3.org/2001/XMLSchema-instance">
    //   <subject>predmet</subject>
    //   <text>popis</text>
    // </GeneralAgenda>
    //       </Object>
    //     </MessageContainer>
    //   </Body>
    // </SKTalkMessage>
    // `
=======
>>>>>>> 9be0fa06
    const senderId =
      senderUri ?? this.configService.get<string>('NASES_SENDER_URI') ?? ''
    const correlationId = uuidv4()
    let subject: string = form.id
    let mimeType = 'application/x-eform-xml'
    let encoding = 'XML'
    let attachments: NasesAttachmentXmlObject[] = []

    if (isSlovenskoSkTaxFormDefinition(formDefinition)) {
      subject = 'Podávanie daňového priznanie k dani z nehnuteľností' // TODO fix in formDefinition, quickfix here formDefinition.messageSubjectDefault
      mimeType = 'application/vnd.etsi.asic-e+zip'
      encoding = 'Base64'
      attachments = await this.createAttachmentsIfExists(form, formDefinition)
    }

    const attachmentBase = {
      $: {
        Id: form.id,
        IsSigned: isSigned ? 'true' : 'false',
        Name: title,
        Description: '',
        Class: 'FORM',
        MimeType: mimeType,
        Encoding: encoding,
      },
    }

    if (typeof message === 'string') {
      attachments.push({
        ...attachmentBase,
        _: message,
      })
    } else if (typeof message === 'object') {
      attachments.push({
        ...attachmentBase,
        ...message,
      })
    }

    const template = {
      SKTalkMessage: {
        $: {
          xmlns: 'http://gov.sk/SKTalkMessage',
          'xmlns:xsi': 'http://www.w3.org/2001/XMLSchema-instance',
          'xmlns:xsd': 'http://www.w3.org/2001/XMLSchema',
        },
        EnvelopeVersion: '3.0',
        Header: {
          MessageInfo: {
            Class: 'EGOV_APPLICATION',
            PospID: pospID,
            PospVersion: pospVersion,
            MessageID: form.id,
            CorrelationID: correlationId,
          },
        },
        Body: {
          MessageContainer: {
            $: {
              xmlns: 'http://schemas.gov.sk/core/MessageContainer/1.0',
            },
            MessageId: form.id,
            SenderId: senderId,
            RecipientId: this.configService.getOrThrow<string>(
              'NASES_RECIPIENT_URI',
            ),
            MessageType: pospID,
            MessageSubject: subject,
            Object: attachments,
          },
        },
      },
    }

    const builder = new Builder({
      // eslint-disable-next-line unicorn/text-encoding-identifier-case
      xmldec: { version: '1.0', encoding: 'utf-8' },
      renderOpts: {
        pretty: false,
      },
    })
    return builder.buildObject(template)
  }

  private getNasesError(code: number): string {
    const codeString = `0${code.toString()}`
    if (!Object.keys(NasesErrorCodesEnum).includes(codeString)) {
      return `${NasesErrorsResponseEnum.SEND_TO_NASES_ERROR} Code: ${code} (unknown code)`
    }

    return `${
      NasesErrorsResponseEnum.SEND_TO_NASES_ERROR
    } Code: ${code}, Text: ${
      NasesErrorCodesEnum[codeString as keyof typeof NasesErrorCodesEnum]
    } - ${
      NasesErrorCodesResponseEnum[
        codeString as keyof typeof NasesErrorCodesResponseEnum
      ]
    }`
  }

  async sendMessageNases(
    jwtToken: string,
    data: Forms,
    senderUri?: string,
  ): Promise<NasesSendResponse> {
    const message = await this.createEnvelopeSendMessage(data, senderUri)
    const result = await axios
      .post(
        `${this.configService.getOrThrow<string>(
          'SLOVENSKO_SK_CONTAINER_URI',
        )}/api/sktalk/receive_and_save_to_outbox`,
        {
          message,
        },
        {
          headers: {
            Authorization: `Bearer ${jwtToken}`,
          },
        },
      )
      .then((response: AxiosResponse<NasesSendFormDataDto>) => {
        if (response.data) {
          if (response.data.receive_result !== 0) {
            return {
              status: 422,
              data: {
                message: this.getNasesError(response.data.receive_result),
              },
            }
          }
          return { status: 200, data: response.data }
        }
        return {
          status: 422,
          data: {
            message:
              'Server error in response data, please contact administrator',
          },
        }
      })
      .catch((error) => {
        // eslint-disable-next-line @typescript-eslint/no-unsafe-member-access
        if (error.response && error.response.data) {
          // eslint-disable-next-line @typescript-eslint/no-unsafe-member-access, @typescript-eslint/no-unsafe-assignment
          return { status: error.response.status, data: error.response.data }
        }
        return {
          status: 400,
          data: {
            message: 'Other server error, please contact administrator',
          },
        }
      })
    return result
  }

  async isNasesMessageDelivered(formId: string): Promise<boolean> {
    const jwtToken = this.createTechnicalAccountJwtToken()
    const result = await axios
      .get(
        `${this.configService.getOrThrow<string>(
          'SLOVENSKO_SK_CONTAINER_URI',
        )}/api/edesk/messages/search?correlation_id=${formId}`,
        {
          headers: {
            Authorization: `Bearer ${jwtToken}`,
          },
        },
      )
      .then(
        (response: AxiosResponse<NasesIsMessageDeliveredDto[]>) =>
          response.data.length > 0,
      )
      .catch((error) => {
        alertError(
          'Error when checking if message is in eDesk',
          this.logger,
          <string>error,
        )
        return false
      })

    return result
  }
}
/* eslint-enable no-secrets/no-secrets */
/* eslint-enable no-await-in-loop */<|MERGE_RESOLUTION|>--- conflicted
+++ resolved
@@ -376,69 +376,6 @@
 
     const message = await this.getFormMessage(form, isSigned)
 
-<<<<<<< HEAD
-    if (form.formDataBase64) {
-      message = form.formDataBase64
-    }
-    if (!isSigned) {
-      try {
-        const messageXmlObject =
-          await this.convertService.convertJsonToXmlObjectForForm(form)
-        message = buildSlovenskoSkXml(messageXmlObject, {
-          pretty: false,
-          headless: true,
-        })
-      } catch (error) {
-        throw this.throwerErrorGuard.InternalServerErrorException(
-          ErrorsEnum.INTERNAL_SERVER_ERROR,
-          `There was an error during converting json form data to xml: ${<
-            string
-          >error}`,
-        )
-      }
-    }
-
-    if (!message) {
-      throw this.throwerErrorGuard.UnprocessableEntityException(
-        ErrorsEnum.UNPROCESSABLE_ENTITY_ERROR,
-        `Message of body is not defined. There is no base64 nor schema`,
-      )
-    }
-    // message = Buffer.from(message, 'binary').toString('base64');
-    let envelope: string
-    // envelope = `
-    // <?xml version="1.0" encoding="utf-8"?>
-    // <SKTalkMessage xmlns="http://gov.sk/SKTalkMessage" xmlns:xsi="http://www.w3.org/2001/XMLSchema-instance" xmlns:xsd="http://www.w3.org/2001/XMLSchema">
-    //   <EnvelopeVersion>3.0</EnvelopeVersion>
-    //   <Header>
-    //     <MessageInfo>
-    //       <Class>EGOV_APPLICATION</Class>
-    //       <PospID>App.GeneralAgenda</PospID>
-    //       <PospVersion>1.9</PospVersion>
-    //       <MessageID>0d83aadc-edba-4d1d-9a2f-d62eae985c51</MessageID>
-    //       <CorrelationID>0d83aadc-edba-4d1d-9a2f-d62eae985c51</CorrelationID>
-
-    //     </MessageInfo>
-    //   </Header>
-    //   <Body>
-    //     <MessageContainer xmlns="http://schemas.gov.sk/core/MessageContainer/1.0">
-    //       <MessageId>0d83aadc-edba-4d1d-9a2f-d62eae985c51</MessageId>
-    //       <SenderId>e264cea1-acdc-4db0-8901-275d15b1f48a</SenderId>
-    //       <RecipientId>e264cea1-acdc-4db0-8901-275d15b1f48a</RecipientId>
-    //       <MessageType>App.GeneralAgenda</MessageType>
-    //       <MessageSubject>Podanie</MessageSubject>
-    //       <Object Id="0d83aadc-edba-4d1d-9a2f-d62eae985c51" IsSigned="false" Name="Všeobecná agenda" Description="Všeobecná agenda" Class="FORM" MimeType="application/x-eform-xml" Encoding="XML">
-    //         <GeneralAgenda xmlns="http://schemas.gov.sk/form/App.GeneralAgenda/1.9" xmlns:xsi="http://www.w3.org/2001/XMLSchema-instance">
-    //   <subject>predmet</subject>
-    //   <text>popis</text>
-    // </GeneralAgenda>
-    //       </Object>
-    //     </MessageContainer>
-    //   </Body>
-    // </SKTalkMessage>
-    // `
-=======
->>>>>>> 9be0fa06
     const senderId =
       senderUri ?? this.configService.get<string>('NASES_SENDER_URI') ?? ''
     const correlationId = uuidv4()
