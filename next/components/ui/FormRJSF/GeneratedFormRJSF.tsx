import LeftIcon from '@assets/images/chevron-left.svg'
import ArrowRightIcon from '@assets/images/forms/arrow-right.svg'
import { EFormValue } from '@backend/forms'
import { FormValidation, RJSFSchema } from '@rjsf/utils'
import { useFormStepper, useFormSubmitter } from '@utils/forms'
import cx from 'classnames'
import SkipStepModal from 'components/forms/segments/SkipStepModal/SkipStepModal'
import { useTranslation } from 'next-i18next'
import { useState } from 'react'

import Button from '../../forms/simple-components/Button'
import FinalStep from '../../forms/steps/FinalStep'
import StepperView from '../../forms/steps/StepperView'
import StepButtonGroup from '../../forms/steps/Summary/StepButtonGroup'
import { ThemedForm } from '../../forms/ThemedForm'

interface FormRJSF {
  eform: EFormValue
  escapedSlug: string
  formSlug: string
}

const GeneratedFormRJSF = ({ eform, escapedSlug, formSlug }: FormRJSF) => {
  const [t] = useTranslation('forms')
  const form = useFormStepper(escapedSlug, eform.schema)
<<<<<<< HEAD
  const submitter = useFormSubmitter(formSlug)
=======
  const [isOnShowSkipModal, setIsOnShowSkipModal] = useState<boolean>(false)
  const [skipModalWasShown, setSkipModalWasShown] = useState<boolean>(false)

  const skipButtonHandler = () => {
    if (skipModalWasShown) form.skipToStep(form.stepIndex + 1)
    setIsOnShowSkipModal(true)
  }
>>>>>>> 416774c3

  return (
    <div className={cx('flex flex-col  sm:gap-20 gap-10 w-full', 'sm:flex-row sm:gap-20')}>
      <div className="">
        <StepperView
          steps={form.stepData}
          currentStep={form.stepIndex}
          // hook useFormStepper is prepared to skipping multiple steps but they will not be validated
          // if not wanted because of broken validation when skipping multiple steps, comment out onChangeStep
          onChangeStep={(stepIndex: number) => form.skipToStep(stepIndex)}
        />
        <SkipStepModal
          show={isOnShowSkipModal && !skipModalWasShown}
          onClose={() => {
            setIsOnShowSkipModal(false)
            setSkipModalWasShown(true)
          }}
          onSkip={() => {
            form.skipToStep(form.stepIndex + 1)
            setIsOnShowSkipModal(false)
            setSkipModalWasShown(true)
          }}
        />
      </div>
      <div className={cx('grow mx-8', 'lg:mx-28')}>
        {form.isComplete ? (
          <FinalStep
            formData={form.formData}
            formErrors={form.errors}
            extraErrors={form.extraErrors}
            schema={eform.schema}
            onGoToStep={(step: number) => form.setStepIndex(step)}
            submitErrors={submitter.errors}
            submitMessage={submitter.successMessage}
          />
        ) : (
<<<<<<< HEAD
          <ThemedForm
            key={`form-${escapedSlug}-step-${form.stepIndex}`}
            ref={form.formRef}
            schema={form.currentSchema}
            uiSchema={eform.uiSchema}
            formData={form.formData}
            validator={form.validator}
            customValidate={(formData: RJSFSchema, errors: FormValidation) => {
              return form.customValidate(formData, errors, form.currentSchema)
            }}
            onSubmit={(e) => {
              form.handleOnSubmit(e.formData)
            }}
            onChange={(e) => {
              form.setStepFormData(e.formData)
            }}
            onError={form.handleOnErrors}
            extraErrors={form.extraErrors}
            showErrorList={false}
            omitExtraData
            liveOmit
          />
=======
          <>
            <ThemedForm
              key={`form-${escapedSlug}-step-${form.stepIndex}`}
              ref={form.formRef}
              schema={form.currentSchema}
              uiSchema={eform.uiSchema}
              formData={form.formData}
              validator={form.validator}
              customValidate={(formData: RJSFSchema, errors: FormValidation) => {
                return form.customValidate(formData, errors, form.currentSchema)
              }}
              onSubmit={(e) => {
                form.handleOnSubmit(e.formData)
              }}
              onChange={(e) => {
                form.setStepFormData(e.formData)
              }}
              onError={form.handleOnErrors}
              extraErrors={form.extraErrors}
              showErrorList={false}
              omitExtraData
              liveOmit
            />
            <div className="flex flex-row gap-5">
              <div className="grow">
                {form.stepIndex !== 0 && (
                  <Button
                    variant="plain-black"
                    onPress={form.previous}
                    text={t('buttons.previous')}
                    startIcon={<LeftIcon />}
                  />
                )}
              </div>
              <Button
                variant="black-outline"
                onPress={skipButtonHandler}
                text={t('buttons.skip')}
              />
              <Button
                onPress={form.submitStep}
                text={t('buttons.continue')}
                endIcon={<ArrowRightIcon />}
              />
            </div>
          </>
>>>>>>> 416774c3
        )}
        <StepButtonGroup
          stepIndex={form.stepIndex}
          isFinalStep={form.isComplete}
          previous={form.previous}
          skip={() => form.skipToStep(form.stepIndex + 1)}
          submitStep={form.submitStep}
          submitForm={() => submitter.submitForm(form.formData)}
        />
      </div>
    </div>
  )
}

export default GeneratedFormRJSF<|MERGE_RESOLUTION|>--- conflicted
+++ resolved
@@ -1,5 +1,3 @@
-import LeftIcon from '@assets/images/chevron-left.svg'
-import ArrowRightIcon from '@assets/images/forms/arrow-right.svg'
 import { EFormValue } from '@backend/forms'
 import { FormValidation, RJSFSchema } from '@rjsf/utils'
 import { useFormStepper, useFormSubmitter } from '@utils/forms'
@@ -8,7 +6,6 @@
 import { useTranslation } from 'next-i18next'
 import { useState } from 'react'
 
-import Button from '../../forms/simple-components/Button'
 import FinalStep from '../../forms/steps/FinalStep'
 import StepperView from '../../forms/steps/StepperView'
 import StepButtonGroup from '../../forms/steps/Summary/StepButtonGroup'
@@ -21,11 +18,7 @@
 }
 
 const GeneratedFormRJSF = ({ eform, escapedSlug, formSlug }: FormRJSF) => {
-  const [t] = useTranslation('forms')
   const form = useFormStepper(escapedSlug, eform.schema)
-<<<<<<< HEAD
-  const submitter = useFormSubmitter(formSlug)
-=======
   const [isOnShowSkipModal, setIsOnShowSkipModal] = useState<boolean>(false)
   const [skipModalWasShown, setSkipModalWasShown] = useState<boolean>(false)
 
@@ -33,7 +26,7 @@
     if (skipModalWasShown) form.skipToStep(form.stepIndex + 1)
     setIsOnShowSkipModal(true)
   }
->>>>>>> 416774c3
+  const submitter = useFormSubmitter(formSlug)
 
   return (
     <div className={cx('flex flex-col  sm:gap-20 gap-10 w-full', 'sm:flex-row sm:gap-20')}>
@@ -70,7 +63,6 @@
             submitMessage={submitter.successMessage}
           />
         ) : (
-<<<<<<< HEAD
           <ThemedForm
             key={`form-${escapedSlug}-step-${form.stepIndex}`}
             ref={form.formRef}
@@ -93,60 +85,12 @@
             omitExtraData
             liveOmit
           />
-=======
-          <>
-            <ThemedForm
-              key={`form-${escapedSlug}-step-${form.stepIndex}`}
-              ref={form.formRef}
-              schema={form.currentSchema}
-              uiSchema={eform.uiSchema}
-              formData={form.formData}
-              validator={form.validator}
-              customValidate={(formData: RJSFSchema, errors: FormValidation) => {
-                return form.customValidate(formData, errors, form.currentSchema)
-              }}
-              onSubmit={(e) => {
-                form.handleOnSubmit(e.formData)
-              }}
-              onChange={(e) => {
-                form.setStepFormData(e.formData)
-              }}
-              onError={form.handleOnErrors}
-              extraErrors={form.extraErrors}
-              showErrorList={false}
-              omitExtraData
-              liveOmit
-            />
-            <div className="flex flex-row gap-5">
-              <div className="grow">
-                {form.stepIndex !== 0 && (
-                  <Button
-                    variant="plain-black"
-                    onPress={form.previous}
-                    text={t('buttons.previous')}
-                    startIcon={<LeftIcon />}
-                  />
-                )}
-              </div>
-              <Button
-                variant="black-outline"
-                onPress={skipButtonHandler}
-                text={t('buttons.skip')}
-              />
-              <Button
-                onPress={form.submitStep}
-                text={t('buttons.continue')}
-                endIcon={<ArrowRightIcon />}
-              />
-            </div>
-          </>
->>>>>>> 416774c3
         )}
         <StepButtonGroup
           stepIndex={form.stepIndex}
           isFinalStep={form.isComplete}
           previous={form.previous}
-          skip={() => form.skipToStep(form.stepIndex + 1)}
+          skip={skipButtonHandler}
           submitStep={form.submitStep}
           submitForm={() => submitter.submitForm(form.formData)}
         />
