--- conflicted
+++ resolved
@@ -7,26 +7,20 @@
 import { TaxApiError } from '../dtos/generalApiDto'
 import { Tax, TaxJSONSchema } from '../dtos/taxDto'
 import logger from '../utils/logger'
-<<<<<<< HEAD
-import useAccount from './useAccount'
 import { useQuery } from '@tanstack/react-query'
-=======
->>>>>>> 1f5ce844
 
 // TODO test for no tax, not yet tax, legit tax unpaid, partially paid, paid
 export const useTaxes = () => {
   // TODO handle 401 & token refreshing - for now, this should work reasonably as along as the page isn't opened for too long
-<<<<<<< HEAD
+  
+  // TODO make sure log out -> log in as different user -> loading data does not load the data of previous user - without futher change it will now
+  // TODO move towards react query
   const queryResult = useQuery<Tax>(
-    ['/api/taxes', lastAccessToken],
-    () => getTaxApi(lastAccessToken),
+    ['/api/taxes'],
+    () => getTaxApi(),
     { retry: false },
   )
-=======
-  // TODO make sure log out -> log in as different user -> loading data does not load the data of previous user - without futher change it will now
-  // TODO move towards react query
-  const swrResult = useSWR<Tax>(['/api/taxes'], () => getTaxApi(), { shouldRetryOnError: false })
->>>>>>> 1f5ce844
+  
 
   useEffect(() => {
     if (
