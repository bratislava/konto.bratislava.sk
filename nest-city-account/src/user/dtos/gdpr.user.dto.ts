--- conflicted
+++ resolved
@@ -32,10 +32,7 @@
     description: 'Type of Gdpr category',
     default: 'library',
   })
-<<<<<<< HEAD
   category!: GDPRCategoryEnum
-=======
-  category!: GdprCategory
 }
 
 export class GdprDataSubscriptionDto extends GdprDataDto {
@@ -60,7 +57,6 @@
   LICENSE = 'LICENSE',
   MARKETING = 'MARKETING',
   FORMAL_COMMUNICATION = 'FORMAL_COMMUNICATION',
->>>>>>> 5ce4618e
 }
 
 export enum UserOfficialCorrespondenceChannelEnum {
