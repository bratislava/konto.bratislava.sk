import Alert from 'components/forms/info-components/Alert'
import { ROUTES } from 'frontend/api/constants'
import { formatDate } from 'frontend/utils/general'
import { Trans, useTranslation } from 'next-i18next'
import {
  ResponseInstallmentPaymentDetailDtoReasonNotPossibleEnum,
  TaxStatusEnum,
} from 'openapi-clients/tax'
import React from 'react'

import PaymentMethodItem from './PaymentMethodItem'
import { useTaxFeeSection } from './useTaxFeeSection'

const TaxFeePaymentMethodSection = () => {
  const { taxData } = useTaxFeeSection()
  const { t } = useTranslation('account')

  return (
    <div className="flex w-full flex-col px-4 lg:px-0">
      <div className="flex w-full border-t-2 border-gray-200 lg:hidden lg:border-t-0" />
      <div className="flex w-full flex-col gap-4 pt-4 lg:pt-0">
        <div className="text-h3">{t('tax_detail_section.tax_payment_methods')}</div>
        <div className="flex w-full flex-col rounded-lg border-2 border-gray-200">
          <PaymentMethodItem
            title={
              <Trans
                ns="account"
                i18nKey={
                  taxData.paidStatus === TaxStatusEnum.PartiallyPaid
                    ? 'tax_detail_section.tax_payment_rest'
                    : 'tax_detail_section.tax_payment_full'
                }
                components={{ strong: <strong className="font-semibold" /> }}
              />
            }
            subtitle={
              // only first installment is calculated, others are hardcoded so they will always be available for DzN,
              // how date calculation works for PKO is not yet determined same in PaymentSchedule
              taxData.oneTimePayment.dueDate
                ? t('tax_detail_section.tax_payment_rest_subtitle', {
                    date: formatDate(taxData.oneTimePayment.dueDate || ''),
                  })
                : t('tax_detail_section.tax_payment_rest_subtitle_not_available')
            }
            amount={taxData.overallBalance}
            buttonText={
<<<<<<< HEAD
              taxData.paidStatus === TaxStatusEnum.PartiallyPaid ? t('pay_rest') : t('pay_all')
=======
              taxData.paidStatus === TaxPaidStatusEnum.PartiallyPaid
                ? t('taxes.payment.pay_rest')
                : t('taxes.payment.pay_all')
>>>>>>> 174dd8e8
            }
            buttonVariant="black-solid"
            buttonHref={`${ROUTES.TAXES_AND_FEES_PAYMENT(taxData.year)}?sposob-uhrady=zvysna-suma`}
          />
          {taxData.installmentPayment?.isPossible &&
            taxData.installmentPayment.activeInstallment?.remainingAmount !== undefined && (
              <PaymentMethodItem
                title={
                  <Trans
                    ns="account"
                    i18nKey="tax_detail_section.tax_payment_installment"
                    components={{ strong: <strong className="font-semibold" /> }}
                  />
                }
                subtitle={t('tax_detail_section.tax_payment_installment_subtitle', {
                  date: formatDate(taxData.installmentPayment.dueDateLastPayment || ''),
                })}
                amount={taxData.installmentPayment.activeInstallment?.remainingAmount}
                buttonText={t('taxes.payment.pay_installment')}
                buttonVariant="black-outline"
                buttonHref={`${ROUTES.TAXES_AND_FEES_PAYMENT(taxData.year)}?sposob-uhrady=splatky`}
              />
            )}
          {!taxData.installmentPayment?.isPossible &&
            taxData.installmentPayment?.reasonNotPossible ===
              ResponseInstallmentPaymentDetailDtoReasonNotPossibleEnum.BelowThreshold && (
              <div className="p-4 lg:p-6 lg:pt-0">
                <Alert
                  type="warning"
                  fullWidth
                  message={t('tax_detail_section.tax_payment_under_threshold_alert')}
                />
              </div>
            )}
          {!taxData.installmentPayment?.isPossible &&
            taxData.installmentPayment?.reasonNotPossible ===
              ResponseInstallmentPaymentDetailDtoReasonNotPossibleEnum.AfterDueDate && (
              <div className="p-4 lg:p-6 lg:pt-0">
                <Alert
                  type="warning"
                  fullWidth
                  message={t('account_section_payment.tax_payment_year_over')}
                />
              </div>
            )}
        </div>
      </div>
    </div>
  )
}

export default TaxFeePaymentMethodSection<|MERGE_RESOLUTION|>--- conflicted
+++ resolved
@@ -44,13 +44,9 @@
             }
             amount={taxData.overallBalance}
             buttonText={
-<<<<<<< HEAD
-              taxData.paidStatus === TaxStatusEnum.PartiallyPaid ? t('pay_rest') : t('pay_all')
-=======
-              taxData.paidStatus === TaxPaidStatusEnum.PartiallyPaid
+              taxData.paidStatus === TaxStatusEnum.PartiallyPaid
                 ? t('taxes.payment.pay_rest')
                 : t('taxes.payment.pay_all')
->>>>>>> 174dd8e8
             }
             buttonVariant="black-solid"
             buttonHref={`${ROUTES.TAXES_AND_FEES_PAYMENT(taxData.year)}?sposob-uhrady=zvysna-suma`}
