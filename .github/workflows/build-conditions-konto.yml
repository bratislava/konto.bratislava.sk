--- conflicted
+++ resolved
@@ -14,18 +14,15 @@
       nest-forms-backend:
         description: "Returns true if nest-forms-backend should be built"
         value: ${{ jobs.conditions.outputs.nest-forms-backend }}
-<<<<<<< HEAD
       nest-city-account:
         description: "Returns true if nest-city-account can be built"
         value: ${{ jobs.conditions.outputs.nest-city-account }}
-=======
       nest-clamav-scanner:
         description: "Returns true if nest-clamav-scanner should be built"
         value: ${{ jobs.conditions.outputs.nest-clamav-scanner }}
       nest-tax-backend:
         description: "Returns true if nest-tax-backend can be built"
         value: ${{ jobs.conditions.outputs.nest-tax-backend }}
->>>>>>> 20847e7e
 jobs:
   changes:
     name: Checking for directory changes in repository
@@ -35,13 +32,9 @@
       next: ${{ steps.filter.outputs.next }}
       strapi: ${{ steps.filter.outputs.strapi }}
       nest-forms-backend: ${{ steps.filter.outputs.nest-forms-backend }}
-<<<<<<< HEAD
-      forms-shared: ${{ steps.filter.outputs.forms-shared }}
       nest-city-account: ${{ steps.filter.outputs.nest-city-account }}
-=======
       nest-clamav-scanner: ${{ steps.filter.outputs.nest-clamav-scanner }}
       nest-tax-backend: ${{ steps.filter.outputs.nest-tax-backend }}
->>>>>>> 20847e7e
     steps:
       - name: Checkout code
         uses: actions/checkout@v4
@@ -64,17 +57,12 @@
               - 'strapi/**'
             nest-forms-backend:
               - 'nest-forms-backend/**'
-<<<<<<< HEAD
-            forms-shared:
-              - 'forms-shared/**'
             nest-city-account:
               - 'nest-city-account/**'
-=======
             nest-clamav-scanner:
               - 'nest-clamav-scanner/**'
             nest-tax-backend:
               - 'nest-tax-backend/**'
->>>>>>> 20847e7e
   conditions:
     name: Checking build conditions
     needs: changes
@@ -86,13 +74,9 @@
       next: ${{ steps.next.outputs.condition }}
       strapi: ${{ steps.strapi.outputs.condition }}
       nest-forms-backend: ${{ steps.nest-forms-backend.outputs.condition }}
-<<<<<<< HEAD
-      forms-shared: ${{ steps.forms-shared.outputs.condition }}
       nest-city-account: ${{steps.nest-city-account.outputs.condition}}
-=======
       nest-clamav-scanner: ${{ steps.nest-clamav-scanner.outputs.condition }}
       nest-tax-backend: ${{ steps.nest-tax-backend.outputs.condition }}
->>>>>>> 20847e7e
     steps:
       - name: Print pipeline comment
         if: github.event_name == 'pull_request'
@@ -107,12 +91,9 @@
             :arrow_right: Changes in next: <b>${{ needs.changes.outputs.next }}</b><br/>
             :arrow_right: Changes in strapi: <b>${{ needs.changes.outputs.strapi }}</b><br/>
             :arrow_right: Changes in nest-forms-backend: <b>${{ needs.changes.outputs.nest-forms-backend }}</b><br/>
-<<<<<<< HEAD
             :arrow_right: Changes in nest-city-account: <b>${{ needs.changes.outputs.nest-forms-backend }}</b><br/>
-=======
             :arrow_right: Changes in nest-clamav-scanner: <b>${{ needs.changes.outputs.nest-clamav-scanner }}</b><br/>
             :arrow_right: Changes in nest-tax-backend: <b>${{ needs.changes.outputs.nest-tax-backend }}</b><br/>
->>>>>>> 20847e7e
             We are going to build :ship:
 
       - id: forms-shared
@@ -131,7 +112,38 @@
           message: |
             :soon: <b>forms-shared together with nest-forms-backend and next as those needs to be rebuild when forms-shared are changed<b><br/>
 
-<<<<<<< HEAD
+      - id: next
+        name: Check for build next
+        if: needs.changes.outputs.next == 'true'
+        run: |
+          echo "COUNT=$(($COUNT+1))" >> $GITHUB_ENV
+          echo "condition=true" >> $GITHUB_OUTPUT
+
+      - name: Print pipeline comment
+        if: needs.changes.outputs.next == 'true'
+        uses: marocchino/sticky-pull-request-comment@v2.9.0
+        with:
+          header: Build Conditions
+          append: true
+          message: |
+            :soon: <b>next<b><br/>
+
+      - id: strapi
+        name: Check for build strapi
+        if: needs.changes.outputs.strapi == 'true'
+        run: |
+          echo "COUNT=$(($COUNT+1))" >> $GITHUB_ENV
+          echo "condition=true" >> $GITHUB_OUTPUT
+
+      - name: Print pipeline comment
+        if: needs.changes.outputs.strapi == 'true'
+        uses: marocchino/sticky-pull-request-comment@v2.9.0
+        with:
+          header: Build Conditions
+          append: true
+          message: |
+            :soon: <b>strapi<b><br/>
+
       - id: nest-city-account
         name: Check for build nest-city-account
         if: needs.changes.outputs.nest-city-account == 'true'
@@ -147,43 +159,6 @@
           append: true
           message: |
             :soon: <b>nest-city-account<b><br/>
-
-      - id: nest-forms-backend
-        name: Check for build nest-forms-backend
-        if: needs.changes.outputs.nest-forms-backend == 'true'
-=======
-      - id: next
-        name: Check for build next
-        if: needs.changes.outputs.next == 'true'
->>>>>>> 20847e7e
-        run: |
-          echo "COUNT=$(($COUNT+1))" >> $GITHUB_ENV
-          echo "condition=true" >> $GITHUB_OUTPUT
-
-      - name: Print pipeline comment
-        if: needs.changes.outputs.next == 'true'
-        uses: marocchino/sticky-pull-request-comment@v2.9.0
-        with:
-          header: Build Conditions
-          append: true
-          message: |
-            :soon: <b>next<b><br/>
-
-      - id: strapi
-        name: Check for build strapi
-        if: needs.changes.outputs.strapi == 'true'
-        run: |
-          echo "COUNT=$(($COUNT+1))" >> $GITHUB_ENV
-          echo "condition=true" >> $GITHUB_OUTPUT
-
-      - name: Print pipeline comment
-        if: needs.changes.outputs.strapi == 'true'
-        uses: marocchino/sticky-pull-request-comment@v2.9.0
-        with:
-          header: Build Conditions
-          append: true
-          message: |
-            :soon: <b>strapi<b><br/>
 
       - id: nest-forms-backend
         name: Check for build nest-forms-backend
