--- conflicted
+++ resolved
@@ -299,10 +299,6 @@
     const isDueDateInFuture =
       installmentDueDate !== undefined && installmentDueDate > dayjs(today)
     const isLateInstallment =
-<<<<<<< HEAD
-      installmentDueDate !== undefined &&
-=======
->>>>>>> 7c5f9b1c
       !isDueDateInFuture &&
       installmentAmounts[i].status !== InstallmentPaidStatusEnum.PAID &&
       installmentAmounts[i].status !== InstallmentPaidStatusEnum.OVER_PAID
@@ -351,18 +347,11 @@
     numberOfInstallments,
   } = options
 
-<<<<<<< HEAD
-  const installmentCount = numberOfInstallments
-
-  // Calculate due dates for all installments
-  // First installment due date is calculated from dateOfValidity (may be undefined)
-=======
   // Calculate due dates for all installments
   // First installment due date is calculated from dateOfValidity (may be undefined)
   const parseInstallmentDueDate = (dateString: string): Dayjs =>
     dayjs.tz(`${taxYear}-${dateString}`, bratislavaTimeZone)
 
->>>>>>> 7c5f9b1c
   const installmentDueDatesParsed: [
     dayjs.Dayjs | undefined,
     dayjs.Dayjs,
@@ -372,26 +361,12 @@
     // First installment due date is calculated from dateOfValidity
     dueDate,
     // Second installment:
-<<<<<<< HEAD
-    dayjs.tz(`${taxYear}-${installmentDueDates.second}`, bratislavaTimeZone),
-    // Third installment:
-    dayjs.tz(`${taxYear}-${installmentDueDates.third}`, bratislavaTimeZone),
-    // Fourth installment (if exists):
-    ...(installmentCount === 4 && installmentDueDates.fourth
-      ? [
-          dayjs.tz(
-            `${taxYear}-${installmentDueDates.fourth}`,
-            bratislavaTimeZone,
-          ),
-        ]
-=======
     parseInstallmentDueDate(installmentDueDates.second),
     // Third installment:
     parseInstallmentDueDate(installmentDueDates.third),
     // Fourth installment (if exists):
     ...(installmentDueDates.fourth
       ? [parseInstallmentDueDate(installmentDueDates.fourth)]
->>>>>>> 7c5f9b1c
       : []),
   ]
 
