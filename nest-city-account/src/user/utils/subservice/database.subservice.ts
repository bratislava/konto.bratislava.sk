import { Injectable } from '@nestjs/common'
import ThrowerErrorGuard from '../../../utils/guards/errors.guard'

import { ACTIVE_USER_FILTER, PrismaService } from '../../../prisma/prisma.service'
import { prismaExclude } from '../../../utils/handlers/prisma.handlers'
import {
  ResponseGdprLegalPersonDataDto,
  ResponseLegalPersonDataSimpleDto,
} from '../../dtos/gdpr.legalperson.dto'
import {
  ResponseGdprUserDataDto,
  UserOfficialCorrespondenceChannelEnum,
} from '../../dtos/gdpr.user.dto'
import { LineLoggerSubservice } from '../../../utils/subservices/line-logger.subservice'
import { BloomreachService } from '../../../bloomreach/bloomreach.service'
import { UserErrorsEnum, UserErrorsResponseEnum } from '../../user.error.enum'
<<<<<<< HEAD
import {
  CognitoUserAttributesTierEnum,
  GDPRCategoryEnum,
  GDPRSubTypeEnum,
  GDPRTypeEnum,
} from '@prisma/client'
import { CognitoSubservice } from 'src/utils/subservices/cognito.subservice'
import { CognitoUserAttributesEnum } from 'src/utils/global-dtos/cognito.dto'
=======
import { GDPRCategoryEnum, GDPRSubTypeEnum, GDPRTypeEnum } from '@prisma/client'
import { ErrorsEnum, ErrorsResponseEnum } from '../../../utils/guards/dtos/error.dto'
import { DeliveryMethodActiveAndLockedDto } from '../../dtos/deliveryMethod.dto'
import { DeliveryMethodEnum, DeliveryMethodUserEnum, Prisma } from '@prisma/client'
>>>>>>> 8f1bb40c

@Injectable()
export class DatabaseSubserviceUser {
  private readonly logger: LineLoggerSubservice

  constructor(
    private prisma: PrismaService,
    private bloomreachService: BloomreachService,
    private throwerErrorGuard: ThrowerErrorGuard,
    private cognitoSubservice: CognitoSubservice
  ) {
    this.logger = new LineLoggerSubservice(DatabaseSubserviceUser.name)
  }

  async getOrCreateUser(externalId: string | null, email: string) {
    let user = await this.prisma.user.findUnique({
      where: { email: email },
    })
    if (user?.isDeceased) {
      throw this.throwerErrorGuard.ForbiddenException(
        UserErrorsEnum.USER_IS_DECEASED,
        UserErrorsResponseEnum.USER_IS_DECEASED
      )
    }
    if (user && externalId) {
      user = await this.prisma.user.update({
        where: {
          email: email,
          ...ACTIVE_USER_FILTER,
        },
        data: {
          externalId: externalId,
        },
      })
    } else if (!user && externalId) {
      user = await this.prisma.user.findUnique({
        where: { externalId: externalId },
      })
      if (!user) {
        user = await this.prisma.user.create({
          data: {
            externalId: externalId,
            email: email,
          },
        })
        await this.changeUserGdprData(user.id, [
          {
            type: GDPRTypeEnum.LICENSE,
            category: GDPRCategoryEnum.ESBS,
            subType: GDPRSubTypeEnum.subscribe,
          },
          {
            type: GDPRTypeEnum.MARKETING,
            category: GDPRCategoryEnum.ESBS,
            subType: GDPRSubTypeEnum.subscribe,
          },
        ])
        await this.bloomreachService.trackCustomer(externalId)
      } else if (user.email != email) {
        const oldEmail = user.email
        user = await this.prisma.user.update({
          where: { externalId },
          data: { email },
        })
        this.logger.log(
          `Email changed for user ${externalId}. Old email: ${oldEmail}, new email: ${email}.`
        )
      }
    } else {
      user = await this.prisma.user.upsert({
        where: {
          email: email,
        },
        update: {
          externalId: externalId,
          email: email,
        },
        create: {
          externalId: externalId,
          email: email,
        },
      })
      await this.changeUserGdprData(user.id, [
        {
          type: GDPRTypeEnum.LICENSE,
          category: GDPRCategoryEnum.ESBS,
          subType: GDPRSubTypeEnum.subscribe,
        },
      ])
      if (externalId) {
        await this.bloomreachService.trackCustomer(externalId)
      }
    }

    return prismaExclude(user, ['ifo'])
  }

  async getOrCreateLegalPerson(
    externalId: string | null,
    email: string
  ): Promise<ResponseLegalPersonDataSimpleDto> {
    let legalPerson = await this.prisma.legalPerson.findUnique({
      where: { email: email },
    })
    if (legalPerson && externalId) {
      legalPerson = await this.prisma.legalPerson.update({
        where: {
          email: email,
        },
        data: {
          externalId: externalId,
        },
      })
    } else if (!legalPerson && externalId) {
      legalPerson = await this.prisma.legalPerson.findUnique({
        where: { externalId: externalId },
      })
      if (!legalPerson) {
        legalPerson = await this.prisma.legalPerson.create({
          data: {
            externalId: externalId,
            email: email,
          },
        })
        await this.changeLegalPersonGdprData(legalPerson.id, [
          {
            type: GDPRTypeEnum.LICENSE,
            category: GDPRCategoryEnum.ESBS,
            subType: GDPRSubTypeEnum.subscribe,
          },
          {
            type: GDPRTypeEnum.MARKETING,
            category: GDPRCategoryEnum.ESBS,
            subType: GDPRSubTypeEnum.subscribe,
          },
        ])
      } else if (legalPerson.email != email) {
        const oldEmail = legalPerson.email
        legalPerson = await this.prisma.legalPerson.update({
          where: { externalId },
          data: { email },
        })
        this.logger.log(
          `Email changed for legal person ${externalId}. Old email: ${oldEmail}, new email: ${email}.`
        )
      }
    } else {
      legalPerson = await this.prisma.legalPerson.upsert({
        where: {
          email: email,
        },
        update: {
          externalId: externalId,
          email: email,
        },
        create: {
          externalId: externalId,
          email: email,
        },
      })
      await this.changeLegalPersonGdprData(legalPerson.id, [
        {
          type: GDPRTypeEnum.LICENSE,
          category: GDPRCategoryEnum.ESBS,
          subType: GDPRSubTypeEnum.subscribe,
        },
      ])
    }
    return legalPerson
  }

  async getUserById(id: string) {
    const user = await this.prisma.user.findUnique({
      where: {
        id,
        ...ACTIVE_USER_FILTER,
      },
    })
    return user
  }

  async getUserByExternalId(externalId: string) {
    const user = await this.prisma.user.findUnique({
      where: { externalId, ...ACTIVE_USER_FILTER },
    })
    return user
  }

  async getLegalPersonById(id: string) {
    const legalPerson = await this.prisma.legalPerson.findUnique({ where: { id } })
    return legalPerson
  }

  async removeBirthNumber(externalId: string) {
    const user = await this.prisma.user.update({
      where: {
        externalId: externalId,
      },
      data: {
        birthNumber: null,
        ifo: null,
      },
    })
    return user
  }

  async removeLegalPersonBirthNumber(externalId: string) {
    const user = await this.prisma.legalPerson.update({
      where: {
        externalId: externalId,
      },
      data: {
        birthNumber: null,
        ico: null,
      },
    })
    return user
  }

  // is this ok?
  async getUserGdprData(userId: string): Promise<ResponseGdprUserDataDto[]> {
    const data: ResponseGdprUserDataDto[] = await this.prisma.$queryRawUnsafe(`
        SELECT DISTINCT ON(category, "type")
          category,
          "type",
          "subType"
        FROM(
          SELECT 
            category,
            "type",
            "subType",
            "createdAt"
          FROM
            public."UserGdprData"
          WHERE
            "userId" = '${userId}'
        ) as main
        ORDER BY
          category asc,
          "type" asc,
          "createdAt" desc`)
    return data
  }

  // is this ok?
  async getLegalPersonGdprData(legalPersonId: string): Promise<ResponseGdprLegalPersonDataDto[]> {
    const data: ResponseGdprLegalPersonDataDto[] = await this.prisma.$queryRawUnsafe(`
        SELECT DISTINCT ON(category, "type")
          category,
          "type",
          "subType"
        FROM(
          SELECT 
            category,
            "type",
            "subType",
            "createdAt"
          FROM
            public."LegalPersonGdprData"
          WHERE
            "legalPersonId" = '${legalPersonId}'
        ) as main
        ORDER BY
          category asc,
          "type" asc,
          "createdAt" desc`)
    return data
  }

  async getOfficialCorrespondenceChannel(
    userId: string
  ): Promise<UserOfficialCorrespondenceChannelEnum | null> {
<<<<<<< HEAD
    const hasEdesk = await this.prisma.physicalEntity.findUnique({
      where: {
        userId,
      },
    })
    if (hasEdesk?.activeEdesk) {
      return UserOfficialCorrespondenceChannelEnum.EDESK
=======
    const delivery = await this.getActiveAndLockedDeliveryMethodsWithDates({ id: userId })
    const active = delivery.active?.deliveryMethod
    switch (active) {
      case DeliveryMethodEnum.EDESK:
        return UserOfficialCorrespondenceChannelEnum.EDESK
      case DeliveryMethodEnum.CITY_ACCOUNT:
        return UserOfficialCorrespondenceChannelEnum.EMAIL
      case DeliveryMethodEnum.POSTAL:
        return UserOfficialCorrespondenceChannelEnum.POSTAL
      default:
        return null
>>>>>>> 8f1bb40c
    }
  }

  async getActiveAndLockedDeliveryMethodsWithDates(
    where: Prisma.UserWhereUniqueInput
  ): Promise<DeliveryMethodActiveAndLockedDto> {
    const user = await this.prisma.user.findUnique({
      where,
      include: {
        physicalEntity: {
          select: {
            activeEdesk: true,
          },
        },
      },
    })
    if (!user) {
      throw this.throwerErrorGuard.NotFoundException(
        ErrorsEnum.NOT_FOUND_ERROR,
        ErrorsResponseEnum.NOT_FOUND_ERROR
      )
    }
<<<<<<< HEAD
    if (lastSub?.subType === GDPRSubTypeEnum.unsubscribe) {
      return UserOfficialCorrespondenceChannelEnum.POSTAL
    }
    return null
=======

    const active = user.physicalEntity?.activeEdesk
      ? { deliveryMethod: DeliveryMethodEnum.EDESK }
      : user.taxDeliveryMethod
        ? {
            deliveryMethod: user.taxDeliveryMethod,
            date: user.taxDeliveryMethodCityAccountDate ?? undefined,
          }
        : undefined

    const locked = user.taxDeliveryMethodAtLockDate
      ? {
          deliveryMethod: user.taxDeliveryMethodAtLockDate,
          date: user.taxDeliveryMethodCityAccountLockDate ?? undefined,
        }
      : undefined

    return { active, locked }
>>>>>>> 8f1bb40c
  }

  async getShowEmailCommunicationBanner(
    userId: string,
<<<<<<< HEAD
    externalId: string | null
  ): Promise<boolean> {
    if (!externalId) {
      return false
    }
    const cognitoUser = await this.cognitoSubservice.getDataFromCognito(externalId)
    const isIdentityVerified =
      cognitoUser[CognitoUserAttributesEnum.TIER] === CognitoUserAttributesTierEnum.IDENTITY_CARD ||
      cognitoUser[CognitoUserAttributesEnum.TIER] === CognitoUserAttributesTierEnum.EID
    if (!isIdentityVerified) {
      return false
    }

    const formalCommunicationSubscription = await this.prisma.userGdprData.findFirst({
=======
    isIdentityVerified: boolean
  ): Promise<boolean> {
    if (!isIdentityVerified) {
      return false
    }
    const user = await this.prisma.user.findFirst({
>>>>>>> 8f1bb40c
      where: {
        id: userId,
      },
      select: {
        taxDeliveryMethod: true,
      },
    })
    const hasEdesk = await this.prisma.physicalEntity.findUnique({
      where: {
        userId,
      },
    })
    return !(user?.taxDeliveryMethod || hasEdesk?.activeEdesk)
  }

  private isTaxDeliveryData(elem: ResponseGdprUserDataDto): boolean {
    return (
      elem.category === GDPRCategoryEnum.TAXES && elem.type === GDPRTypeEnum.FORMAL_COMMUNICATION
    )
  }

  private separateTaxDeliveryData(gdprData: ResponseGdprUserDataDto[]) {
    const taxDeliveryData: DeliveryMethodUserEnum[] = []
    const otherGdprData: ResponseGdprUserDataDto[] = []

    gdprData.forEach((elem) => {
      if (this.isTaxDeliveryData(elem)) {
        if (elem.subType === GDPRSubTypeEnum.subscribe) {
          taxDeliveryData.push(DeliveryMethodUserEnum.CITY_ACCOUNT)
        } else {
          taxDeliveryData.push(DeliveryMethodUserEnum.POSTAL)
        }
      } else {
        otherGdprData.push(elem)
      }
    })

    return { taxDeliveryData, otherGdprData }
  }

  async changeUserGdprData(userId: string, gdprData: ResponseGdprUserDataDto[]) {
    const user = await this.prisma.user.findUnique({
      where: { id: userId },
    })
    if (!user) {
      throw this.throwerErrorGuard.NotFoundException(
        UserErrorsEnum.USER_NOT_FOUND,
        UserErrorsResponseEnum.USER_NOT_FOUND
      )
    }

    // TODO we want to separate this into an endpoint
    const { taxDeliveryData } = this.separateTaxDeliveryData(gdprData)
    if (taxDeliveryData.length > 1) {
      throw this.throwerErrorGuard.InternalServerErrorException(
        ErrorsEnum.INTERNAL_SERVER_ERROR,
        ErrorsResponseEnum.INTERNAL_SERVER_ERROR,
        'Delivery method set more than once at the same time'
      )
    }

    if (taxDeliveryData.length > 0) {
      await this.prisma.user.update({
        where: { id: userId },
        data: {
          taxDeliveryMethod: taxDeliveryData[0],
          ...(taxDeliveryData[0] === DeliveryMethodUserEnum.CITY_ACCOUNT && {
            taxDeliveryMethodCityAccountDate: new Date(),
          }),
        },
      })
    }

    await this.prisma.userGdprData.createMany({
      data: gdprData.map((elem) => ({
        type: elem.type,
        category: elem.category,
        subType: elem.subType,
        userId: user.id,
      })),
    })

    await this.bloomreachService.trackEventConsents(gdprData, user.externalId, user.id, false)
  }

  async changeLegalPersonGdprData(legalPersonId: string, gdprData: ResponseGdprUserDataDto[]) {
    const legalPerson = await this.prisma.legalPerson.findUnique({
      where: { id: legalPersonId },
    })
    if (!legalPerson) {
      throw this.throwerErrorGuard.NotFoundException(
        UserErrorsEnum.USER_NOT_FOUND,
        UserErrorsResponseEnum.USER_NOT_FOUND
      )
    }
    await this.prisma.legalPersonGdprData.createMany({
      data: gdprData.map((elem) => ({
        type: elem.type,
        category: elem.category,
        subType: elem.subType,
        legalPersonId: legalPerson.id,
      })),
    })

    await this.bloomreachService.trackEventConsents(
      gdprData,
      legalPerson.externalId,
      legalPerson.id,
      true
    )
  }
}<|MERGE_RESOLUTION|>--- conflicted
+++ resolved
@@ -14,21 +14,10 @@
 import { LineLoggerSubservice } from '../../../utils/subservices/line-logger.subservice'
 import { BloomreachService } from '../../../bloomreach/bloomreach.service'
 import { UserErrorsEnum, UserErrorsResponseEnum } from '../../user.error.enum'
-<<<<<<< HEAD
-import {
-  CognitoUserAttributesTierEnum,
-  GDPRCategoryEnum,
-  GDPRSubTypeEnum,
-  GDPRTypeEnum,
-} from '@prisma/client'
-import { CognitoSubservice } from 'src/utils/subservices/cognito.subservice'
-import { CognitoUserAttributesEnum } from 'src/utils/global-dtos/cognito.dto'
-=======
 import { GDPRCategoryEnum, GDPRSubTypeEnum, GDPRTypeEnum } from '@prisma/client'
 import { ErrorsEnum, ErrorsResponseEnum } from '../../../utils/guards/dtos/error.dto'
 import { DeliveryMethodActiveAndLockedDto } from '../../dtos/deliveryMethod.dto'
 import { DeliveryMethodEnum, DeliveryMethodUserEnum, Prisma } from '@prisma/client'
->>>>>>> 8f1bb40c
 
 @Injectable()
 export class DatabaseSubserviceUser {
@@ -37,8 +26,7 @@
   constructor(
     private prisma: PrismaService,
     private bloomreachService: BloomreachService,
-    private throwerErrorGuard: ThrowerErrorGuard,
-    private cognitoSubservice: CognitoSubservice
+    private throwerErrorGuard: ThrowerErrorGuard
   ) {
     this.logger = new LineLoggerSubservice(DatabaseSubserviceUser.name)
   }
@@ -301,15 +289,6 @@
   async getOfficialCorrespondenceChannel(
     userId: string
   ): Promise<UserOfficialCorrespondenceChannelEnum | null> {
-<<<<<<< HEAD
-    const hasEdesk = await this.prisma.physicalEntity.findUnique({
-      where: {
-        userId,
-      },
-    })
-    if (hasEdesk?.activeEdesk) {
-      return UserOfficialCorrespondenceChannelEnum.EDESK
-=======
     const delivery = await this.getActiveAndLockedDeliveryMethodsWithDates({ id: userId })
     const active = delivery.active?.deliveryMethod
     switch (active) {
@@ -321,7 +300,6 @@
         return UserOfficialCorrespondenceChannelEnum.POSTAL
       default:
         return null
->>>>>>> 8f1bb40c
     }
   }
 
@@ -344,12 +322,6 @@
         ErrorsResponseEnum.NOT_FOUND_ERROR
       )
     }
-<<<<<<< HEAD
-    if (lastSub?.subType === GDPRSubTypeEnum.unsubscribe) {
-      return UserOfficialCorrespondenceChannelEnum.POSTAL
-    }
-    return null
-=======
 
     const active = user.physicalEntity?.activeEdesk
       ? { deliveryMethod: DeliveryMethodEnum.EDESK }
@@ -368,34 +340,16 @@
       : undefined
 
     return { active, locked }
->>>>>>> 8f1bb40c
   }
 
   async getShowEmailCommunicationBanner(
     userId: string,
-<<<<<<< HEAD
-    externalId: string | null
-  ): Promise<boolean> {
-    if (!externalId) {
-      return false
-    }
-    const cognitoUser = await this.cognitoSubservice.getDataFromCognito(externalId)
-    const isIdentityVerified =
-      cognitoUser[CognitoUserAttributesEnum.TIER] === CognitoUserAttributesTierEnum.IDENTITY_CARD ||
-      cognitoUser[CognitoUserAttributesEnum.TIER] === CognitoUserAttributesTierEnum.EID
-    if (!isIdentityVerified) {
-      return false
-    }
-
-    const formalCommunicationSubscription = await this.prisma.userGdprData.findFirst({
-=======
     isIdentityVerified: boolean
   ): Promise<boolean> {
     if (!isIdentityVerified) {
       return false
     }
     const user = await this.prisma.user.findFirst({
->>>>>>> 8f1bb40c
       where: {
         id: userId,
       },
