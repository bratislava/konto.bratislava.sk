--- conflicted
+++ resolved
@@ -22,11 +22,7 @@
   constructor(
     private readonly paymentSubservice: NorisPaymentSubservice,
     private readonly taxSubservice: NorisTaxSubservice,
-<<<<<<< HEAD
-    private readonly deliverySubservice: NorisDeliveryMethodSubservice,
-=======
     private readonly deliveryMethodSubservice: NorisDeliveryMethodSubservice,
->>>>>>> 4a638baa
   ) {}
 
   async getPaymentDataFromNoris(data: RequestPostNorisPaymentDataLoadDto) {
@@ -84,13 +80,6 @@
   async updateDeliveryMethodsInNoris({
     data,
   }: RequestUpdateNorisDeliveryMethodsDto) {
-<<<<<<< HEAD
-    return this.deliverySubservice.updateDeliveryMethodsInNoris({ data })
-  }
-
-  async removeDeliveryMethodsFromNoris(birthNumber: string): Promise<void> {
-    return this.deliverySubservice.removeDeliveryMethodsFromNoris(birthNumber)
-=======
     return this.deliveryMethodSubservice.updateDeliveryMethods({ data })
   }
 
@@ -98,6 +87,5 @@
     return this.deliveryMethodSubservice.removeDeliveryMethodsFromNoris(
       birthNumber,
     )
->>>>>>> 4a638baa
   }
 }