--- conflicted
+++ resolved
@@ -35,15 +35,11 @@
 @ApiTags('payment')
 @Controller('payment')
 export class PaymentController {
-<<<<<<< HEAD
   private readonly logger: LineLoggerSubservice
 
-  constructor(private paymentService: PaymentService) {
+  constructor(private readonly paymentService: PaymentService) {
     this.logger = new LineLoggerSubservice(PaymentController.name)
   }
-=======
-  constructor(private readonly paymentService: PaymentService) {}
->>>>>>> 0c862212
 
   @HttpCode(200)
   @ApiOperation({
