--- conflicted
+++ resolved
@@ -92,17 +92,11 @@
             </div>
             <ExpandMore
               className={cx('flex items-center justify-center', {
-<<<<<<< HEAD
-                'lg:w-10 lg:h-10 w-8 h-8': accordionSize === 'lg',
-                'lg:w-8 lg:h-8 w-6 h-6': accordionSize === 'md',
-                'w-6 h-6': accordionSize === 'sm' || accordionSize === 'xs',
-                'transform rotate-180': isActive,
-                'transform rotate-270 md:rotate-0': !isActive,
-=======
                 'lg:min-w-[40px] lg:w-10 lg:h-10 w-8 h-8 min-w-[32px]': accordionSize === 'lg',
                 'lg:min-w-[32px] lg:w-8 lg:h-8 w-6 h-6 min-w-[24px]': accordionSize === 'md',
                 'w-6 h-6 min-w-[24px]': accordionSize === 'sm' || accordionSize === 'xs',
->>>>>>> a6223016
+                'transform rotate-180': isActive,
+                'transform rotate-270 md:rotate-0': !isActive,
               })}
             />
           </button>
