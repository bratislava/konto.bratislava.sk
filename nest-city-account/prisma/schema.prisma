// This is your Prisma schema file,
// learn more about it in the docs: https://pris.ly/d/prisma-schema

generator client {
  provider      = "prisma-client-js"
  binaryTargets = ["native", "linux-musl", "linux-arm64-openssl-1.1.x", "darwin-arm64", "linux-musl-openssl-3.0.x"]
}

datasource db {
  provider = "postgresql"
  url      = env("DATABASE_URL")
}

enum CognitoUserAttributesTierEnum {
  NEW
  QUEUE_IDENTITY_CARD
  NOT_VERIFIED_IDENTITY_CARD
  IDENTITY_CARD
  EID
}

enum DeliveryMethodEnum {
  EDESK
  CITY_ACCOUNT
  POSTAL
}

// Edesk is stored in PhysicalEntity and we do not want to duplicate it in User
enum DeliveryMethodUserEnum {
  CITY_ACCOUNT
  POSTAL
}

enum GDPRTypeEnum {
  ANALYTICS
  DATAPROCESSING
  FORMAL_COMMUNICATION
  LICENSE
  MARKETING
}

enum GDPRSubTypeEnum {
  subscribe
  unsubscribe
}

enum GDPRCategoryEnum {
  CITY
  ESBS
  SWIMMINGPOOLS
  TAXES
  INIT
  LIBRARY
}

model User {
<<<<<<< HEAD
  id                               String                         @id @default(uuid()) @db.Uuid
  createdAt                        DateTime                       @default(now())
  updatedAt                        DateTime                       @updatedAt
  externalId                       String?                        @unique
  email                            String?                        @unique
  ifo                              String?                        @unique
  birthNumber                      String?                        @unique
  lastVerificationIdentityCard     DateTime?
  oldMagproxyDatabase              Int                            @default(0)
  requeuedInVerification           Int                            @default(0)
  birthnumberAlreadyExistsLast     String?
  birthnumberAlreadyExistsCounter  Int                            @default(0)
  userAttribute                    String?
  userGdprData                     UserGdprData[]
  physicalEntity                   PhysicalEntity?
  lastTaxYear                      Int?
  lastTaxBackendUploadTry          DateTime                       @default(now())
  lastTaxDeliveryMethodsUpdateYear Int?
  // This is used to store the last time we tried to update the delivery methods in Noris for this user.
  lastTaxDeliveryMethodsUpdateTry  DateTime                       @default(now())
  cognitoTier                      CognitoUserAttributesTierEnum?
  userIdCardVerify                 UserIdCardVerify[]
  isDeceased                       Boolean                        @default(false)
  markedDeceasedAt                 DateTime?
=======
  id                                   String                         @id @default(uuid()) @db.Uuid
  createdAt                            DateTime                       @default(now())
  updatedAt                            DateTime                       @updatedAt
  externalId                           String?                        @unique
  email                                String?                        @unique
  ifo                                  String?                        @unique
  birthNumber                          String?                        @unique
  lastVerificationIdentityCard         DateTime?
  oldMagproxyDatabase                  Int                            @default(0)
  requeuedInVerification               Int                            @default(0)
  birthnumberAlreadyExistsLast         String?
  birthnumberAlreadyExistsCounter      Int                            @default(0)
  userAttribute                        String?
  userGdprData                         UserGdprData[]
  physicalEntity                       PhysicalEntity?
  lastTaxYear                          Int?
  lastTaxBackendUploadTry              DateTime?
  lastTaxDeliveryMethodsUpdateYear     Int?
  taxDeliveryMethod                    DeliveryMethodUserEnum? // User's current delivery method preference for tax documents
  taxDeliveryMethodAtLockDate          DeliveryMethodEnum? // Delivery method locked at tax season start (April 1st) - used for actual delivery
  taxDeliveryMethodCityAccountDate     DateTime? // Date when CITY_ACCOUNT delivery method was selected by user
  taxDeliveryMethodCityAccountLockDate DateTime? // Date when CITY_ACCOUNT delivery method was selected by user before lock date
  cognitoTier                          CognitoUserAttributesTierEnum?
  userIdCardVerify                     UserIdCardVerify[]
  isDeceased                           Boolean                        @default(false)
  markedDeceasedAt                     DateTime?
>>>>>>> d0d7cf1c
}

// In this table we store for one month the data used by a user to verify their account by ID card.
// Encrypted columns - idCard, birthNumber. Encryption and decryption is described in src/utils/crypto.ts.
// The reason behind it is that when there is a failure during verification, we need to get these values fast to check manually.
model UserIdCardVerify {
  id          String   @id @default(uuid()) @db.Uuid
  userId      String   @db.Uuid
  user        User     @relation(fields: [userId], references: [id])
  birthNumber String
  idCard      String
  verifyStart DateTime @default(now())
}

// In this table we store for one month the data used by a legal person to verify their account by ID card and ico.
// Encrypted columns - idCard, birthNumber, ico. Encryption and decryption is described in src/utils/crypto.ts.
// The reason behind it is that when there is a failure during verification, we need to get these values fast to check manually.
model LegalPersonIcoIdCardVerify {
  id            String      @id @default(uuid()) @db.Uuid
  legalPersonId String      @db.Uuid
  legalPerson   LegalPerson @relation(fields: [legalPersonId], references: [id])
  birthNumber   String
  idCard        String
  ico           String
  verifyStart   DateTime    @default(now())
}

// consolidates data from magproxy / NASES
// a physicalEntity record may or may not be linked to exactly one User record, and vice versa
model PhysicalEntity {
  id                         String              @id @default(uuid()) @db.Uuid
  createdAt                  DateTime            @default(now())
  updatedAt                  DateTime            @updatedAt
  user                       User?               @relation(fields: [userId], references: [id])
  userId                     String?             @unique @db.Uuid
  uri                        String?             @unique
  ifo                        String?             @unique
  birthNumber                String?
  activeEdesk                Boolean?
  activeEdeskUpdatedAt       DateTime?
  activeEdeskUpdateFailedAt  DateTime?
  activeEdeskUpdateFailCount Int                 @default(0)
  UpvsIdentityByUri          UpvsIdentityByUri[]
}

// stores (filtered) requests from nases
model UpvsIdentityByUri {
  id               String          @id @default(uuid()) @db.Uuid
  createdAt        DateTime        @default(now())
  updatedAt        DateTime        @updatedAt
  uri              String
  data             Json?
  // optionally link to physical entity for which we're doing the query
  PhysicalEntity   PhysicalEntity? @relation(fields: [physicalEntityId], references: [id])
  physicalEntityId String?         @db.Uuid
  // TODO once we have legal entities add ids for those
}

model LegalPerson {
  id                                 String                         @id @default(uuid()) @db.Uuid
  createdAt                          DateTime                       @default(now())
  updatedAt                          DateTime                       @updatedAt
  externalId                         String?                        @unique
  email                              String?                        @unique
  ico                                String?
  birthNumber                        String?
  lastVerificationAttempt            DateTime?
  birthnumberIcoAlreadyExistsLast    String?
  birthnumberIcoAlreadyExistsCounter Int                            @default(0)
  userAttribute                      String?
  legalPersonGdprData                LegalPersonGdprData[]
  cognitoTier                        CognitoUserAttributesTierEnum?
  legalPersonIcoIdCardVerify         LegalPersonIcoIdCardVerify[]

  @@unique([ico, birthNumber])
}

model UserGdprData {
  id        String           @id @default(uuid())
  createdAt DateTime         @default(now())
  updatedAt DateTime         @updatedAt
  userId    String           @db.Uuid
  type      GDPRTypeEnum
  category  GDPRCategoryEnum
  subType   GDPRSubTypeEnum?
  user      User             @relation(fields: [userId], references: [id])
}

model LegalPersonGdprData {
  id            String           @id @default(uuid())
  createdAt     DateTime         @default(now())
  updatedAt     DateTime         @updatedAt
  legalPersonId String           @db.Uuid
  type          GDPRTypeEnum
  category      GDPRCategoryEnum
  subType       GDPRSubTypeEnum?
  legalPerson   LegalPerson      @relation(fields: [legalPersonId], references: [id])
}

model Config {
  id        String   @id @default(uuid())
  createdAt DateTime @default(now())
  updatedAt DateTime @updatedAt
  key       String   @unique
  value     Json
}<|MERGE_RESOLUTION|>--- conflicted
+++ resolved
@@ -54,32 +54,6 @@
 }
 
 model User {
-<<<<<<< HEAD
-  id                               String                         @id @default(uuid()) @db.Uuid
-  createdAt                        DateTime                       @default(now())
-  updatedAt                        DateTime                       @updatedAt
-  externalId                       String?                        @unique
-  email                            String?                        @unique
-  ifo                              String?                        @unique
-  birthNumber                      String?                        @unique
-  lastVerificationIdentityCard     DateTime?
-  oldMagproxyDatabase              Int                            @default(0)
-  requeuedInVerification           Int                            @default(0)
-  birthnumberAlreadyExistsLast     String?
-  birthnumberAlreadyExistsCounter  Int                            @default(0)
-  userAttribute                    String?
-  userGdprData                     UserGdprData[]
-  physicalEntity                   PhysicalEntity?
-  lastTaxYear                      Int?
-  lastTaxBackendUploadTry          DateTime                       @default(now())
-  lastTaxDeliveryMethodsUpdateYear Int?
-  // This is used to store the last time we tried to update the delivery methods in Noris for this user.
-  lastTaxDeliveryMethodsUpdateTry  DateTime                       @default(now())
-  cognitoTier                      CognitoUserAttributesTierEnum?
-  userIdCardVerify                 UserIdCardVerify[]
-  isDeceased                       Boolean                        @default(false)
-  markedDeceasedAt                 DateTime?
-=======
   id                                   String                         @id @default(uuid()) @db.Uuid
   createdAt                            DateTime                       @default(now())
   updatedAt                            DateTime                       @updatedAt
@@ -102,11 +76,12 @@
   taxDeliveryMethodAtLockDate          DeliveryMethodEnum? // Delivery method locked at tax season start (April 1st) - used for actual delivery
   taxDeliveryMethodCityAccountDate     DateTime? // Date when CITY_ACCOUNT delivery method was selected by user
   taxDeliveryMethodCityAccountLockDate DateTime? // Date when CITY_ACCOUNT delivery method was selected by user before lock date
+  // This is used to store the last time we tried to update the delivery methods in Noris for this user.
+  lastTaxDeliveryMethodsUpdateTry  DateTime                       @default(now())
   cognitoTier                          CognitoUserAttributesTierEnum?
   userIdCardVerify                     UserIdCardVerify[]
   isDeceased                           Boolean                        @default(false)
   markedDeceasedAt                     DateTime?
->>>>>>> d0d7cf1c
 }
 
 // In this table we store for one month the data used by a user to verify their account by ID card.
