--- conflicted
+++ resolved
@@ -1,17 +1,7 @@
-<<<<<<< HEAD
 import { getUserApi, resetRcApi } from '@utils/api'
 import { ROUTES } from '@utils/constants'
 import { AsyncServerProps } from '@utils/types'
-import useAccount, { UserData } from '@utils/useAccount'
-=======
-// this is non-production code
-// disabling eslint/ts checks instead of fixing them
-// @ts-nocheck
-import { resetRcApi } from '@utils/api'
-import { ROUTES } from '@utils/constants'
-import { AsyncServerProps } from '@utils/types'
 import useAccount from '@utils/useAccount'
->>>>>>> 372300ce
 import Button from 'components/forms/simple-components/Button'
 import PageWrapper from 'components/layouts/PageWrapper'
 import { Wrapper } from 'components/styleguide/Wrapper'
