import { Injectable } from '@nestjs/common'

import { ErrorsEnum } from '../utils/guards/dtos/error.dto'
import ThrowerErrorGuard from '../utils/guards/errors.guard'
import { LineLoggerSubservice } from '../utils/subservices/line-logger.subservice'
import {
  BloomreachEventNameEnum,
  TaxBloomreachDataDto,
  TaxPaymentBloomreachDataDto,
} from './bloomreach.dto'

@Injectable()
export class BloomreachService {
<<<<<<< HEAD
  private readonly logger: LineLoggerSubservice

  private bloomreachCredentials = Buffer.from(
=======
  private readonly bloomreachCredentials = Buffer.from(
>>>>>>> 0c862212
    `${process.env.BLOOMREACH_API_KEY}:${process.env.BLOOMREACH_API_SECRET}`,
    'binary',
  ).toString('base64')

  constructor(private throwerErrorGuard: ThrowerErrorGuard) {
    if (
      !process.env.BLOOMREACH_API_URL ||
      !process.env.BLOOMREACH_API_KEY ||
      !process.env.BLOOMREACH_API_SECRET ||
      !process.env.BLOOMREACH_PROJECT_TOKEN
    ) {
      throw this.throwerErrorGuard.InternalServerErrorException(
        ErrorsEnum.INTERNAL_SERVER_ERROR,
        'Missing on of pricing api envs: BLOOMREACH_API_URL, BLOOMREACH_API_KEY, BLOOMREACH_API_SECRET, BLOOMREACH_PROJECT_TOKEN.',
      )
    }
    this.logger = new LineLoggerSubservice(BloomreachService.name)
  }

  private async trackEvent(
    data: object,
    cognitoId: string,
    eventName: BloomreachEventNameEnum,
  ): Promise<boolean> {
    const eventResponse = await fetch(
      `${process.env.BLOOMREACH_API_URL}/track/v2/projects/${process.env.BLOOMREACH_PROJECT_TOKEN}/customers/events`,
      {
        method: 'POST',
        body: JSON.stringify({
          customer_ids: {
            city_account_id: cognitoId,
          },
          properties: {
            ...data,
          },
          event_type: eventName,
        }),
        headers: {
          Authorization: `Basic ${this.bloomreachCredentials}`,
        },
      },
    )
    if (eventResponse.status !== 200) {
      this.logger.error(
        `Error in send data to Bloomreach for user id ${cognitoId}`,
      )
      return false
    }
    return true
  }

  async trackEventTaxPayment(
    taxPaymentData: TaxPaymentBloomreachDataDto,
    cognitoId?: string,
  ): Promise<boolean> {
    if (!cognitoId) {
      return false
    }
    const pushEventResult = await this.trackEvent(
      taxPaymentData,
      cognitoId,
      BloomreachEventNameEnum.TAX_PAYMENT,
    )
    return pushEventResult
  }

  async trackEventTax(
    taxData: TaxBloomreachDataDto,
    cognitoId?: string,
  ): Promise<boolean> {
    if (!cognitoId) {
      return false
    }
    const pushEventResult = await this.trackEvent(
      taxData,
      cognitoId,
      BloomreachEventNameEnum.TAX,
    )
    return pushEventResult
  }
}<|MERGE_RESOLUTION|>--- conflicted
+++ resolved
@@ -11,13 +11,9 @@
 
 @Injectable()
 export class BloomreachService {
-<<<<<<< HEAD
   private readonly logger: LineLoggerSubservice
 
-  private bloomreachCredentials = Buffer.from(
-=======
   private readonly bloomreachCredentials = Buffer.from(
->>>>>>> 0c862212
     `${process.env.BLOOMREACH_API_KEY}:${process.env.BLOOMREACH_API_SECRET}`,
     'binary',
   ).toString('base64')
