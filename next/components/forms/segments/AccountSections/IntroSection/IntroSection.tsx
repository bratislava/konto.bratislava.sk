import TaxesIcon from '@assets/images/new-icons/other/city-bratislava/taxes.svg'
import LibraryIcon from '@assets/images/new-icons/other/culture-communities/library.svg'
import TreeIcon from '@assets/images/new-icons/other/environment-construction/greenery.svg'
import ParkingIcon from '@assets/images/new-icons/other/transport-and-maps/parking.svg'
import PlatbaDaneImg from '@assets/images/platba-dane2.png'
import { ROUTES } from '@utils/constants'
import useAccount from '@utils/useAccount'
import AccountSectionHeader from 'components/forms/segments/AccountSectionHeader/AccountSectionHeader'
import AnnouncementBlock from 'components/forms/segments/AccountSections/IntroSection/AnnouncementBlock'
import Banner from 'components/forms/simple-components/Banner'
import Button from 'components/forms/simple-components/Button'
import ServiceCard from 'components/forms/simple-components/ServiceCard'
import { useRouter } from 'next/router'
import { useTranslation } from 'next-i18next'
import { useEffect, useState } from 'react'

import { PhoneNumberData } from '../../PhoneNumberForm/PhoneNumberForm'
import PhoneNumberModal from '../../PhoneNumberModal/PhoneNumberModal'

const IntroSection = () => {
  const { t } = useTranslation('account')
  const { userData, updateUserData, error, resetError } = useAccount()
  const router = useRouter()
  const [phoneNumberModalShow, setPhoneNumberModalShow] = useState<boolean>(false)

  useEffect(() => {
    if (userData && !userData?.phone_number && ROUTES.REGISTER === router.query.from)
      setPhoneNumberModalShow(true)
  }, [userData])

  const onSubmitPhoneNumber = async ({ data }: { data?: PhoneNumberData }) => {
    if (await updateUserData({ phone_number: data?.phone_number })) {
      setPhoneNumberModalShow(false)
    }
  }

  const bannerContent = `<span className='text-p2'>${t(
    'account_section_intro.banner_content',
  )}</span>`

  const announcementContent = `
<h4>${t('account_section_intro.announcement_card_title')}</h4><span>${t(
    'account_section_intro.announcement_card_text',
  )}</span>`

  return (
    <>
      {userData && (
        <PhoneNumberModal
          show={phoneNumberModalShow}
          onClose={() => setPhoneNumberModalShow(false)}
          onSubmit={onSubmitPhoneNumber}
          error={error}
          onHideError={resetError}
          defaultValues={{ phone_number: userData?.phone_number }}
        />
      )}
      <div className="flex flex-col">
        <AccountSectionHeader
          title={`${t('account_section_intro.header_title')} ${userData?.given_name || ''}.`}
          text={t('account_section_intro.header_text')}
        />
        <div className="w-full max-w-screen-lg m-auto py-6 lg:py-16">
          <AnnouncementBlock
            announcementContent={announcementContent}
            // buttonTitle={t('account_section_intro.announcement_card_action')}
            imagePath={PlatbaDaneImg}
            // onPress={() => router.push('/taxes-and-fees')}
          />
          <div className="w-full flex items-center justify-between mb-8 px-4 lg:px-0">
            <h2 className="text-h2">{t('account_section_services.navigation')}</h2>
            <Button
              size="sm"
              className="sm:flex hidden pt-4 pl-4"
              label={t('account_section_intro.all_services')}
              variant="link-category"
              href="/municipal-services"
            />
          </div>
          <div className="flex gap-3 lg:gap-8 overflow-x-scroll scrollbar-hide px-4 lg:px-0">
            <ServiceCard
              title={t('account_section_services.cards.1.title')}
              description={t('account_section_services.cards.1.description')}
              icon={<TaxesIcon className="w-10 h-10 lg:w-12 lg:h-12 text-category-600" />}
              buttonText={t('account_section_services.cards.1.buttonText')}
              href="/taxes-and-fees"
            />
            <ServiceCard
              title={t('account_section_services.cards.4.title')}
              description={t('account_section_services.cards.4.description')}
              icon={<ParkingIcon className="w-10 h-10 lg:w-12 lg:h-12 text-transport-700" />}
              buttonText={t('account_section_services.cards.4.buttonText')}
              href="https://api.parkdots.com/auth/realms/parkingrealm/protocol/openid-connect/registrations?client_id=parkingclient&redirect_uri=https%3A%2F%2Fpermits.parkdots.com%2Fwizard%2Fuser%3FprojectId%3D08b21098-3df8-4a0f-9e5c-75a21711aef7&state=f7127136-6bbf-4325-b603-5623cd086c3f&response_mode=fragment&response_type=code&scope=openid&nonce=33fa1798-098a-4ed6-89d8-7dc464bf5e30&kc_locale=sk"
            />
            <ServiceCard
              title={t('account_section_services.cards.5.title')}
              description={t('account_section_services.cards.5.description')}
              icon={<LibraryIcon className="w-10 h-10 lg:w-12 lg:h-12 text-culture-700" />}
              buttonText={t('account_section_services.cards.5.buttonText')}
              href="https://mestskakniznica.sk/sluzby/citanie/ako-sa-prihlasit-do-kniznice"
            />
            <ServiceCard
<<<<<<< HEAD
              title={t('account_section_services.cards.15.title')}
              description={t('account_section_services.cards.15.description')}
              icon={<TreeIcon className="w-10 h-10 lg:w-12 lg:h-12 text-environment-700" />}
              buttonText={t('account_section_services.cards.15.buttonText')}
              href="https://10000stromov.sk/zapojit-sa"
=======
              title={t('account_section_services.cards.8.title')}
              description={t('account_section_services.cards.8.description')}
              icon={<TreeIcon className="w-10 h-10 lg:w-12 lg:h-12" />}
              buttonText={t('account_section_services.cards.8.buttonText')}
              href="https://10000stromov.sk"
>>>>>>> 8c318902
            />
          </div>
          <Button
            size="sm"
            className="flex sm:hidden pt-4 pl-4"
            label={t('account_section_intro.all_services')}
            variant="link-category"
            href="/municipal-services"
          />
        </div>
        <div className="bg-gray-50 py-0 lg:py-16">
          <Banner
            title={t('account_section_intro.banner_title')}
            content={bannerContent}
            buttonText={t('account_section_intro.banner_button_text')}
            onPress={() => router.push('/i-have-a-problem')}
          />
        </div>
      </div>
    </>
  )
}

export default IntroSection<|MERGE_RESOLUTION|>--- conflicted
+++ resolved
@@ -100,19 +100,11 @@
               href="https://mestskakniznica.sk/sluzby/citanie/ako-sa-prihlasit-do-kniznice"
             />
             <ServiceCard
-<<<<<<< HEAD
-              title={t('account_section_services.cards.15.title')}
-              description={t('account_section_services.cards.15.description')}
-              icon={<TreeIcon className="w-10 h-10 lg:w-12 lg:h-12 text-environment-700" />}
-              buttonText={t('account_section_services.cards.15.buttonText')}
-              href="https://10000stromov.sk/zapojit-sa"
-=======
               title={t('account_section_services.cards.8.title')}
               description={t('account_section_services.cards.8.description')}
-              icon={<TreeIcon className="w-10 h-10 lg:w-12 lg:h-12" />}
+              icon={<TreeIcon className="w-10 h-10 lg:w-12 lg:h-12 text-environment-700" />}
               buttonText={t('account_section_services.cards.8.buttonText')}
               href="https://10000stromov.sk"
->>>>>>> 8c318902
             />
           </div>
           <Button
