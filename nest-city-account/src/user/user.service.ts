--- conflicted
+++ resolved
@@ -44,14 +44,10 @@
     const officialCorrespondenceChannel =
       await this.databaseSubservice.getOfficialCorrespondenceChannel(user.id)
     const showEmailCommunicationBanner =
-<<<<<<< HEAD
-      await this.databaseSubservice.getShowEmailCommunicationBanner(user.id, user.externalId)
-=======
-      await this.databaseSubservice.getShowEmailCommunicationBanner(
-        user.id,
-        user.birthNumber ? true : false
-      )
->>>>>>> 8f1bb40c
+      await this.databaseSubservice.getShowEmailCommunicationBanner(
+        user.id,
+        user.birthNumber ? true : false
+      )
     const getGdprData = await this.databaseSubservice.getUserGdprData(user.id)
     return {
       ...user,
@@ -73,14 +69,10 @@
     const officialCorrespondenceChannel =
       await this.databaseSubservice.getOfficialCorrespondenceChannel(user.id)
     const showEmailCommunicationBanner =
-<<<<<<< HEAD
-      await this.databaseSubservice.getShowEmailCommunicationBanner(user.id, user.externalId)
-=======
-      await this.databaseSubservice.getShowEmailCommunicationBanner(
-        user.id,
-        user.birthNumber ? true : false
-      )
->>>>>>> 8f1bb40c
+      await this.databaseSubservice.getShowEmailCommunicationBanner(
+        user.id,
+        user.birthNumber ? true : false
+      )
     const getGdprData = await this.databaseSubservice.getUserGdprData(user.id)
     return {
       ...user,
@@ -125,14 +117,10 @@
     const officialCorrespondenceChannel =
       await this.databaseSubservice.getOfficialCorrespondenceChannel(user.id)
     const showEmailCommunicationBanner =
-<<<<<<< HEAD
-      await this.databaseSubservice.getShowEmailCommunicationBanner(user.id, user.externalId)
-=======
-      await this.databaseSubservice.getShowEmailCommunicationBanner(
-        user.id,
-        user.birthNumber ? true : false
-      )
->>>>>>> 8f1bb40c
+      await this.databaseSubservice.getShowEmailCommunicationBanner(
+        user.id,
+        user.birthNumber ? true : false
+      )
     const getGdprData = await this.databaseSubservice.getUserGdprData(user.id)
     return {
       ...user,
@@ -177,14 +165,10 @@
     const officialCorrespondenceChannel =
       await this.databaseSubservice.getOfficialCorrespondenceChannel(user.id)
     const showEmailCommunicationBanner =
-<<<<<<< HEAD
-      await this.databaseSubservice.getShowEmailCommunicationBanner(user.id, user.externalId)
-=======
-      await this.databaseSubservice.getShowEmailCommunicationBanner(
-        user.id,
-        user.birthNumber ? true : false
-      )
->>>>>>> 8f1bb40c
+      await this.databaseSubservice.getShowEmailCommunicationBanner(
+        user.id,
+        user.birthNumber ? true : false
+      )
     const getGdprData = await this.databaseSubservice.getUserGdprData(user.id)
     return {
       ...user,
@@ -250,14 +234,10 @@
       const officialCorrespondenceChannel =
         await this.databaseSubservice.getOfficialCorrespondenceChannel(user.id)
       const showEmailCommunicationBanner =
-<<<<<<< HEAD
-        await this.databaseSubservice.getShowEmailCommunicationBanner(user.id, user.externalId)
-=======
         await this.databaseSubservice.getShowEmailCommunicationBanner(
           user.id,
           user.birthNumber ? true : false
         )
->>>>>>> 8f1bb40c
       return {
         ...user,
         wasVerifiedBeforeTaxDeadline: this.verificationDeadline(user.lastVerificationIdentityCard),
