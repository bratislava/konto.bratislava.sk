--- conflicted
+++ resolved
@@ -127,15 +127,11 @@
           await prepareFormMigration()
         }
         // This endpoint must be called to register user also to the City Account BE
-<<<<<<< HEAD
-        await cityAccountClient.userControllerGetOrCreateUser({ authStrategy: 'authOnly' }) // TODO OAuth: add client_id param
-=======
         await cityAccountClient.userControllerUpsertUserAndRecordClient(
           { loginClient: LoginClientEnum.CityAccount },
           { authStrategy: 'authOnly' },
         )
 
->>>>>>> 71fb26e8
         setRegistrationStatus(RegistrationStatus.SUCCESS_AUTO_SIGN_IN)
       } else {
         throw new Error(
