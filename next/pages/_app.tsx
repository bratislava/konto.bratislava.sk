/* eslint-disable @next/next/inline-script-id */
import './index.css'
// initialize faro - TODO might need to ensure faro is initialized by providing it through react context and hook
import '../frontend/utils/logger'

import { QueryClient, QueryClientProvider } from '@tanstack/react-query'
import { StatusBarProvider } from 'components/forms/info-components/StatusBar'
import CookieConsent from 'components/forms/segments/CookieConsent/CookieConsent'
import { GlobalStateProvider } from 'components/forms/states/GlobalState'
import { SSORedirectProvider } from 'frontend/hooks/useSSORedirect'
import { AppProps } from 'next/app'
import { Inter } from 'next/font/google'
import Head from 'next/head'
import { appWithTranslation } from 'next-i18next'
import { NextAdapter } from 'next-query-params'
import { SSRProvider } from 'react-aria'
import SnackbarProvider from 'react-simple-snackbar'
import { QueryParamProvider } from 'use-query-params'

import { AccountProvider } from '../frontend/hooks/useAccount'

const queryClient = new QueryClient()

const inter = Inter({
  variable: '--inter-font',
  subsets: ['latin', 'latin-ext'],
})

const MyApp = ({ Component, pageProps }: AppProps) => {
  return (
    <>
      {/* https://nextjs.org/docs/pages/building-your-application/optimizing/fonts#apply-the-font-in-head */}
      {/* eslint-disable-next-line react/no-unknown-property */}
      <style jsx global>{`
        body {
          font-family: ${inter.style.fontFamily};
        }
      `}</style>
      <Head>
        <link rel="apple-touch-icon" sizes="180x180" href="/apple-touch-icon.png" />
        <link rel="icon" type="image/png" sizes="32x32" href="/favicon-32x32.png" />
        <link rel="icon" type="image/png" sizes="16x16" href="/favicon-16x16.png" />
        <link rel="manifest" href="/site.webmanifest" />
        <link rel="mask-icon" href="/safari-pinned-tab.svg" color="#e46054" />
        <meta name="msapplication-TileColor" content="#da532c" />
        <meta name="theme-color" content="#ffffff" />
        {/* look for CookieConsent component for 3rd party scripts you'd expect to find here */}
      </Head>

      <QueryParamProvider adapter={NextAdapter}>
        <SSRProvider>
          <StatusBarProvider>
<<<<<<< HEAD
            <QueryClientProvider client={queryClient}>
              <SnackbarProvider>
                <AccountProvider>
                  <GlobalStateProvider>
                    <Component {...pageProps} />
                    <CookieConsent />
                  </GlobalStateProvider>
                </AccountProvider>
              </SnackbarProvider>
            </QueryClientProvider>
=======
            <div className={`${inter.variable} font-sans`}>
              <QueryClientProvider client={queryClient}>
                <SnackbarProvider>
                  <AccountProvider>
                    <GlobalStateProvider>
                      <SSORedirectProvider>
                        <Component {...pageProps} />
                        <CookieConsent />
                      </SSORedirectProvider>
                    </GlobalStateProvider>
                  </AccountProvider>
                </SnackbarProvider>
              </QueryClientProvider>
            </div>
>>>>>>> bf9636b0
          </StatusBarProvider>
        </SSRProvider>
      </QueryParamProvider>
    </>
  )
}

export default appWithTranslation(MyApp)<|MERGE_RESOLUTION|>--- conflicted
+++ resolved
@@ -50,33 +50,18 @@
       <QueryParamProvider adapter={NextAdapter}>
         <SSRProvider>
           <StatusBarProvider>
-<<<<<<< HEAD
             <QueryClientProvider client={queryClient}>
               <SnackbarProvider>
                 <AccountProvider>
                   <GlobalStateProvider>
-                    <Component {...pageProps} />
-                    <CookieConsent />
+                    <SSORedirectProvider>
+                      <Component {...pageProps} />
+                      <CookieConsent />
+                    </SSORedirectProvider>
                   </GlobalStateProvider>
                 </AccountProvider>
               </SnackbarProvider>
             </QueryClientProvider>
-=======
-            <div className={`${inter.variable} font-sans`}>
-              <QueryClientProvider client={queryClient}>
-                <SnackbarProvider>
-                  <AccountProvider>
-                    <GlobalStateProvider>
-                      <SSORedirectProvider>
-                        <Component {...pageProps} />
-                        <CookieConsent />
-                      </SSORedirectProvider>
-                    </GlobalStateProvider>
-                  </AccountProvider>
-                </SnackbarProvider>
-              </QueryClientProvider>
-            </div>
->>>>>>> bf9636b0
           </StatusBarProvider>
         </SSRProvider>
       </QueryParamProvider>
