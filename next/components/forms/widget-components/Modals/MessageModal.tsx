import cx from 'classnames'
import React, { useEffect } from 'react'

import CloseIcon from '../../icon-components/CloseIcon'
import ErrorIcon from '../../icon-components/ErrorIcon'
import InfoIcon from '../../icon-components/InfoIcon'
import SuccessIcon from '../../icon-components/SuccessIcon'
import WarningIcon from '../../icon-components/WarningIcon'
import Button from '../../simple-components/Button'

type MessageModalBase = {
  type: 'warning' | 'info' | 'error' | 'success'
  children: React.ReactNode
  show: boolean
  title: string
  submitHandler: () => void
  cancelHandler: () => void
  confirmLabel?: string
  cancelLabel?: string
  className?: string
  excludeButtons?: boolean
}

const icons = {
  error: <ErrorIcon />,
  info: <InfoIcon />,
  warning: <WarningIcon />,
  success: <SuccessIcon />,
}

const MessageModal = ({
  type,
  children,
  title,
  submitHandler,
  cancelHandler,
  confirmLabel,
  show,
  cancelLabel,
  className,
  excludeButtons,
}: MessageModalBase) => {
  // useEffect(() => {
  //   document.body.style.overflow = show ? 'hidden' : 'visible'
  // }, [show])

  if (!show) {
    return null
  }
  return (
    <div
      className="h-full fixed w-full z-50 top-0 flex items-center justify-center"
      style={{ background: 'rgba(var(--color-gray-800), .4)', marginTop: '0' }}
      onClick={cancelHandler}
    >
      <div className={cx('flex flex-col items-end rounded-lg bg-white p-3', className)}>
        <div className="absolute flex h-6 w-6 items-center justify-center">
          <CloseIcon onClick={cancelHandler} type="info" />
        </div>
        <div className="p-3">
          <div className="flex flex-row items-start gap-6 p-0">
            <div
              className={cx('flex relative flex-row items-start gap-2 rounded-full p-4', {
                'bg-gray-100': type === 'info',
                'bg-warning-100': type === 'warning',
                'bg-negative-100': type === 'error',
                'bg-success-100': type === 'success',
              })}
            >
              <div className="flex h-6 w-6 items-center justify-center">
                <span className="">{icons[type]}</span>
              </div>
            </div>
            <div className="flex flex-col items-end w-full gap-6 p-0">
              <div className="flex flex-col items-start p-0">
                <div className="flex h-14 items-center text-h-base font-semibold">{title}</div>
                <div className="text-p2">{children}</div>
              </div>
            </div>
          </div>
          {!excludeButtons && (
            <div className="order-1 flex flex-row items-center gap-6 p-0 justify-end mt-6">
              <div
<<<<<<< HEAD
                className="text-base flex cursor-pointer flex-row items-center justify-center gap-2 py-1 px-2 font-semibold not-italic leading-6"
=======
                className="text-p2 flex cursor-pointer flex-row items-center justify-center gap-2 py-1 px-2 font-semibold not-italic"
>>>>>>> 3bcc20d7
                onClick={cancelHandler}
              >
                {cancelLabel}
              </div>
              <Button
                onPress={submitHandler}
                variant={type === 'error' ? 'negative' : 'black'}
                text={confirmLabel}
                size="sm"
              />
            </div>
          )}
        </div>
      </div>
    </div>
  )
}

export default MessageModal<|MERGE_RESOLUTION|>--- conflicted
+++ resolved
@@ -81,11 +81,7 @@
           {!excludeButtons && (
             <div className="order-1 flex flex-row items-center gap-6 p-0 justify-end mt-6">
               <div
-<<<<<<< HEAD
-                className="text-base flex cursor-pointer flex-row items-center justify-center gap-2 py-1 px-2 font-semibold not-italic leading-6"
-=======
                 className="text-p2 flex cursor-pointer flex-row items-center justify-center gap-2 py-1 px-2 font-semibold not-italic"
->>>>>>> 3bcc20d7
                 onClick={cancelHandler}
               >
                 {cancelLabel}
