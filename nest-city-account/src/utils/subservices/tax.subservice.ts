--- conflicted
+++ resolved
@@ -1,19 +1,12 @@
 import { Injectable } from '@nestjs/common'
-import { AxiosResponse } from 'axios'
 import {
   CreateBirthNumbersResponseDto,
   RequestAdminDeleteTaxDto,
   RequestPostNorisLoadDataDto,
   RequestUpdateNorisDeliveryMethodsDto,
-<<<<<<< HEAD
-  CreateBirthNumbersResponseDto,
-} from 'openapi-clients/tax'
-
-=======
 } from 'openapi-clients/tax'
 
 import ClientsService from '../../clients/clients.service'
->>>>>>> 67e92735
 import { ErrorsEnum, ErrorsResponseEnum } from '../guards/dtos/error.dto'
 import ThrowerErrorGuard from '../guards/errors.guard'
 import { LineLoggerSubservice } from './line-logger.subservice'
@@ -58,10 +51,6 @@
 
   async loadDataFromNoris(
     data: RequestPostNorisLoadDataDto
-<<<<<<< HEAD
-  ): Promise<AxiosResponse<CreateBirthNumbersResponseDto>> {
-    return this.taxBackendAdminApi.adminControllerLoadDataFromNorris(data, {
-=======
   ): AxiosPromise<CreateBirthNumbersResponseDto> {
     return this.clientsService.taxBackendApi.adminControllerLoadDataFromNorris(data, {
       headers: {
@@ -74,22 +63,14 @@
     data: RequestUpdateNorisDeliveryMethodsDto
   ): AxiosPromise<void> {
     return this.clientsService.taxBackendApi.adminControllerUpdateDeliveryMethodsInNoris(data, {
->>>>>>> 67e92735
       headers: {
         apiKey: this.configService.getOrThrow('TAX_BACKEND_API_KEY'),
       },
     })
   }
 
-<<<<<<< HEAD
-  async updateDeliveryMethodsInNoris(
-    data: RequestUpdateNorisDeliveryMethodsDto
-  ): Promise<AxiosResponse<void>> {
-    return this.taxBackendAdminApi.adminControllerUpdateDeliveryMethodsInNoris(data, {
-=======
   async deleteTax(data: RequestAdminDeleteTaxDto): AxiosPromise<void> {
     return this.clientsService.taxBackendApi.adminControllerDeleteTax(data, {
->>>>>>> 67e92735
       headers: {
         apiKey: this.configService.getOrThrow('TAX_BACKEND_API_KEY'),
       },
