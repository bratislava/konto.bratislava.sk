--- conflicted
+++ resolved
@@ -30,10 +30,7 @@
 const GeneratedFormRJSF = ({ eform, escapedSlug, formSlug, wrapperClassName }: FormRJSF) => {
   const filler: FormFiller = useFormFiller(eform)
   const formContext = useFormRJSFContextMemo(eform, filler)
-<<<<<<< HEAD
-=======
   const { t } = useTranslation('account')
->>>>>>> e811f793
   const form = useFormStepper(escapedSlug, eform, {
     onStepSumbit: filler.updateFormData,
     onInit: filler.initFormData,
