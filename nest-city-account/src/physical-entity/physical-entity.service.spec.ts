import { createMock } from '@golevelup/ts-jest'
import { Test, TestingModule } from '@nestjs/testing'
import prismaMock from '../../test/singleton'
import { PrismaService } from '../prisma/prisma.service'
import { UpvsIdentityByUriService } from '../upvs-identity-by-uri/upvs-identity-by-uri.service'
import ThrowerErrorGuard from '../utils/guards/errors.guard'
import { PhysicalEntityService } from './physical-entity.service'
import { RfoIdentityList } from '../rfo-by-birthnumber/dtos/rfoSchema'
import { PhysicalEntity } from '@prisma/client'
import { LineLoggerSubservice } from '../utils/subservices/line-logger.subservice'
import { MagproxyService } from '../magproxy/magproxy.service'
import { ErrorsEnum, ErrorsResponseEnum } from '../utils/guards/dtos/error.dto'
import { AdminErrorsEnum, AdminErrorsResponseEnum } from '../admin/admin.errors.enum'

const mockBirthNumber = '123456/7890'
const mockString = 'mockString'
const mockEntityID = '11cc6139-f660-4173-92e1-0d7b9cfa7a24'

const mockPhysicalEntity: PhysicalEntity = {
  id: mockEntityID,
  createdAt: new Date('2024-06-24 14:59:40.524'),
  updatedAt: new Date('2024-06-24 14:59:40.581'),
  userId: null,
  uri: null,
  ifo: null,
  birthNumber: mockBirthNumber,
  activeEdesk: null,
  activeEdeskUpdatedAt: null,
  activeEdeskUpdateFailedAt: null,
  activeEdeskUpdateFailCount: 0,
}

const RfoIdentityListMockData: RfoIdentityList = [
  {
    ifo: 'Test IFO',
    rodneCislo: mockBirthNumber,
    datumNarodenia: '2024-04-07',
    rokNarodenia: 2024,
    miestoNarodeniaKod: 123,
    miestoNarodenia: 'Test Birth Place',
    statNarodeniaKod: 321,
    statNarodenia: 'Test Birth State',
    okresNarodeniaKod: 789,
    okresNarodenia: 'Test Birth District',
    rodnaMatrikaKod: null,
    rodnaMatrika: null,
    datumUmrtia: null,
    pohlavieOsobyKod: 100,
    pohlavieOsoby: 'mužské',
    rodinnyStavKod: 200,
    rodinnyStav: 'slobodný / slobodná',
    narodnost: 'slovenská',
    stupenZverejneniaUdajovKod: 300,
    stupenZverejneniaUdajov: 'Test Degree Of Data Disclosure',
    typOsobyKod: 400,
    typOsoby: 'Občan s trvalým pobytom na území SR',
    menaOsoby: [
      {
        meno: 'Test',
        poradieMena: 1,
      },
      {
        meno: 'Mock',
        poradieMena: 2,
      },
    ],
    priezviskaOsoby: [
      {
        meno: 'LastName',
        poradiePriezviska: 1,
      },
      {
        meno: 'AnotherLastName',
        poradiePriezviska: 2,
      },
    ],
    rodnePriezviskaOsoby: [],
    titulyOsoby: [],
    statnePrislusnosti: [],
    rodinniPrislusnici: [],
    pobytyOsoby: [],
    zakazyPobytu: null,
    zruseniaVyhlaseniaOsobyZaMrtvu: null,
    doklady: [],
    statneObcianstva: null,
    obmedzeniaPravnejSposobilosti: null,
    systemyModifikujuceUdajeOsoby: null,
    zaujmovaOsoba: false,
  },
]

describe('PhysicalEntityService', () => {
  let service: PhysicalEntityService
  const MagproxyServiceMock = createMock<MagproxyService>()
  let upvsIdentityByUriService: UpvsIdentityByUriService
  let consoleSpy: jest.SpyInstance
  beforeEach(async () => {
    jest.clearAllTimers()
    jest.clearAllMocks()
    const module: TestingModule = await Test.createTestingModule({
      providers: [
        PhysicalEntityService,
        ThrowerErrorGuard,
        { provide: UpvsIdentityByUriService, useValue: createMock<UpvsIdentityByUriService>() },
        { provide: PrismaService, useValue: prismaMock },
        { provide: MagproxyService, useValue: MagproxyServiceMock },
      ],
    }).compile()
    service = module.get<PhysicalEntityService>(PhysicalEntityService)
    upvsIdentityByUriService = module.get<UpvsIdentityByUriService>(UpvsIdentityByUriService)
    consoleSpy = jest.spyOn(console, 'log')
    consoleSpy.mockImplementation(() => {})
  })
  describe('updateUriAndEdeskFromUpvs', () => {
    const mockUpvsInput = [{ uri: 'mock-uri', physicalEntityId: 'mock-entity-id' }]

    it('should successfully update a PhysicalEntity with UPVS success result', async () => {
      const mockUpvsResult = {
        success: [
          {
            physicalEntityId: 'mock-entity-id',
            uri: 'mock-uri',
            data: { upvs: { edesk_status: 'deliverable' } },
            id: 'mock-id',
            createdAt: new Date(),
            updatedAt: new Date(),
          },
        ],
        failed: [],
      }
      const mockUpdated = {
        id: 'mock-entity-id',
        uri: 'mock-uri',
        activeEdesk: true,
        ifo: 'mock-ifo',
        createdAt: new Date(),
        updatedAt: new Date(),
        userId: 'mock-user-id',
        birthNumber: 'mock-birth-number',
      }
      const updateSpy = jest
        .spyOn(service, 'update')
        .mockResolvedValue(mockUpdated)
      jest.spyOn(upvsIdentityByUriService, 'createMany').mockResolvedValue(mockUpvsResult)

      const result = await service.updateUriAndEdeskFromUpvs(mockUpvsInput)

      expect(result.updatedEntity).toEqual(mockUpdated)
      expect(updateSpy).toHaveBeenCalledWith({
        id: 'mock-entity-id',
        uri: 'mock-uri',
        activeEdesk: true,
      })
    })

    it('should throw an error when multiple UPVS success results are returned', async () => {
      const mockUpvsResult = {
        success: [
          {
            physicalEntityId: 'id1',
            uri: 'uri1',
            id: 'mock-id1',
            data: { upvs: { edesk_status: 'deliverable' } },
            createdAt: new Date(),
            updatedAt: new Date(),
          },
          {
            physicalEntityId: 'id2',
            uri: 'uri2',
            id: 'mock-id2',
            data: { upvs: { edesk_status: 'deliverable' } },
            createdAt: new Date(),
            updatedAt: new Date(),
          },
        ],
        failed: [],
      }
      jest.spyOn(upvsIdentityByUriService, 'createMany').mockResolvedValue(mockUpvsResult)

      await expect(service.updateUriAndEdeskFromUpvs(mockUpvsInput)).rejects.toThrowError(
        new ThrowerErrorGuard().InternalServerErrorException(
          ErrorsEnum.INTERNAL_SERVER_ERROR,
          ErrorsResponseEnum.INTERNAL_SERVER_ERROR,
          `Multiple successful UPVS results for uri input ${JSON.stringify(
            mockUpvsInput
          )}, this shouldn't be possible`
        )
      )
    })

    it('should log an error when no UPVS success results are returned', async () => {
      const mockUpvsResult = { success: [], failed: [] }
      jest.spyOn(upvsIdentityByUriService, 'createMany').mockResolvedValue(mockUpvsResult)

      const loggerSpy = jest.spyOn(LineLoggerSubservice.prototype, 'error')

      const result = await service.updateUriAndEdeskFromUpvs(mockUpvsInput)

      expect(result).toEqual({})
      expect(loggerSpy).toHaveBeenCalledWith(
        expect.stringContaining('No successful UPVS results for uri input')
      )
    })

    it('should log an error if an exception is thrown during createMany', async () => {
      jest
        .spyOn(upvsIdentityByUriService, 'createMany')
        .mockRejectedValue(new Error('Test Exception'))

      const loggerSpy = jest.spyOn(LineLoggerSubservice.prototype, 'error')

      const result = await service.updateUriAndEdeskFromUpvs(mockUpvsInput)

      expect(result).toEqual({})
      expect(loggerSpy).toHaveBeenCalledWith(
        expect.stringContaining('An error occurred while requesting data from UPVS'),
        { upvsInput: mockUpvsInput },
        expect.any(Error)
      )
    })
  })

  it('should be defined', () => {
    expect(service).toBeDefined()
  })

  describe('linkToUserIdByBirthnumber', () => {
    it('should link userId to entity successfully', async () => {
      const mockUserId = 'user123'
      jest.spyOn(prismaMock.physicalEntity, 'findMany').mockResolvedValue([mockPhysicalEntity])
      const updateSpy = jest
        .spyOn(prismaMock.physicalEntity, 'update')
        .mockResolvedValue({ ...mockPhysicalEntity, userId: mockUserId })

      await service.linkToUserIdByBirthnumber(mockUserId, mockBirthNumber)

      expect(prismaMock.physicalEntity.findMany).toHaveBeenCalledWith({
        where: { birthNumber: mockBirthNumber },
      })
      expect(updateSpy).toHaveBeenCalledWith({
        where: { id: mockEntityID },
        data: { userId: mockUserId },
      })
    })

    it('should fail if multiple entities exist for the same birthNumber', async () => {
      const mockUserId = 'user123'
      jest
        .spyOn(prismaMock.physicalEntity, 'findMany')
        .mockResolvedValue([mockPhysicalEntity, { ...mockPhysicalEntity, id: 'another-id' }])
      const loggerSpy = jest.spyOn(LineLoggerSubservice.prototype, 'error')

      await service.linkToUserIdByBirthnumber(mockUserId, mockBirthNumber)

      expect(prismaMock.physicalEntity.findMany).toHaveBeenCalledWith({
        where: { birthNumber: mockBirthNumber },
      })
      expect(loggerSpy).toHaveBeenCalledWith(
        `Multiple physical entities in database with birthnumber: ${mockBirthNumber}.`
      )
    })

    it('should fail if no entity is found for the given birthNumber', async () => {
      const mockUserId = 'user123'
      jest.spyOn(prismaMock.physicalEntity, 'findMany').mockResolvedValue([])
      const loggerSpy = jest.spyOn(LineLoggerSubservice.prototype, 'error')

      await service.linkToUserIdByBirthnumber(mockUserId, mockBirthNumber)

      expect(prismaMock.physicalEntity.findMany).toHaveBeenCalledWith({
        where: { birthNumber: mockBirthNumber },
      })
      expect(loggerSpy).toHaveBeenCalledWith(
        `Entity with birth number ${mockBirthNumber} does not exist.`
      )
    })
  })

  describe('createFromBirthNumber', () => {
    it('should create database records', async () => {
      jest.spyOn(prismaMock.physicalEntity, 'create').mockResolvedValue(mockPhysicalEntity)
      jest.spyOn(prismaMock.physicalEntity, 'findMany').mockResolvedValue([])
      jest
        .spyOn(MagproxyServiceMock, 'rfoBirthNumberList')
        .mockResolvedValue(RfoIdentityListMockData)

      const upvsIdentityByUriServiceSpy = jest
        .spyOn(upvsIdentityByUriService, 'createMany')
        .mockResolvedValue({
          success: [
            {
              id: 'abcdefgh',
              createdAt: new Date(),
              updatedAt: new Date(),
              physicalEntityId: mockEntityID,
              uri: 'forcefullyTypedResult.uri',
              data: {
                ids: mockString,
                uri: 'forcefullyTypedResult.uri',
                en: mockString,
                type: mockString,
                status: mockString,
                name: mockString,
                suffix: mockString,
                various_ids: mockString,
                upvs: mockString,
                natural_person: mockString,
                addresses: mockString,
                emails: mockString,
                phones: mockString,
              },
            },
          ],
          failed: [],
        })

      expect(await service.createFromBirthNumber(mockBirthNumber)).toEqual(RfoIdentityListMockData)

      expect(prismaMock.physicalEntity.create).toHaveBeenCalledWith({
        data: { birthNumber: mockBirthNumber },
      })
      expect(prismaMock.physicalEntity.findMany).toHaveBeenCalledWith({
        where: { birthNumber: mockBirthNumber },
      })
      expect(upvsIdentityByUriServiceSpy).toHaveBeenCalledTimes(1)
      expect(prismaMock.physicalEntity.update).toHaveBeenCalledTimes(1)
      expect(prismaMock.physicalEntity.update).toHaveBeenCalledWith({
        data: {
          id: mockEntityID,
          uri: 'forcefullyTypedResult.uri',
          activeEdesk: false,
        },
        where: {
          id: mockEntityID,
        },
      })
    })
    it('should fail after getting empty rfo data, but should return them', async () => {
      const rfoSpy = jest.spyOn(MagproxyServiceMock, 'rfoBirthNumberList').mockResolvedValue([])

      const prismaSpyCreate = jest.spyOn(prismaMock.physicalEntity, 'create').mockResolvedValue({
        id: mockEntityID,
<<<<<<< HEAD
        uri: 'forcefullyTypedResult.uri',
        activeEdesk: false,
        activeEdeskUpdateFailCount: 0,
        activeEdeskUpdateFailedAt: null,
        activeEdeskUpdatedAt: expect.any(Date),
      },
      where: {
=======
        createdAt: new Date('2024-06-24 14:59:40.524'),
        updatedAt: new Date('2024-06-24 14:59:40.581'),
        userId: null,
        uri: null,
        ifo: null,
        birthNumber: mockBirthNumber,
        activeEdesk: null,
      })
      jest.spyOn(prismaMock.physicalEntity, 'findMany').mockResolvedValue([])

      const loggerSpy = jest.spyOn(LineLoggerSubservice.prototype, 'error')

      const prismaSpyUpdate = jest.spyOn(prismaMock.physicalEntity, 'update')
      const prismaSpyFindMany = jest.spyOn(prismaMock.physicalEntity, 'findMany')

      const result = await service.createFromBirthNumber(mockBirthNumber)

      expect(result).toEqual([])
      expect(rfoSpy).toHaveBeenCalledTimes(1)
      expect(prismaSpyCreate).toHaveBeenCalledTimes(1)
      expect(prismaSpyUpdate).toHaveBeenCalledTimes(0)
      expect(prismaSpyFindMany).toHaveBeenCalledTimes(1)
      expect(loggerSpy).toHaveBeenCalledWith(
        `PhysicalEntity ${mockBirthNumber} not created. No entries from magproxy.`
      )
    })

    it('should fail after getting multiple RFO entries, but should return them.', async () => {
      const mockData = RfoIdentityListMockData.concat(RfoIdentityListMockData)
      jest.spyOn(MagproxyServiceMock, 'rfoBirthNumberList').mockResolvedValue(mockData)
      jest.spyOn(prismaMock.physicalEntity, 'findMany').mockResolvedValue([])
      jest.spyOn(prismaMock.physicalEntity, 'create').mockResolvedValue({
>>>>>>> 19e5a311
        id: mockEntityID,
        createdAt: new Date('2024-06-24 14:59:40.524'),
        updatedAt: new Date('2024-06-24 14:59:40.581'),
        userId: null,
        uri: null,
        ifo: null,
        birthNumber: mockBirthNumber,
        activeEdesk: null,
      })
      const loggerSpy = jest.spyOn(LineLoggerSubservice.prototype, 'error')

      expect(await service.createFromBirthNumber(mockBirthNumber)).toEqual(mockData)
      expect(prismaMock.physicalEntity.findMany).toHaveBeenCalledTimes(1)
      expect(loggerSpy).toHaveBeenCalledWith(
        `PhysicalEntity ${mockBirthNumber} not created. Multiple entries from magproxy.`
      )
    })
  })

  describe('updateFromRFO', () => {
    it('should throw BadRequestException if entity with the given ID does not exist', async () => {
      jest.spyOn(prismaMock.physicalEntity, 'findUnique').mockResolvedValue(null)

<<<<<<< HEAD
    const prismaSpyCreate = jest.spyOn(prismaMock.physicalEntity, 'create').mockResolvedValue({
      id: mockEntityID,
      createdAt: new Date('2024-06-24 14:59:40.524'),
      updatedAt: new Date('2024-06-24 14:59:40.581'),
      userId: null,
      uri: null,
      ifo: null,
      birthNumber: mockBirthNumber,
      activeEdesk: null,
      activeEdeskUpdatedAt: null,
      activeEdeskUpdateFailedAt: null,
      activeEdeskUpdateFailCount: 0,
=======
      await expect(service.updateFromRFO('non-existent-id')).rejects.toThrowError(
        new ThrowerErrorGuard().BadRequestException(
          ErrorsEnum.BAD_REQUEST_ERROR,
          'PhysicalEntity with id non-existent-id not found'
        )
      )
>>>>>>> 19e5a311
    })

    it('should throw NotFoundException if entity does not have a birthNumber', async () => {
      jest.spyOn(prismaMock.physicalEntity, 'findUnique').mockResolvedValue({
        ...mockPhysicalEntity,
        birthNumber: null,
      })

      await expect(service.updateFromRFO(mockEntityID)).rejects.toThrowError(
        new ThrowerErrorGuard().NotFoundException(
          AdminErrorsEnum.BIRTH_NUMBER_NOT_FOUND,
          AdminErrorsResponseEnum.BIRTH_NUMBER_NOT_FOUND
        )
      )
    })

    it('should throw InternalServerErrorException if RFO data is incorrect or empty', async () => {
      jest.spyOn(prismaMock.physicalEntity, 'findUnique').mockResolvedValue(mockPhysicalEntity)
      jest.spyOn(MagproxyServiceMock, 'rfoBirthNumberList').mockResolvedValue([])

      await expect(service.updateFromRFO(mockEntityID)).rejects.toThrowError(
        new ThrowerErrorGuard().InternalServerErrorException(
          ErrorsEnum.INTERNAL_SERVER_ERROR,
          ErrorsResponseEnum.INTERNAL_SERVER_ERROR,
          `Incorrect or no data returned from RFO for birthnumber ${mockBirthNumber} entityId: ${mockEntityID}, data: []`
        )
      )
    })

    it('should successfully update physical entity with data from RFO', async () => {
      jest.spyOn(prismaMock.physicalEntity, 'findUnique').mockResolvedValue(mockPhysicalEntity)
      jest
        .spyOn(MagproxyServiceMock, 'rfoBirthNumberList')
        .mockResolvedValue(RfoIdentityListMockData)

      const upvsSpy = jest.spyOn(service, 'updateUriAndEdeskFromUpvs').mockResolvedValue({
        updatedEntity: { ...mockPhysicalEntity, uri: 'mock-uri', activeEdesk: true },
        upvsResult: {
          uri: 'mock-uri',
          physicalEntityId: mockEntityID,
          id: 'mock-id',
          createdAt: new Date(),
          updatedAt: new Date(),
          data: {},
        },
      })

<<<<<<< HEAD
  it('should fail after getting multiple RFO entries, but should return them.', async () => {
    const mockData = RfoIdentityListMockData.concat(RfoIdentityListMockData)
    jest.spyOn(MagproxyServiceMock, 'rfoBirthNumberList').mockResolvedValue(mockData)
    jest.spyOn(prismaMock.physicalEntity, 'findMany').mockResolvedValue([])
    jest.spyOn(prismaMock.physicalEntity, 'create').mockResolvedValue({
      id: mockEntityID,
      createdAt: new Date('2024-06-24 14:59:40.524'),
      updatedAt: new Date('2024-06-24 14:59:40.581'),
      userId: null,
      uri: null,
      ifo: null,
      birthNumber: mockBirthNumber,
      activeEdesk: null,
      activeEdeskUpdatedAt: null,
      activeEdeskUpdateFailedAt: null,
      activeEdeskUpdateFailCount: 0,
    })
    const loggerSpy = jest.spyOn(LineLoggerSubservice.prototype, 'error')

    expect(await service.createFromBirthNumber(mockBirthNumber)).toEqual(mockData)
    expect(prismaMock.physicalEntity.findMany).toHaveBeenCalledTimes(1)
    expect(loggerSpy).toHaveBeenCalledWith(
      `PhysicalEntity ${mockBirthNumber} not created. Multiple entries from magproxy.`
    )
=======
      const result = await service.updateFromRFO(mockEntityID)

      expect(result.physicalEntity).toEqual({
        ...mockPhysicalEntity,
        uri: 'mock-uri',
        activeEdesk: true,
      })
      expect(result.rfoData).toEqual(RfoIdentityListMockData)
      expect(upvsSpy).toHaveBeenCalledTimes(1)
    })

    it('should log an error and return multiple RFO entries if found', async () => {
      const mockData = RfoIdentityListMockData.concat(RfoIdentityListMockData)
      jest.spyOn(prismaMock.physicalEntity, 'findUnique').mockResolvedValue(mockPhysicalEntity)
      jest.spyOn(MagproxyServiceMock, 'rfoBirthNumberList').mockResolvedValue(mockData)
      const loggerSpy = jest.spyOn(LineLoggerSubservice.prototype, 'error')

      const result = await service.updateFromRFO(mockEntityID)

      expect(result.physicalEntity).toEqual(mockPhysicalEntity)
      expect(result.rfoData).toEqual(mockData)
      expect(loggerSpy).toHaveBeenCalledWith(
        `Found multiple RFO records for birthnumber ${mockBirthNumber} entityId: ${mockEntityID}`
      )
    })

    it('should handle parsing failure gracefully and return the entity and RFO data', async () => {
      jest.spyOn(prismaMock.physicalEntity, 'findUnique').mockResolvedValue(mockPhysicalEntity)
      jest
        .spyOn(MagproxyServiceMock, 'rfoBirthNumberList')
        .mockResolvedValue(RfoIdentityListMockData)

      const result = await service.updateFromRFO(mockEntityID)

      expect(result.physicalEntity).toEqual(mockPhysicalEntity)
      expect(result.rfoData).toEqual(RfoIdentityListMockData)
    })
>>>>>>> 19e5a311
  })
})<|MERGE_RESOLUTION|>--- conflicted
+++ resolved
@@ -329,59 +329,20 @@
           id: mockEntityID,
           uri: 'forcefullyTypedResult.uri',
           activeEdesk: false,
+          activeEdeskUpdateFailCount: 0,
+          activeEdeskUpdateFailedAt: null,
+          activeEdeskUpdatedAt: expect.any(Date),
         },
         where: {
           id: mockEntityID,
         },
       })
     })
+
     it('should fail after getting empty rfo data, but should return them', async () => {
       const rfoSpy = jest.spyOn(MagproxyServiceMock, 'rfoBirthNumberList').mockResolvedValue([])
 
       const prismaSpyCreate = jest.spyOn(prismaMock.physicalEntity, 'create').mockResolvedValue({
-        id: mockEntityID,
-<<<<<<< HEAD
-        uri: 'forcefullyTypedResult.uri',
-        activeEdesk: false,
-        activeEdeskUpdateFailCount: 0,
-        activeEdeskUpdateFailedAt: null,
-        activeEdeskUpdatedAt: expect.any(Date),
-      },
-      where: {
-=======
-        createdAt: new Date('2024-06-24 14:59:40.524'),
-        updatedAt: new Date('2024-06-24 14:59:40.581'),
-        userId: null,
-        uri: null,
-        ifo: null,
-        birthNumber: mockBirthNumber,
-        activeEdesk: null,
-      })
-      jest.spyOn(prismaMock.physicalEntity, 'findMany').mockResolvedValue([])
-
-      const loggerSpy = jest.spyOn(LineLoggerSubservice.prototype, 'error')
-
-      const prismaSpyUpdate = jest.spyOn(prismaMock.physicalEntity, 'update')
-      const prismaSpyFindMany = jest.spyOn(prismaMock.physicalEntity, 'findMany')
-
-      const result = await service.createFromBirthNumber(mockBirthNumber)
-
-      expect(result).toEqual([])
-      expect(rfoSpy).toHaveBeenCalledTimes(1)
-      expect(prismaSpyCreate).toHaveBeenCalledTimes(1)
-      expect(prismaSpyUpdate).toHaveBeenCalledTimes(0)
-      expect(prismaSpyFindMany).toHaveBeenCalledTimes(1)
-      expect(loggerSpy).toHaveBeenCalledWith(
-        `PhysicalEntity ${mockBirthNumber} not created. No entries from magproxy.`
-      )
-    })
-
-    it('should fail after getting multiple RFO entries, but should return them.', async () => {
-      const mockData = RfoIdentityListMockData.concat(RfoIdentityListMockData)
-      jest.spyOn(MagproxyServiceMock, 'rfoBirthNumberList').mockResolvedValue(mockData)
-      jest.spyOn(prismaMock.physicalEntity, 'findMany').mockResolvedValue([])
-      jest.spyOn(prismaMock.physicalEntity, 'create').mockResolvedValue({
->>>>>>> 19e5a311
         id: mockEntityID,
         createdAt: new Date('2024-06-24 14:59:40.524'),
         updatedAt: new Date('2024-06-24 14:59:40.581'),
@@ -390,6 +351,45 @@
         ifo: null,
         birthNumber: mockBirthNumber,
         activeEdesk: null,
+        activeEdeskUpdatedAt: null,
+        activeEdeskUpdateFailedAt: null,
+        activeEdeskUpdateFailCount: 0,
+      })
+      jest.spyOn(prismaMock.physicalEntity, 'findMany').mockResolvedValue([])
+
+        const loggerSpy = jest.spyOn(LineLoggerSubservice.prototype, 'error')
+
+        const prismaSpyUpdate = jest.spyOn(prismaMock.physicalEntity, 'update')
+        const prismaSpyFindMany = jest.spyOn(prismaMock.physicalEntity, 'findMany')
+
+        const result = await service.createFromBirthNumber(mockBirthNumber)
+
+        expect(result).toEqual([])
+        expect(rfoSpy).toHaveBeenCalledTimes(1)
+        expect(prismaSpyCreate).toHaveBeenCalledTimes(1)
+        expect(prismaSpyUpdate).toHaveBeenCalledTimes(0)
+        expect(prismaSpyFindMany).toHaveBeenCalledTimes(1)
+        expect(loggerSpy).toHaveBeenCalledWith(
+          `PhysicalEntity ${mockBirthNumber} not created. No entries from magproxy.`
+        )
+      })
+
+    it('should fail after getting multiple RFO entries, but should return them.', async () => {
+      const mockData = RfoIdentityListMockData.concat(RfoIdentityListMockData)
+      jest.spyOn(MagproxyServiceMock, 'rfoBirthNumberList').mockResolvedValue(mockData)
+      jest.spyOn(prismaMock.physicalEntity, 'findMany').mockResolvedValue([])
+      jest.spyOn(prismaMock.physicalEntity, 'create').mockResolvedValue({
+        id: mockEntityID,
+        createdAt: new Date('2024-06-24 14:59:40.524'),
+        updatedAt: new Date('2024-06-24 14:59:40.581'),
+        userId: null,
+        uri: null,
+        ifo: null,
+        birthNumber: mockBirthNumber,
+        activeEdesk: null,
+        activeEdeskUpdatedAt: null,
+        activeEdeskUpdateFailedAt: null,
+        activeEdeskUpdateFailCount: 0,
       })
       const loggerSpy = jest.spyOn(LineLoggerSubservice.prototype, 'error')
 
@@ -405,27 +405,12 @@
     it('should throw BadRequestException if entity with the given ID does not exist', async () => {
       jest.spyOn(prismaMock.physicalEntity, 'findUnique').mockResolvedValue(null)
 
-<<<<<<< HEAD
-    const prismaSpyCreate = jest.spyOn(prismaMock.physicalEntity, 'create').mockResolvedValue({
-      id: mockEntityID,
-      createdAt: new Date('2024-06-24 14:59:40.524'),
-      updatedAt: new Date('2024-06-24 14:59:40.581'),
-      userId: null,
-      uri: null,
-      ifo: null,
-      birthNumber: mockBirthNumber,
-      activeEdesk: null,
-      activeEdeskUpdatedAt: null,
-      activeEdeskUpdateFailedAt: null,
-      activeEdeskUpdateFailCount: 0,
-=======
       await expect(service.updateFromRFO('non-existent-id')).rejects.toThrowError(
         new ThrowerErrorGuard().BadRequestException(
           ErrorsEnum.BAD_REQUEST_ERROR,
           'PhysicalEntity with id non-existent-id not found'
         )
       )
->>>>>>> 19e5a311
     })
 
     it('should throw NotFoundException if entity does not have a birthNumber', async () => {
@@ -473,32 +458,6 @@
         },
       })
 
-<<<<<<< HEAD
-  it('should fail after getting multiple RFO entries, but should return them.', async () => {
-    const mockData = RfoIdentityListMockData.concat(RfoIdentityListMockData)
-    jest.spyOn(MagproxyServiceMock, 'rfoBirthNumberList').mockResolvedValue(mockData)
-    jest.spyOn(prismaMock.physicalEntity, 'findMany').mockResolvedValue([])
-    jest.spyOn(prismaMock.physicalEntity, 'create').mockResolvedValue({
-      id: mockEntityID,
-      createdAt: new Date('2024-06-24 14:59:40.524'),
-      updatedAt: new Date('2024-06-24 14:59:40.581'),
-      userId: null,
-      uri: null,
-      ifo: null,
-      birthNumber: mockBirthNumber,
-      activeEdesk: null,
-      activeEdeskUpdatedAt: null,
-      activeEdeskUpdateFailedAt: null,
-      activeEdeskUpdateFailCount: 0,
-    })
-    const loggerSpy = jest.spyOn(LineLoggerSubservice.prototype, 'error')
-
-    expect(await service.createFromBirthNumber(mockBirthNumber)).toEqual(mockData)
-    expect(prismaMock.physicalEntity.findMany).toHaveBeenCalledTimes(1)
-    expect(loggerSpy).toHaveBeenCalledWith(
-      `PhysicalEntity ${mockBirthNumber} not created. Multiple entries from magproxy.`
-    )
-=======
       const result = await service.updateFromRFO(mockEntityID)
 
       expect(result.physicalEntity).toEqual({
@@ -536,6 +495,5 @@
       expect(result.physicalEntity).toEqual(mockPhysicalEntity)
       expect(result.rfoData).toEqual(RfoIdentityListMockData)
     })
->>>>>>> 19e5a311
   })
 })