import { Injectable, Logger } from '@nestjs/common'
import { PaymentStatus, Tax } from '@prisma/client'
import currency from 'currency.js'

import { BloomreachService } from '../bloomreach/bloomreach.service'
import { NorisPaymentsDto, NorisTaxPayersDto } from '../noris/noris.dto'
import { NorisService } from '../noris/noris.service'
import { PrismaService } from '../prisma/prisma.service'
import { CityAccountSubservice } from '../utils/subservices/cityaccount.subservice'
import { QrCodeSubservice } from '../utils/subservices/qrcode.subservice'
import {
  NorisRequestGeneral,
  RequestPostNorisLoadDataDto,
} from './dtos/requests.dto'
import { CreateBirthNumbersResponseDto } from './dtos/responses.dto'
import { taxDetail } from './utils/tax-detail.helper'

@Injectable()
export class AdminService {
  private readonly logger: Logger

  constructor(
    private prismaService: PrismaService,
    private qrCodeSubservice: QrCodeSubservice,
    private cityAccountSubservice: CityAccountSubservice,
    private bloomreachService: BloomreachService,
    private norisService: NorisService,
  ) {
    this.logger = new Logger(AdminService.name)
  }

  private async insertTaxPayerDataToDatabase(
    dataFromNoris: NorisTaxPayersDto,
    year: number,
  ) {
    const userData = await this.prismaService.$transaction(async (tx) => {
      const taxPayer = await tx.taxPayer.upsert({
        where: {
          birthNumber: dataFromNoris.ICO_RC,
        },
        create: {
          active: true,
          birthNumber: dataFromNoris.ICO_RC,
          permanentResidenceAddress: dataFromNoris.adresa_tp_sidlo,
          externalId: dataFromNoris.subjekt_refer,
          name: dataFromNoris.subjekt_nazev,
          permanentResidenceStreet: dataFromNoris.ulica_tb_cislo,
          permanentResidenceZip: dataFromNoris.psc_ref_tb,
          permanentResidenceStreetTxt: dataFromNoris.TXT_UL,
          permanentResidenceCity: dataFromNoris.obec_nazev_tb,
          nameTxt: dataFromNoris.TXT_MENO,
        },
        update: {
          active: true,
          birthNumber: dataFromNoris.ICO_RC,
          permanentResidenceAddress: dataFromNoris.adresa_tp_sidlo,
          externalId: dataFromNoris.subjekt_refer,
          name: dataFromNoris.subjekt_nazev,
          permanentResidenceStreet: dataFromNoris.ulica_tb_cislo,
          permanentResidenceZip: dataFromNoris.psc_ref_tb,
          permanentResidenceStreetTxt: dataFromNoris.TXT_UL,
          permanentResidenceCity: dataFromNoris.obec_nazev_tb,
          nameTxt: dataFromNoris.TXT_MENO,
        },
      })

      const taxEmployee = await tx.taxEmployee.upsert({
        where: {
          id: dataFromNoris.vyb_id,
        },
        create: {
          email: dataFromNoris.vyb_email,
          externalId: dataFromNoris.cislo_poradace.toString(),
          id: dataFromNoris.vyb_id,
          name: dataFromNoris.vyb_nazov,
          phoneNumber: dataFromNoris.vyb_telefon_prace,
        },
        update: {},
      })
      const qrCodeEmail = await this.qrCodeSubservice.createQrCode({
        amount: currency(dataFromNoris.dan_spolu.replace(',', '.')).intValue,
        variableSymbol: dataFromNoris.variabilny_symbol,
        specificSymbol: '2024100000',
      })
      const qrCodeWeb = await this.qrCodeSubservice.createQrCode({
        amount: currency(dataFromNoris.dan_spolu.replace(',', '.')).intValue,
        variableSymbol: dataFromNoris.variabilny_symbol,
        specificSymbol: '2024200000',
      })

      const tax = await tx.tax.upsert({
        where: {
          taxPayerId_year: {
            taxPayerId: taxPayer.id,
            year,
          },
        },
        update: {
          amount: currency(dataFromNoris.dan_spolu.replace(',', '.')).intValue,
          year,
          taxEmployeeId: taxEmployee.id,
          taxPayerId: taxPayer.id,
          variableSymbol: dataFromNoris.variabilny_symbol,
          dateCreateTax: dataFromNoris.akt_datum,
          taxId: dataFromNoris.cislo_konania,
          taxLand: currency(dataFromNoris.dan_pozemky.replace(',', '.'))
            .intValue,
          taxConstructions: currency(
            dataFromNoris.dan_stavby_SPOLU.replace(',', '.'),
          ).intValue,
          taxFlat: currency(dataFromNoris.dan_byty.replace(',', '.')).intValue,
          qrCodeEmail,
          qrCodeWeb,
        },
        create: {
          amount: currency(dataFromNoris.dan_spolu.replace(',', '.')).intValue,
          year,
          taxEmployeeId: taxEmployee.id,
          taxPayerId: taxPayer.id,
          variableSymbol: dataFromNoris.variabilny_symbol,
          dateCreateTax: dataFromNoris.akt_datum,
          taxId: dataFromNoris.cislo_konania,
          taxLand: currency(dataFromNoris.dan_pozemky.replace(',', '.'))
            .intValue,
          taxConstructions: currency(
            dataFromNoris.dan_stavby_SPOLU.replace(',', '.'),
          ).intValue,
          taxFlat: currency(dataFromNoris.dan_byty.replace(',', '.')).intValue,
          qrCodeEmail,
          qrCodeWeb,
        },
      })
      const taxInstallments =
        dataFromNoris.SPL4_2 === ''
          ? [
              {
                taxId: tax.id,
                amount: currency(dataFromNoris.SPL1.replace(',', '.')).intValue,
                text: dataFromNoris.TXTSPL1,
              },
            ]
          : [
              {
                taxId: tax.id,
                amount: currency(dataFromNoris.SPL4_1.replace(',', '.'))
                  .intValue,
                text: dataFromNoris.TXTSPL4_1,
              },
              {
                taxId: tax.id,
                amount: currency(dataFromNoris.SPL4_2.replace(',', '.'))
                  .intValue,
                text: dataFromNoris.TXTSPL4_2,
              },
              {
                taxId: tax.id,
                amount: currency(dataFromNoris.SPL4_3.replace(',', '.'))
                  .intValue,
                text: dataFromNoris.TXTSPL4_3,
              },
            ]
      await tx.taxInstallment.createMany({
        data: taxInstallments,
      })

      const taxDetailData = taxDetail(dataFromNoris, tax.id)

      await tx.taxDetail.createMany({
        data: taxDetailData,
      })
      return taxPayer
    })

    return { userData, dataFromNoris }
  }

  async loadDataFromNoris(
    data: RequestPostNorisLoadDataDto,
  ): Promise<CreateBirthNumbersResponseDto> {
    this.logger.log('Start Loading data from noris')
    const norisData = (await this.norisService.getDataFromNoris(
      data,
    )) as NorisTaxPayersDto[]
    const birthNumbersResult: string[] = []

    this.logger.log(`Data loaded from noris - count ${norisData.length}`)

    const userDataFromCityAccount =
      await this.cityAccountSubservice.getUserDataAdminBatch(
        norisData.map((norisRecord) => norisRecord.ICO_RC),
      )

    await Promise.all(
      norisData.map(async (elem) => {
        birthNumbersResult.push(elem.ICO_RC)
        const taxExists = await this.prismaService.tax.findFirst({
          where: {
            year: +data.year,
            taxPayer: {
              birthNumber: elem.ICO_RC,
            },
          },
        })
        if (!taxExists) {
          const { userData, dataFromNoris } =
            await this.insertTaxPayerDataToDatabase(elem, data.year)
          const userFromCityAccount =
            userDataFromCityAccount[userData.birthNumber] || null
          if (userFromCityAccount !== null) {
            const bloomreachTracker =
              await this.bloomreachService.trackEventTax(
                {
                  amount: currency(dataFromNoris.dan_spolu.replace(',', '.'))
                    .intValue,
                  year: +data.year,
                },
                userFromCityAccount.externalId ?? undefined,
              )
            if (!bloomreachTracker) {
              this.logger.error(
                `ERROR - Status-500: Error in send Tax data to Bloomreach for tax payer with ID ${userData.id} and year ${data.year}`,
              )
            }
          }
        }
      }),
    )

    return { birthNumbers: birthNumbersResult }
  }

  async updateDataFromNoris(data: RequestPostNorisLoadDataDto) {
    const norisData = await this.norisService.getDataFromNoris(data)
    let count = 0
    await Promise.all(
      norisData.map(async (elem) => {
        const taxExists = await this.prismaService.tax.findFirst({
          where: {
            year: +data.year,
            taxPayer: {
              birthNumber: elem.ICO_RC,
            },
          },
        })
        if (taxExists) {
          await this.prismaService.taxInstallment.deleteMany({
            where: {
              taxId: taxExists.id,
            },
          })
          await this.prismaService.taxDetail.deleteMany({
            where: {
              taxId: taxExists.id,
            },
          })
          const userData = await this.insertTaxPayerDataToDatabase(
            elem,
            data.year,
          )
          if (userData) {
            count += 1
          }
        }
      }),
    )

    return { updated: count }
  }

  private async getTaxesDataMap(norisPaymentData: Partial<NorisPaymentsDto>[]) {
    const taxesData = await this.prismaService.tax.findMany({
      where: {
        variableSymbol: {
          in: norisPaymentData
            .filter((item) => item.variabilny_symbol !== undefined)
            .map((item) => item.variabilny_symbol as string),
        },
      },
      include: {
        taxPayer: true,
      },
    })
    return new Map(taxesData.map((item) => [item.variableSymbol, item]))
  }

  // TODO: Eventually we want to get rid of this function, and do some better error handling, than watching these specific cases.
  /**
   * This function handles errors in the payment process. It logs an error message if the payment process is not correct, with the info about why it is not correct.
   *
   * @param payedFromNoris Already paid amount in Noris.
   * @param taxData Tax object, containing all the information about the tax.
   * @param forPayment Left to be paid amount in Noris.
   * @param payerDataCountAll How many payments for this tax we have in the database.
   */
  private handlePaymentsErrors(
    payedFromNoris: number,
    taxData: Tax,
    forPayment: number,
    payerDataCountAll: number,
  ) {
    if (payedFromNoris > taxData.amount && forPayment === 0) {
      this.logger.error(
        'ERROR - Status-500: ZAPLATENE VSETKO ALE V NORISE JE VACSIA CIASTKA AKO U NAS',
      )
    } else if (
      payerDataCountAll === 0 &&
      payedFromNoris >= taxData.amount &&
      forPayment > 0
    ) {
      this.logger.error(
        'ERROR - Status-500: U NAS ZAPLATENE VSETKO ALE V NORISE NIE - na 1x',
      )
    } else if (
      payerDataCountAll > 0 &&
      payedFromNoris >= taxData.amount &&
      forPayment > 0
    ) {
      this.logger.error(
        'ERROR - Status-500: U NAS ZAPLATENE VSETKO ALE V NORISE NIE - na x krat',
      )
    }
  }

  async updatePaymentsFromNoris(norisRequest: NorisRequestGeneral) {
    let created = 0
    let alreadyCreated = 0
    const norisPaymentData: Partial<NorisPaymentsDto>[] =
      norisRequest.type === 'fromToDate'
        ? await this.norisService.getPaymentDataFromNoris(norisRequest.data)
        : await this.norisService.getPaymentDataFromNorisByVariableSymbols(
            norisRequest.data,
          )
    const taxesDataMap = await this.getTaxesDataMap(norisPaymentData)

    // Get all tax IDs from taxesDataMap
    const taxIds = [...taxesDataMap.values()].map((tax) => tax.id)

    // Get aggregate data for all taxes at once
    const aggregateData = await this.prismaService.taxPayment.groupBy({
      by: ['taxId'],
      _sum: {
        amount: true,
      },
      _count: {
        _all: true,
      },
      where: {
        taxId: {
          in: taxIds,
        },
        status: PaymentStatus.SUCCESS,
      },
    })

    // Create a map of aggregated data for easy lookup
    const aggregateDataMap = new Map(
      aggregateData.map((data) => [
        data.taxId,
        {
          sum: data._sum.amount || 0,
          count: data._count._all,
        },
      ]),
    )

    // despite the retype, do not trust the data from Noris & approach as if they were all optional
    await Promise.all(
<<<<<<< HEAD
      norisPaymentData
        .filter((norisPayment) => {
          return (
            norisPayment.variabilny_symbol !== undefined &&
            norisPayment.uhrazeno !== undefined &&
            norisPayment.zbyva_uhradit !== undefined
          )
        })
        .map(async (norisPayment) => {
          try {
            const taxData = taxesDataMap.get(norisPayment.variabilny_symbol!) // we know it's not undefined from filter
            if (taxData) {
              const payerData = await this.prismaService.taxPayment.aggregate({
                _sum: {
                  amount: true,
                },
                _count: {
                  _all: true,
                },
                where: {
                  taxId: taxData.id,
                  status: PaymentStatus.SUCCESS,
                },
              })
              const payedFromNoris =
                typeof norisPayment.uhrazeno === 'number'
                  ? currency(norisPayment.uhrazeno).intValue
                  : currency(norisPayment.uhrazeno!.replace(',', '.')).intValue // we know it's not undefined from filter
              const forPayment =
                typeof norisPayment.zbyva_uhradit === 'number'
                  ? currency(norisPayment.zbyva_uhradit).intValue
                  : currency(norisPayment.zbyva_uhradit!.replace(',', '.')) // we know it's not undefined from filter
                      .intValue
              if (
                payerData._sum.amount === null ||
                payerData._sum.amount < payedFromNoris
              ) {
                created += 1
                const createdTaxPayment =
                  await this.prismaService.taxPayment.create({
                    data: {
                      amount: payedFromNoris - (payerData._sum.amount ?? 0),
                      source: 'BANK_ACCOUNT',
                      specificSymbol: norisPayment.specificky_symbol,
                      taxId: taxData.id,
                      status: PaymentStatus.SUCCESS,
                    },
                  })
                const userFromCityAccount =
                  await this.cityAccountSubservice.getUserDataAdmin(
                    taxData.taxPayer.birthNumber,
                  )
                if (userFromCityAccount && userFromCityAccount.externalId) {
                  await this.bloomreachService.trackEventTaxPayment(
                    {
                      amount: createdTaxPayment.amount,
                      payment_source: 'BANK_ACCOUNT',
                      year: taxData.year,
                    },
                    userFromCityAccount.externalId,
                  )
                }

                this.handlePaymentsErrors(
                  payedFromNoris,
                  taxData,
                  forPayment,
                  payerData._count._all,
=======
      norisPaymentData.map(async (norisPayment) => {
        try {
          const taxData = taxesDataMap.get(norisPayment.variabilny_symbol)
          if (taxData) {
            const payerData = aggregateDataMap.get(taxData.id) || {
              sum: 0,
              count: 0,
            }
            const payedFromNoris =
              typeof norisPayment.uhrazeno === 'number'
                ? currency(norisPayment.uhrazeno).intValue
                : currency(norisPayment.uhrazeno.replace(',', '.')).intValue
            const forPayment =
              typeof norisPayment.zbyva_uhradit === 'number'
                ? currency(norisPayment.zbyva_uhradit).intValue
                : currency(norisPayment.zbyva_uhradit.replace(',', '.'))
                    .intValue
            if (payerData.sum === null || payerData.sum < payedFromNoris) {
              created += 1
              const createdTaxPayment =
                await this.prismaService.taxPayment.create({
                  data: {
                    amount: payedFromNoris - payerData.sum,
                    source: 'BANK_ACCOUNT',
                    specificSymbol: norisPayment.specificky_symbol,
                    taxId: taxData.id,
                    status: PaymentStatus.SUCCESS,
                  },
                })
              const userFromCityAccount =
                await this.cityAccountSubservice.getUserDataAdmin(
                  taxData.taxPayer.birthNumber,
                )
              if (userFromCityAccount) {
                await this.bloomreachService.trackEventTaxPayment(
                  {
                    amount: createdTaxPayment.amount,
                    payment_source: 'BANK_ACCOUNT',
                    year: taxData.year,
                  },
                  userFromCityAccount.externalId,
>>>>>>> 087829b2
                )
              } else {
                alreadyCreated += 1
              }
<<<<<<< HEAD
=======

              this.handlePaymentsErrors(
                payedFromNoris,
                taxData,
                forPayment,
                payerData.count,
              )
            } else {
              alreadyCreated += 1
>>>>>>> 087829b2
            }
          } catch (error) {
            this.logger.error(`ERROR - Status-500: ${(error as Error).message}`)
          }
        }),
    )

    return {
      created,
      alreadyCreated,
    }
  }

  /**
   * Adds birth numbers to the taxpayer table in the database from Noris. The birth numbers must include a slash.
   *
   * First, the function checks which birth numbers are already in the database. Then, it attempts to add the remaining birth numbers from Noris.
   *
   * @param {string[]} birthNumbers - A list of birth numbers in the format with a slash, which should be added from Noris to the taxpayer table if they are not already present.
   * @returns {string[]} A list of birth numbers that were either already in the taxpayer table or were successfully added from Noris.
   */
  async createTaxPayers(
    birthNumbers: string[],
  ): Promise<CreateBirthNumbersResponseDto> {
    const birthNumbersResult: string[] = []
    const taxPayersAlreadyInDb = await this.prismaService.taxPayer.findMany({
      select: {
        birthNumber: true,
      },
      where: {
        birthNumber: {
          in: birthNumbers,
        },
      },
    })
    birthNumbersResult.push(
      ...taxPayersAlreadyInDb.map(
        (birthNumberRow) => birthNumberRow.birthNumber,
      ),
    )

    const birthNumbersCreatedFromNoris = await this.loadDataFromNoris({
      birthNumbers: birthNumbers.filter(
        (item) => !birthNumbersResult.includes(item),
      ),
      year: new Date().getFullYear(),
    })
    birthNumbersResult.push(...birthNumbersCreatedFromNoris.birthNumbers)

    return { birthNumbers: [...new Set(birthNumbersResult)] }
  }
}<|MERGE_RESOLUTION|>--- conflicted
+++ resolved
@@ -365,7 +365,6 @@
 
     // despite the retype, do not trust the data from Noris & approach as if they were all optional
     await Promise.all(
-<<<<<<< HEAD
       norisPaymentData
         .filter((norisPayment) => {
           return (
@@ -378,18 +377,10 @@
           try {
             const taxData = taxesDataMap.get(norisPayment.variabilny_symbol!) // we know it's not undefined from filter
             if (taxData) {
-              const payerData = await this.prismaService.taxPayment.aggregate({
-                _sum: {
-                  amount: true,
-                },
-                _count: {
-                  _all: true,
-                },
-                where: {
-                  taxId: taxData.id,
-                  status: PaymentStatus.SUCCESS,
-                },
-              })
+              const payerData = aggregateDataMap.get(taxData.id) || {
+                sum: 0,
+                count: 0,
+              }
               const payedFromNoris =
                 typeof norisPayment.uhrazeno === 'number'
                   ? currency(norisPayment.uhrazeno).intValue
@@ -400,14 +391,14 @@
                   : currency(norisPayment.zbyva_uhradit!.replace(',', '.')) // we know it's not undefined from filter
                       .intValue
               if (
-                payerData._sum.amount === null ||
-                payerData._sum.amount < payedFromNoris
+                payerData.sum === null ||
+                payerData.sum < payedFromNoris
               ) {
                 created += 1
                 const createdTaxPayment =
                   await this.prismaService.taxPayment.create({
                     data: {
-                      amount: payedFromNoris - (payerData._sum.amount ?? 0),
+                      amount: payedFromNoris - (payerData.sum ?? 0),
                       source: 'BANK_ACCOUNT',
                       specificSymbol: norisPayment.specificky_symbol,
                       taxId: taxData.id,
@@ -433,66 +424,11 @@
                   payedFromNoris,
                   taxData,
                   forPayment,
-                  payerData._count._all,
-=======
-      norisPaymentData.map(async (norisPayment) => {
-        try {
-          const taxData = taxesDataMap.get(norisPayment.variabilny_symbol)
-          if (taxData) {
-            const payerData = aggregateDataMap.get(taxData.id) || {
-              sum: 0,
-              count: 0,
-            }
-            const payedFromNoris =
-              typeof norisPayment.uhrazeno === 'number'
-                ? currency(norisPayment.uhrazeno).intValue
-                : currency(norisPayment.uhrazeno.replace(',', '.')).intValue
-            const forPayment =
-              typeof norisPayment.zbyva_uhradit === 'number'
-                ? currency(norisPayment.zbyva_uhradit).intValue
-                : currency(norisPayment.zbyva_uhradit.replace(',', '.'))
-                    .intValue
-            if (payerData.sum === null || payerData.sum < payedFromNoris) {
-              created += 1
-              const createdTaxPayment =
-                await this.prismaService.taxPayment.create({
-                  data: {
-                    amount: payedFromNoris - payerData.sum,
-                    source: 'BANK_ACCOUNT',
-                    specificSymbol: norisPayment.specificky_symbol,
-                    taxId: taxData.id,
-                    status: PaymentStatus.SUCCESS,
-                  },
-                })
-              const userFromCityAccount =
-                await this.cityAccountSubservice.getUserDataAdmin(
-                  taxData.taxPayer.birthNumber,
-                )
-              if (userFromCityAccount) {
-                await this.bloomreachService.trackEventTaxPayment(
-                  {
-                    amount: createdTaxPayment.amount,
-                    payment_source: 'BANK_ACCOUNT',
-                    year: taxData.year,
-                  },
-                  userFromCityAccount.externalId,
->>>>>>> 087829b2
+                  payerData.count,
                 )
               } else {
                 alreadyCreated += 1
               }
-<<<<<<< HEAD
-=======
-
-              this.handlePaymentsErrors(
-                payedFromNoris,
-                taxData,
-                forPayment,
-                payerData.count,
-              )
-            } else {
-              alreadyCreated += 1
->>>>>>> 087829b2
             }
           } catch (error) {
             this.logger.error(`ERROR - Status-500: ${(error as Error).message}`)
