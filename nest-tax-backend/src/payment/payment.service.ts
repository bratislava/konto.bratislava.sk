--- conflicted
+++ resolved
@@ -11,10 +11,6 @@
 
 import { BloomreachService } from '../bloomreach/bloomreach.service'
 import { PrismaService } from '../prisma/prisma.service'
-<<<<<<< HEAD
-=======
-import { PaymentTypeEnum } from '../tax/dtos/response.tax.dto'
->>>>>>> 951a3e7c
 import { TaxService } from '../tax/tax.service'
 import ThrowerErrorGuard from '../utils/guards/errors.guard'
 import { CityAccountSubservice } from '../utils/subservices/cityaccount.subservice'
@@ -27,7 +23,6 @@
 } from './dtos/error.dto'
 import { PaymentGateURLGeneratorDto } from './dtos/generator.dto'
 import { PaymentRedirectStateEnum } from './dtos/redirect.payent.dto'
-import { computeIsPayableYear } from './utils/payment.helper'
 
 @Injectable()
 export class PaymentService {
@@ -157,170 +152,6 @@
     return this.getPaymentUrlInternal(generator)
   }
 
-<<<<<<< HEAD
-  private async getPaymentUrl(tax: Tax): Promise<string> {
-    const taxPayment: TaxPaymentWithTaxYear | null =
-      await this.getTaxPaymentByTaxId(tax.id)
-
-    if (taxPayment) {
-      throw this.throwerErrorGuard.UnprocessableEntityException(
-        CustomErrorPaymentTypesEnum.PAYMENT_ALREADY_PAID,
-        'Payment or part of payment or some installment was already paid, you can not pay whole amount',
-        'Already paid',
-      )
-    }
-
-    const isPayable = computeIsPayableYear(tax.year)
-    if (!isPayable) {
-      throw this.throwerErrorGuard.UnprocessableEntityException(
-        CustomErrorPaymentTypesEnum.OLD_TAX_NOT_PAYABLE,
-        CustomErrorPaymentTypesResponseEnum.OLD_TAX_NOT_PAYABLE,
-        'Not payable',
-      )
-    }
-
-    let orderId: string
-    let payment: TaxPayment
-    try {
-      orderId = Date.now().toString()
-      payment = await this.prisma.taxPayment.create({
-        data: { orderId, amount: tax.amount, taxId: tax.id },
-      })
-    } catch (error) {
-      throw this.throwerErrorGuard.UnprocessableEntityException(
-        CustomErrorPaymentTypesEnum.DATABASE_ERROR,
-        'Can not create order',
-        'Database error',
-        undefined,
-        error,
-      )
-    }
-
-    try {
-      const requestData = {
-        MERCHANTNUMBER: this.configService.getOrThrow<string>(
-          'PAYGATE_MERCHANT_NUMBER',
-        ),
-        OPERATION: 'CREATE_ORDER',
-        ORDERNUMBER: orderId,
-        AMOUNT: payment.amount.toString(),
-        CURRENCY: this.configService.getOrThrow<string>('PAYGATE_CURRENCY'),
-        DEPOSITFLAG: '1',
-        URL: this.configService.getOrThrow<string>('PAYGATE_REDIRECT_URL'),
-        DESCRIPTION: `Platba za dane pre BA s id dane ${tax.id}`,
-        PAYMETHODS: `APAY,GPAY,CRD`,
-      }
-      const signedData = this.gpWebpaySubservice.getSignedData(requestData)
-      return `${this.configService.getOrThrow<string>('PAYGATE_PAYMENT_REDIRECT_URL')}?${formurlencoded(
-        signedData,
-        {
-          ignorenull: true,
-        },
-      )}`
-    } catch (error) {
-      throw this.throwerErrorGuard.UnprocessableEntityException(
-        CustomErrorPaymentTypesEnum.CREATE_PAYMENT_URL,
-        'Can not create url',
-        'Create url error',
-        undefined,
-        error,
-      )
-    }
-  }
-
-  async redirectToPayGateByTaxId(uuid: string) {
-    let tax: Tax | null = null
-    try {
-      tax = await this.prisma.tax.findUnique({
-        where: {
-          uuid,
-        },
-      })
-    } catch (error) {
-      throw this.throwerErrorGuard.UnprocessableEntityException(
-        CustomErrorPaymentTypesEnum.DATABASE_ERROR,
-        'Get tax error',
-        'Database error',
-        undefined,
-        error,
-      )
-    }
-
-    if (!tax) {
-      throw this.throwerErrorGuard.UnprocessableEntityException(
-        CustomErrorPaymentTypesEnum.TAX_NOT_FOUND,
-        ErrorsResponseEnum.NOT_FOUND_ERROR,
-        'Tax was not found',
-      )
-    }
-
-    return this.getPaymentUrl(tax)
-  }
-
-  async getPayGateUrlByUserYearType(
-    year: number,
-    birthNumber: string,
-    type: TaxType,
-    order: number,
-  ) {
-    let taxPayer: TaxPayer | null = null
-    try {
-      taxPayer = await this.prisma.taxPayer.findUnique({
-        where: { birthNumber },
-      })
-    } catch (error) {
-      throw this.throwerErrorGuard.UnprocessableEntityException(
-        CustomErrorPaymentTypesEnum.DATABASE_ERROR,
-        'Get taxpayer error',
-        'Database error',
-        undefined,
-        error,
-      )
-    }
-
-    if (!taxPayer) {
-      throw this.throwerErrorGuard.UnprocessableEntityException(
-        CustomErrorPaymentTypesEnum.TAX_NOT_FOUND,
-        ErrorsResponseEnum.NOT_FOUND_ERROR,
-        'Tax was not found',
-      )
-    }
-
-    let tax: Tax | null = null
-    try {
-      tax = await this.prisma.tax.findUnique({
-        where: {
-          taxPayerId_year_type_order: {
-            taxPayerId: taxPayer.id,
-            year,
-            type,
-            order,
-          },
-        },
-      })
-    } catch (error) {
-      throw this.throwerErrorGuard.UnprocessableEntityException(
-        CustomErrorPaymentTypesEnum.DATABASE_ERROR,
-        'Get tax error',
-        'Database error',
-        undefined,
-        error,
-      )
-    }
-
-    if (!tax) {
-      throw this.throwerErrorGuard.UnprocessableEntityException(
-        CustomErrorPaymentTypesEnum.TAX_NOT_FOUND,
-        ErrorsResponseEnum.NOT_FOUND_ERROR,
-        'Tax was not found',
-      )
-    }
-
-    return this.getPaymentUrl(tax)
-  }
-
-=======
->>>>>>> 951a3e7c
   async processPaymentResponse({
     OPERATION,
     ORDERNUMBER,
