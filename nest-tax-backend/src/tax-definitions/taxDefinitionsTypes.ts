--- conflicted
+++ resolved
@@ -1,15 +1,5 @@
-<<<<<<< HEAD
-import { Tax, TaxType } from '@prisma/client'
-
-import {
-  NorisBaseTax,
-  NorisCommunalWasteTax,
-  NorisRealEstateTax,
-} from '../noris/types/noris.types'
-=======
 import { PaymentStatus, TaxType } from '@prisma/client'
 
->>>>>>> e53632f7
 import {
   NorisCommunalWasteTax,
   NorisRealEstateTax,
@@ -19,12 +9,6 @@
   RealEstateTaxDetail,
 } from '../prisma/json-types'
 import {
-<<<<<<< HEAD
-  GetTaxDetailPureOptions,
-  GetTaxDetailPureResponse,
-} from '../tax/utils/types'
-import { CommunalWasteTaxDetail } from '../prisma/json-types'
-=======
   ResponseActiveInstallmentDto,
   ResponseCommunalWasteTaxDetailItemizedDto,
   ResponseCommunalWasteTaxSummaryDetailDto,
@@ -54,7 +38,6 @@
   [TaxType.DZN]: ResponseRealEstateTaxDetailItemizedDto
   [TaxType.KO]: ResponseCommunalWasteTaxDetailItemizedDto
 }
->>>>>>> e53632f7
 
 export type TaxTypeToResponseRealEstateTaxDetailDto = {
   [TaxType.DZN]: ResponseRealEstateTaxSummaryDetailDto
@@ -115,32 +98,15 @@
   /** Whether this tax type is unique per taxpayer and year */
   isUnique: boolean
 
-<<<<<<< HEAD
-  numberOfInstallments: number,
-
-  /** Maps Noris tax data into format supported by our database. */
-  mapNorisToTaxData: (
-    data: NorisRealEstateTax,
-    year: number,
-    taxPayerId: number,
-  ) => Tax
-=======
   numberOfInstallments: number
->>>>>>> e53632f7
 
   /** Threshold for allowing installment payments (splátková hranica) in eurocents */
   paymentCalendarThreshold: number
 
   /** Maps Noris tax data into detailed tax items. */
   mapNorisToTaxDetailData: (
-<<<<<<< HEAD
-    data: NorisRealEstateTax | NorisCommunalWasteTax,
-    taxId: number,
-  ) => RealEstateTaxDetail | CommunalWasteTaxDetail
-=======
     data: TaxTypeToNorisData[TTaxType],
   ) => TaxTypeToTaxDetail[TTaxType]
->>>>>>> e53632f7
 
   /** Returns tax detail in a pure format (used to calculate installments payments). */
   getTaxDetailPure: (
