import { TaxType } from '@prisma/client'
import currency from 'currency.js'

import {
  CommunalWasteTaxDetail,
  RealEstateTaxAreaType,
  RealEstateTaxDetail,
  RealEstateTaxPropertyType,
} from '../../prisma/json-types'
import {
  NorisBaseTax,
  NorisCommunalWasteTaxGrouped,
  NorisRealEstateTax,
} from '../types/noris.types'
import { DeliveryMethod, DeliveryMethodNoris } from './noris.types'

export const convertCurrencyToInt = (value: string): number => {
  return currency(value.replace(',', '.')).intValue
}

// Helper mapping functions to improve maintainability
export const mapNorisToTaxPayerData = (data: NorisBaseTax) => {
  return {
    birthNumber: data.ICO_RC,
    permanentResidenceAddress: data.adresa_tp_sidlo,
    externalId: data.subjekt_refer,
    name: data.subjekt_nazev,
    permanentResidenceStreet: data.ulica_tb_cislo,
    permanentResidenceZip: data.psc_ref_tb,
    permanentResidenceStreetTxt: data.TXT_UL,
    permanentResidenceCity: data.obec_nazev_tb,
    nameTxt: data.TXT_MENO,
  }
}

type NorisTaxAdministratorData = {
  email: string
  externalId: string
  id: number
  name: string
  phoneNumber: string
}

export const mapNorisToTaxAdministratorData = (
  data: NorisBaseTax,
): NorisTaxAdministratorData | undefined => {
  return data.vyb_id && data.vyb_telefon_prace && data.vyb_email
    ? {
        email: data.vyb_email,
        externalId: data.cislo_poradace.toString(),
        id: data.vyb_id,
        name: data.vyb_nazov,
        phoneNumber: data.vyb_telefon_prace,
      }
    : undefined
}

export type DatabaseBaseTaxData = {
  amount: number
  year: number
  taxPayerId: number
  variableSymbol: string
  dateCreateTax: string | null
  dateTaxRuling: Date | null
  taxId: string | null
}

type TaxInstallment = {
  taxId: number
  amount: number
  text: string | null
  order: number
}

export const mapNorisToTaxInstallmentsData = (
  data: NorisBaseTax,
  taxId: number,
): TaxInstallment[] => {
  if (data.SPL4_2 === '') {
    return [
      {
        taxId,
        amount: convertCurrencyToInt(data.SPL1),
        order: 1,
        text: data.TXTSPL1,
      },
    ]
  }

  const installments = [
    {
      taxId,
      amount: convertCurrencyToInt(data.SPL4_1),
      order: 1,
      text: data.TXTSPL4_1,
    },
    {
      taxId,
      amount: convertCurrencyToInt(data.SPL4_2),
      order: 2,
      text: data.TXTSPL4_2,
    },
    {
      taxId,
      amount: convertCurrencyToInt(data.SPL4_3),
      order: 3,
      text: data.TXTSPL4_3,
    },
  ]
  if (data.SPL4_4) {
    installments.push({
      taxId,
      amount: convertCurrencyToInt(data.SPL4_4),
      order: 4,
      text: data.TXTSPL4_4,
    })
  }
  return installments
}

export const mapDeliveryMethodToNoris = (
  deliveryMethod: DeliveryMethod | null,
): DeliveryMethodNoris | null => {
  if (deliveryMethod === null) return null

  const mapping: Record<DeliveryMethod, DeliveryMethodNoris> = {
    [DeliveryMethod.EDESK]: DeliveryMethodNoris.EDESK,
    [DeliveryMethod.CITY_ACCOUNT]: DeliveryMethodNoris.CITY_ACCOUNT,
    [DeliveryMethod.POSTAL]: DeliveryMethodNoris.EDESK, // Postal is saved in Noris as EDESK ('E')
  }

  const norisMethod = mapping[deliveryMethod]
  if (!norisMethod) {
    throw new Error(`Unknown delivery method: ${deliveryMethod}`)
  }
  return norisMethod
}

export const mapNorisToDatabaseBaseTax = (
  data: NorisBaseTax,
  year: number,
  taxPayerId: number,
): DatabaseBaseTaxData => {
  return {
    amount: convertCurrencyToInt(data.dan_spolu),
    year,
    taxPayerId,
    variableSymbol: data.variabilny_symbol,
    dateCreateTax: data.akt_datum,
    dateTaxRuling: data.datum_platnosti,
    taxId: data.cislo_konania,
  }
}

export const mapNorisToCommunalWasteDatabaseDetail = (
  data: NorisCommunalWasteTaxGrouped,
): CommunalWasteTaxDetail => {
  return {
    type: TaxType.KO,
<<<<<<< HEAD
    containers: data.containers,
=======
    addresses: data.addresses,
>>>>>>> 7c5f9b1c
  }
}

export const mapNorisToRealEstateDatabaseDetail = (
  data: NorisRealEstateTax,
): RealEstateTaxDetail => {
  const config: Record<
    string,
    {
      areaType: RealEstateTaxPropertyType
      base: string
      amount: string
      area: string | false
      types: RealEstateTaxAreaType[]
    }
  > = {
    pozemky: {
      areaType: RealEstateTaxPropertyType.GROUND,
      base: 'ZAKLAD',
      amount: 'DAN',
      area: 'VYMERA',
      types: [
        RealEstateTaxAreaType.A,
        RealEstateTaxAreaType.B,
        RealEstateTaxAreaType.C,
        RealEstateTaxAreaType.D,
        RealEstateTaxAreaType.E,
        RealEstateTaxAreaType.F,
        RealEstateTaxAreaType.G,
        RealEstateTaxAreaType.H,
      ],
    },
    stavba: {
      areaType: RealEstateTaxPropertyType.CONSTRUCTION,
      base: 'ZAKLAD',
      amount: 'DAN',
      area: false,
      types: [
        RealEstateTaxAreaType.A,
        RealEstateTaxAreaType.B,
        RealEstateTaxAreaType.C,
        RealEstateTaxAreaType.D,
        RealEstateTaxAreaType.E,
        RealEstateTaxAreaType.F,
        RealEstateTaxAreaType.G,
        RealEstateTaxAreaType.jH,
        RealEstateTaxAreaType.jI,
        RealEstateTaxAreaType.H,
      ],
    },
    byt: {
      areaType: RealEstateTaxPropertyType.APARTMENT,
      base: 'zaklad_dane',
      amount: 'dan_byty',
      area: false,
      types: [RealEstateTaxAreaType.byt, RealEstateTaxAreaType.nebyt],
    },
  }

  const details: RealEstateTaxDetail = {
    type: TaxType.DZN,
    taxLand: convertCurrencyToInt(data.dan_pozemky),
    taxConstructions: convertCurrencyToInt(data.dan_stavby_SPOLU),
    taxFlat: convertCurrencyToInt(data.dan_byty),
    propertyDetails: [],
  }

  Object.entries(config).forEach(([keyTaxConfig, valueTaxConfig]) => {
    valueTaxConfig.types.forEach((taxType) => {
      const prefix = keyTaxConfig === 'byt' ? 'det' : `det_${keyTaxConfig}`

      const baseKey =
        `${prefix}_${valueTaxConfig.base}_${taxType}` as keyof NorisRealEstateTax
      const amountKey =
        `${prefix}_${valueTaxConfig.amount}_${taxType}` as keyof NorisRealEstateTax

      const taxDetailItem = {
        areaType: taxType,
        type: valueTaxConfig.areaType,
        base: currency((data[baseKey] as string).replace(',', '.')).intValue,
        amount: currency((data[amountKey] as string).replace(',', '.'))
          .intValue,
        area: valueTaxConfig.area
          ? (data[
              `${prefix}_${valueTaxConfig.area}_${taxType}` as keyof NorisRealEstateTax
            ] as string)
          : undefined,
      }

      details.propertyDetails.push(taxDetailItem)
    })
  })

  return details
}<|MERGE_RESOLUTION|>--- conflicted
+++ resolved
@@ -157,11 +157,7 @@
 ): CommunalWasteTaxDetail => {
   return {
     type: TaxType.KO,
-<<<<<<< HEAD
-    containers: data.containers,
-=======
     addresses: data.addresses,
->>>>>>> 7c5f9b1c
   }
 }
 
