--- conflicted
+++ resolved
@@ -2,10 +2,7 @@
   ADMINApiFactory,
   AppApiFactory,
   AuthApiFactory,
-<<<<<<< HEAD
-=======
   DPBApiFactory,
->>>>>>> 848110af
   OAuth2ApiFactory,
   UserVerificationsApiFactory,
   UsersManipulationApiFactory,
@@ -33,10 +30,7 @@
     ...ADMINApiFactory(...args),
     ...AppApiFactory(...args),
     ...AuthApiFactory(...args),
-<<<<<<< HEAD
-=======
     ...DPBApiFactory(...args),
->>>>>>> 848110af
     ...OAuth2ApiFactory(...args),
     ...UserVerificationsApiFactory(...args),
     ...UsersManipulationApiFactory(...args),
