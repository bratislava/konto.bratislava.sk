import { UserData } from '@utils/useAccount'
import useHookForm from '@utils/useHookForm'
import Button from 'components/forms/simple-components/Button'
import InputField from 'components/forms/widget-components/InputField/InputField'
import { isValidPhoneNumber } from 'libphonenumber-js'
import { useTranslation } from 'next-i18next'
import { Controller } from 'react-hook-form'

interface Data {
  email: string
  given_name: string
  family_name: string
  phone_number: string
  street_address: string
  city: string
  postal_code: string
}

// must use `minLength: 1` to implement required field
const schema = {
  type: 'object',
  properties: {
    given_name: {
      type: 'string',
      minLength: 1,
      errorMessage: { minLength: 'account:given_name_required' },
    },
    family_name: {
      type: 'string',
      minLength: 1,
      errorMessage: { minLength: 'account:family_name_required' },
    },
    email: {
      type: 'string',
      minLength: 1,
      format: 'email',
      errorMessage: { minLength: 'account:email_required', format: 'account:email_format' },
    },
    phone_number: {
      type: 'string',
    },
    street_address: {
      type: 'string',
    },
    city: {
      type: 'string',
    },
    postal_code: {
      type: 'string',
      format: 'postalCode',
      errorMessage: { format: 'account:postal_code_format' },
    },
  },
  required: ['email', 'given_name', 'family_name'],
}

interface UserProfileDetailEditProps {
  formId: string
  userData: UserData
  onOpenEmailModal: () => void
  onSubmit: (newUserData: UserData) => void
}

const UserProfileDetailEdit = (props: UserProfileDetailEditProps) => {
  const { formId, userData, onOpenEmailModal, onSubmit } = props
  const { t } = useTranslation('account')
  const { handleSubmit, control, errors, setError } = useHookForm<Data>({
    schema,
    defaultValues: {
      family_name: userData.family_name,
      given_name: userData.given_name,
      email: userData.email,
      phone_number: userData.phone_number,
      street_address: userData.address?.street_address,
      city: userData.address?.locality,
      postal_code: userData.address?.postal_code,
    },
  })

  const handleSubmitCallback = (data: Data) => {
    if (!data.phone_number || isValidPhoneNumber(data.phone_number)) {
      const newUserData: UserData = {
        email: data.email,
        given_name: data.given_name,
        family_name: data.family_name,
        phone_number: data.phone_number,
        address: {
          street_address: data.street_address,
          locality: data.city,
          postal_code: data.postal_code,
        },
      }
      return onSubmit(newUserData)
    }

    return setError('phone_number', { type: 'manual', message: 'account:phone_number_format' })
  }

  return (
    <form
      id={formId}
      className="flex flex-col grow gap-6 pb-20 md:pb-0"
      onSubmit={handleSubmit(handleSubmitCallback)}
    >
      <div className="gap flex flex-wrap flex-row gap-6">
        <div className="grow w-full md:w-fit">
          <Controller
            name="given_name"
            control={control}
            render={({ field }) => (
              <InputField
                required
                capitalize
                label={t('profile_detail.given_name')}
                {...field}
                errorMessage={errors.given_name}
              />
            )}
          />
        </div>
        <div className="grow w-full md:w-fit">
          <Controller
            name="family_name"
            control={control}
            render={({ field }) => (
              <InputField
                required
                capitalize
                label={t('profile_detail.family_name')}
                {...field}
                errorMessage={errors.family_name}
              />
            )}
          />
        </div>
      </div>
      <div className="flex flex-row flex-wrap gap-4">
        <div className="grow">
          <Controller
            name="email"
            control={control}
            render={({ field }) => (
              <InputField
                disabled
                label={t('profile_detail.email')}
                tooltip={t('profile_detail.email_tooltip')}
                autoComplete="username"
                {...field}
                errorMessage={errors.email}
              />
            )}
          />
        </div>
        <div className="justify-end flex flex-col py-1">
          <Button
            variant="black"
            size="sm"
            text={t('profile_detail.email_button')}
            onPress={onOpenEmailModal}
          />
        </div>
      </div>
      <div className="gap flex flex-wrap flex-row gap-x-6">
<<<<<<< HEAD
        <div className="grow ">
=======
        <div className="w-full md:w-1/2">
>>>>>>> ba65aea6
          <Controller
            name="phone_number"
            control={control}
            render={({ field }) => (
              <InputField
                label={t('profile_detail.phone_number')}
                helptext={t('profile_detail.phone_number_pattern')}
                {...field}
                errorMessage={errors.phone_number}
              />
            )}
          />
        </div>
        <div className="grow invisible h-0">
          <InputField label={t('profile_detail.phone_number')} />
        </div>
      </div>
      <div className="h-0 w-full border-b-2 border-gray-200" />
      <h5 className="text-h5">{t('profile_detail.address')}</h5>
      <Controller
        name="street_address"
        control={control}
        render={({ field }) => (
          <InputField
            label={t('profile_detail.street')}
            capitalize
            {...field}
            errorMessage={errors.street_address}
          />
        )}
      />
      <div className="gap flex flex-wrap flex-row gap-6">
        <div className="grow">
          <Controller
            name="city"
            control={control}
            render={({ field }) => (
              <InputField
                label={t('profile_detail.city')}
                capitalize
                {...field}
                errorMessage={errors.city}
              />
            )}
          />
        </div>
        <div className="w-52">
          <Controller
            name="postal_code"
            control={control}
            render={({ field }) => (
              <InputField
                tooltip={t('profile_detail.postal_code_tooltip')}
                label={t('profile_detail.postal_code')}
                {...field}
                errorMessage={errors.postal_code}
              />
            )}
          />
        </div>
      </div>
    </form>
  )
}

export default UserProfileDetailEdit<|MERGE_RESOLUTION|>--- conflicted
+++ resolved
@@ -161,11 +161,7 @@
         </div>
       </div>
       <div className="gap flex flex-wrap flex-row gap-x-6">
-<<<<<<< HEAD
-        <div className="grow ">
-=======
         <div className="w-full md:w-1/2">
->>>>>>> ba65aea6
           <Controller
             name="phone_number"
             control={control}
