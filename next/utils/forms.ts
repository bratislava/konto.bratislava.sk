import Form from '@rjsf/core'
import {
  ErrorSchema,
  FormValidation,
  RJSFSchema,
  RJSFValidationError,
  StrictRJSFSchema,
} from '@rjsf/utils'
import { customizeValidator } from '@rjsf/validator-ajv8'
<<<<<<< HEAD
import {
  ApiError,
  createForm,
  FormDto,
  getForm,
  submitEform,
  updateForm,
  validateKeyword,
} from '@utils/api'
import useAccount from '@utils/useAccount'
=======
import { ApiError, formDataToXml, submitEform, validateKeyword } from '@utils/api'
import useSnackbar from '@utils/useSnackbar'
>>>>>>> fd124e80
import { AnySchemaObject, ErrorObject, FuncKeywordDefinition } from 'ajv'
import { JSONSchema7, JSONSchema7Definition } from 'json-schema'
import { get, merge } from 'lodash'
import { useTranslation } from 'next-i18next'
import { useRouter } from 'next/router'
import { RefObject, useEffect, useRef, useState } from 'react'

import { StepData } from '../components/forms/types/TransformedFormData'

export type JsonSchema = JSONSchema7Definition
interface JsonSchemaProperties {
  [key: string]: JSONSchema7Definition
}

export const getAllPossibleJsonSchemaProperties = (
  jsonSchema: JsonSchema | undefined,
): JsonSchemaProperties => {
  if (!jsonSchema || jsonSchema === true) {
    return {}
  }

  const properties: JsonSchemaProperties = jsonSchema.properties ?? {}

  if (jsonSchema.then) {
    Object.assign(properties, getAllPossibleJsonSchemaProperties(jsonSchema.then))
  }
  if (jsonSchema.else) {
    Object.assign(properties, getAllPossibleJsonSchemaProperties(jsonSchema.else))
  }
  if (jsonSchema.allOf) {
    jsonSchema.allOf.forEach((s) => {
      Object.assign(properties, getAllPossibleJsonSchemaProperties(s))
    })
  }
  if (jsonSchema.oneOf) {
    jsonSchema.oneOf.forEach((s) => {
      Object.assign(properties, getAllPossibleJsonSchemaProperties(s))
    })
  }
  if (jsonSchema.anyOf) {
    jsonSchema.anyOf.forEach((s) => {
      Object.assign(properties, getAllPossibleJsonSchemaProperties(s))
    })
  }

  return properties
}

const buildRJSFError = (path: string[], errorMsg: string | undefined): ErrorSchema => {
  return path.reduceRight(
    (memo: object, arrayValue: string) => {
      const error: any = {}
      error[arrayValue] = memo
      return error
    },
    { __errors: [errorMsg || 'error'] },
  )
}

const exampleAsyncValidation = (
  schema: any,
  value: any,
  parentSchema?: AnySchemaObject,
): Promise<boolean> => {
  return new Promise((resolve) => {
    setTimeout(() => resolve(!!value), 500)
  })
}

interface KeywordDefinition extends FuncKeywordDefinition {
  validate?: (schema: any, value: any, parentSchema?: AnySchemaObject) => boolean | Promise<boolean>
}

export const ajvKeywords: KeywordDefinition[] = [
  {
    keyword: 'isExampleAsyncValidation',
    async: true,
    type: 'string',
    validate: exampleAsyncValidation,
  },
  {
    keyword: 'example',
  },
  {
    keyword: 'timeFromTo',
  },
  {
    keyword: 'dateFromTo',
  },
]

export const ajvFormats = {
  zip: /\b\d{5}\b/,
  time: /^[0-2]\d:[0-5]\d$/,
  'data-url': () => true,
  ciselnik: () => true,
}

const validateAsyncProperties = async (
  schema: RJSFSchema,
  data: any,
  path: string[],
): Promise<ErrorSchema> => {
  const errors = {}

  await Promise.all(
    ajvKeywords.map(async (k: KeywordDefinition) => {
      const keyword: string = k.keyword as string
      if (k.async === true && schema[keyword]) {
        const isValid = await validateKeyword(keyword, schema[keyword], get(data, path), schema)
        if (!isValid) {
          merge(errors, buildRJSFError(path, schema[keyword].errorMsg))
        }
      }
    }),
  )

  const properties = getAllPossibleJsonSchemaProperties(schema)
  await Promise.all(
    Object.keys(properties).map(async (key) => {
      const childSchema = properties[key] as RJSFSchema
      merge(errors, await validateAsyncProperties(childSchema, data, [...path, key]))
    }),
  )

  return errors
}

const isFieldRequired = (fieldKey: string, schema: StrictRJSFSchema): boolean => {
  return Object.entries(schema).some(([key, value]: [string, RJSFSchema]) => {
    if (key === 'required' && Array.isArray(value) && value.includes(fieldKey)) {
      return true
    }
    let isRequired = false
    if (key !== 'required' && value && Array.isArray(value)) {
      value.forEach((item) => {
        isRequired = isRequired || isFieldRequired(fieldKey, item)
      })
    } else if (key !== 'required' && value && typeof value === 'object') {
      isRequired = isRequired || isFieldRequired(fieldKey, value)
    }
    return isRequired
  })
}

const validateDateFromToFormat = (formData: RJSFSchema, errors: FormValidation, schema: any) => {
  const formDataKeys = Object.keys(formData)
  formDataKeys?.forEach((key) => {
    if (
      schema?.properties &&
      schema?.properties[key]?.dateFromTo &&
      formData[key].startDate &&
      formData[key].endDate
    ) {
      const startDate = new Date(formData[key].startDate)
      const endDate = new Date(formData[key].endDate)

      if (endDate <= startDate) {
        errors[key]?.endDate?.addError('End date must be greater than start date')
      }
    }
  })
}
const validateTimeFromToFormat = (formData: RJSFSchema, errors: FormValidation, schema: any) => {
  const formDataKeys = Object.keys(formData)
  formDataKeys?.forEach((key) => {
    if (
      schema?.properties &&
      schema?.properties[key]?.timeFromTo &&
      formData[key].startTime &&
      formData[key].endTime
    ) {
      const startTime: number[] = formData[key].startTime
        ?.split(':')
        .map((time: string) => parseInt(time, 10))

      const endTime: number[] = formData[key].endTime
        ?.split(':')
        .map((time: string) => parseInt(time, 10))

      const startTimeSeconds = startTime[0] * 60 * 60 + startTime[1] * 60
      const endTimeSeconds = endTime[0] * 60 * 60 + endTime[1] * 60

      if (endTimeSeconds <= startTimeSeconds) {
        errors[key]?.endTime?.addError('End time must be greater than start time')
      }
    }
  })
}

const validateRequiredFormat = (
  formData: RJSFSchema,
  errors: FormValidation,
  schema: StrictRJSFSchema,
) => {
  const REQUIRED_VALUE = 'Required input'
  Object.entries(formData).forEach(([key, value]: [string, RJSFSchema]) => {
    const currentErrors = errors[key]
    if (value && currentErrors && typeof value === 'object') {
      validateRequiredFormat(value, currentErrors, schema)
    } else if (!value && currentErrors && isFieldRequired(key, schema)) {
      currentErrors.addError(REQUIRED_VALUE)
    }
  })
}

const customValidate = (formData: RJSFSchema, errors: FormValidation, schema: StrictRJSFSchema) => {
  validateRequiredFormat(formData, errors, schema)
  validateDateFromToFormat(formData, errors, schema)
  validateTimeFromToFormat(formData, errors, schema)
  return errors
}

const customFormats = {
  zip: /\b\d{5}\b/,
  time: /^[0-2]\d:[0-5]\d$/,
}
const validator = customizeValidator({
  customFormats,
  ajvOptionsOverrides: { keywords: ajvKeywords },
})

const getStepData = (schema: RJSFSchema): StepData[] => {
  if (!schema || !schema.allOf) return []
  return schema.allOf
    .map((step) => {
      if (typeof step === 'boolean') return null
      const transformedStep: JSONSchema7 = step
      if (!transformedStep.properties || Object.values(transformedStep.properties).length === 0)
        return null
      const stepProperties = transformedStep.properties ?? {}
      const [key, value]: [string, JSONSchema7Definition] = Object.entries(stepProperties)[0]
      if (typeof value === 'boolean') return null
      return {
        title: value.title ?? key,
        stepKey: key,
        isFilled: false,
      }
    })
    .filter(Boolean) as StepData[]
}

// TODO prevent unmounting
// TODO persist state for session
// TODO figure out if we need to step over uiSchemas, or having a single one is enough (seems like it is for now)
export const useFormStepper = (eformSlug: string, schema: RJSFSchema) => {
  // since Form can be undefined, useRef<Form> is understood as an overload of useRef returning MutableRef, which does not match expected Ref type be rjsf
  // also, our code expects directly RefObject otherwise it will complain of no `.current`
  // this is probably a bug in their typing therefore the cast
  const formRef = useRef<Form>() as RefObject<Form>
  const { getAccessToken } = useAccount()

  const [nextStepIndex, setNextStepIndex] = useState<number | null>(null)
  const [stepIndex, setStepIndex] = useState<number>(0)
  const [formData, setFormData] = useState<RJSFSchema>({})
  const [formId, setFormId] = useState<string | undefined>()
  const [errors, setErrors] = useState<RJSFValidationError[][]>([])
  const [extraErrors, setExtraErrors] = useState<ErrorSchema>({})
  const [stepData, setStepData] = useState<StepData[]>(getStepData(schema))

  const steps = schema?.allOf
  const stepsLength: number = steps?.length ?? -1
  const isComplete = stepIndex === stepsLength

  const currentSchema = steps ? (steps[stepIndex] as RJSFSchema) : {}

  const router = useRouter()
  const initForm = async () => {
    const token = await getAccessToken()
    if (!token) {
      return
    }

    const queryId =
      router.query.id && typeof router.query.id === 'string' ? router.query.id : undefined
    try {
      if (queryId) {
        const { formDataJson, id }: FormDto = await getForm(token, queryId)
        setFormId(id)
        if (formDataJson) {
          setFormData(formDataJson)
        }
      } else {
        const { id }: FormDto = await createForm(token, { pospID: eformSlug })
        setFormId(id)
      }
    } catch (error) {
      console.log(error)
    }
  }

  useEffect(() => {
    // effect to reset all internal state when critical input 'props' change
    setFormData({})
    setStepIndex(0)
    setStepData(getStepData(schema))
    initForm()
  }, [eformSlug, schema])

  useEffect(() => {
    // stepIndex allowed to climb one step above the length of steps - i.e. to render a final overview or other custom components but still allow to return back
    if (stepIndex > stepsLength) {
      // stepIndex larger than last step index + 1
      setStepIndex(stepsLength)
    }
  }, [stepIndex, steps, stepsLength])

  useEffect(() => window.scrollTo(0, 0), [stepIndex])

  const changeStepData = (targetIndex: number, value: boolean): void => {
    const newStepData: StepData[] = stepData.map((step: StepData, index: number) =>
      index === targetIndex ? { ...step, isFilled: value } : { ...step },
    )
    setStepData(newStepData)
  }

  const validate = async (): Promise<boolean> => {
    let isValid = formRef?.current?.validateForm() ?? false

    if (schema.$async === true) {
      const newExtraErrors = await validateAsyncProperties(currentSchema, formData, [])
      isValid = isValid && Object.keys(newExtraErrors).length === 0
      setExtraErrors({ ...extraErrors, ...newExtraErrors })
    }

    return isValid
  }

  const setUniqueErrors = (newErrors: RJSFValidationError[], actualStepIndex: number) => {
    const updatedErrors: RJSFValidationError[][] = []
    const stepsRange = [...Array.from({ length: stepIndex + 1 }).keys()]

    stepsRange.forEach((id) => {
      const stepErrors = errors[id]
      if (id === actualStepIndex) {
        updatedErrors.push([...newErrors])
      } else if (stepErrors) {
        updatedErrors.push([...stepErrors])
      } else {
        updatedErrors.push([])
      }
    })

    setErrors(updatedErrors)
  }

  const increaseStepErrors = () => {
    if (stepIndex - 1 === errors.length) {
      setErrors([...errors, []])
    }
  }

  const previous = () => setStepIndex(stepIndex - 1)
  const next = () => setStepIndex(stepIndex + 1)
  const jumpToStep = () => {
    if (nextStepIndex != null) {
      setStepIndex(nextStepIndex)
      setNextStepIndex(null)
    }
  }

  const [isSkipEnabled, setIsSkipEnabled] = useState<boolean>(false)
  const disableSkip = () => setIsSkipEnabled(false)

  const submitStep = () => {
    formRef?.current?.submit()
  }

  // need to handle skipping with submitting and validating (skip step means do submitting and validating but always go to next step)
  useEffect(() => {
    if (isSkipEnabled) {
      if (isComplete) {
        jumpToStep()
        disableSkip()
      } else {
        submitStep()
      }
    }
  }, [isSkipEnabled])

  // this is needed for skipping multiple steps through StepperView
  // TODO: could be reduced by wrapping nextStepIndex and isSkipEnabled to 1 object
  useEffect(() => {
    if (nextStepIndex != null) {
      setIsSkipEnabled(true)
    }
  }, [nextStepIndex])

  const skipToStep = (newNextStepIndex: number) => {
    setNextStepIndex(newNextStepIndex)
  }

  const setStepFormData = (stepFormData: RJSFSchema) => {
    // transformNullToUndefined(stepFormData)
    setFormData({ ...formData, ...stepFormData })
  }

<<<<<<< HEAD
  const update = async () => {
    const token = await getAccessToken()
    if (!formId || !token) {
      return
    }

    try {
      const res = await updateForm(token, formId, { formDataJson: formData })
      console.log(res)
    } catch (error) {
      console.log(error)
=======
  const [openSnackbarError] = useSnackbar({ variant: 'error' })
  const { t } = useTranslation('forms')

  const exportXml = async () => {
    try {
      const xml = await formDataToXml(eformSlug, formData)
      const link = document.createElement('a')
      link.href = URL.createObjectURL(xml)
      link.download = `${eformSlug}_output.xml`
      link.click()
      URL.revokeObjectURL(link.href)
    } catch (error) {
      openSnackbarError(t('errors.xml_export'))
>>>>>>> fd124e80
    }
  }

  const handleOnSubmit = async (newFormData: RJSFSchema) => {
    increaseStepErrors()
    setStepFormData(newFormData)
    const isFormValid = await validate()

    if (isFormValid) {
      update()
      setUniqueErrors([], stepIndex)
    }
    if (isFormValid && !isSkipEnabled) {
      changeStepData(stepIndex, true)
      next()
      disableSkip()
    }
    if (!isFormValid || (isFormValid && isSkipEnabled)) {
      jumpToStep()
      disableSkip()
    }
  }

  const handleOnErrors = (newErrors: RJSFValidationError[]) => {
    setUniqueErrors(newErrors, stepIndex)
    if (isSkipEnabled) {
      changeStepData(stepIndex, false)
      jumpToStep()
      disableSkip()
    }
  }

  return {
    stepIndex,
    setStepIndex, // only for testing!
    formData,
    setStepFormData,
    errors,
    extraErrors,
    validate,
    setErrors: setUniqueErrors,
    stepData,
    previous,
    next,
    submitStep,
    skipToStep,
    isSkipEnabled,
    disableSkip,
    increaseStepErrors,
    customValidate,
    handleOnSubmit,
    handleOnErrors,
    currentSchema,
    isComplete,
    formRef,
    keywords: ajvKeywords,
    customFormats,
    validator,
    exportXml,
  }
}

export const useFormSubmitter = (slug: string) => {
  const [errors, setErrors] = useState<Array<ErrorObject | string>>([])
  const [successMessage, setSuccessMessage] = useState<string | null>(null)
  const { t } = useTranslation('forms')

  const submitForm = async (formData: RJSFSchema) => {
    try {
      // TODO do something more with the result then just showing success
      const result = await submitEform(slug, formData)
      setErrors([])
      setSuccessMessage(t('success'))
    } catch (error) {
      console.log('Form submission error')
      console.log(error)
      if (error instanceof ApiError) {
        setErrors(error.errors)
      } else if (error instanceof Error) {
        setErrors([t([`errors.${error?.message}`, 'errors.unknown'])])
      } else {
        setErrors([t('errors.unknown')])
      }
    }
  }

  return {
    submitForm,
    errors,
    successMessage,
  }
}<|MERGE_RESOLUTION|>--- conflicted
+++ resolved
@@ -7,10 +7,10 @@
   StrictRJSFSchema,
 } from '@rjsf/utils'
 import { customizeValidator } from '@rjsf/validator-ajv8'
-<<<<<<< HEAD
 import {
   ApiError,
   createForm,
+  formDataToXml,
   FormDto,
   getForm,
   submitEform,
@@ -18,10 +18,7 @@
   validateKeyword,
 } from '@utils/api'
 import useAccount from '@utils/useAccount'
-=======
-import { ApiError, formDataToXml, submitEform, validateKeyword } from '@utils/api'
 import useSnackbar from '@utils/useSnackbar'
->>>>>>> fd124e80
 import { AnySchemaObject, ErrorObject, FuncKeywordDefinition } from 'ajv'
 import { JSONSchema7, JSONSchema7Definition } from 'json-schema'
 import { get, merge } from 'lodash'
@@ -115,7 +112,7 @@
 
 export const ajvFormats = {
   zip: /\b\d{5}\b/,
-  time: /^[0-2]\d:[0-5]\d$/,
+  time: () => true,
   'data-url': () => true,
   ciselnik: () => true,
 }
@@ -419,7 +416,6 @@
     setFormData({ ...formData, ...stepFormData })
   }
 
-<<<<<<< HEAD
   const update = async () => {
     const token = await getAccessToken()
     if (!formId || !token) {
@@ -431,7 +427,9 @@
       console.log(res)
     } catch (error) {
       console.log(error)
-=======
+    }
+  }
+
   const [openSnackbarError] = useSnackbar({ variant: 'error' })
   const { t } = useTranslation('forms')
 
@@ -445,7 +443,6 @@
       URL.revokeObjectURL(link.href)
     } catch (error) {
       openSnackbarError(t('errors.xml_export'))
->>>>>>> fd124e80
     }
   }
 
