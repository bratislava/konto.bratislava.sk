name: Validate and build resources with bratiska-cli
on:
  pull_request:
    branches:
      - master

permissions:
  pull-requests: write
  contents: read

jobs:
  test-forms-shared:
    name: Run tests on forms-shared
    uses: bratislava/konto.bratislava.sk/.github/workflows/validate-forms-shared-konto.yml@stable
    with:
      directory: forms-shared/

  build-forms-shared:
    name: Build image of forms-shared and push it to harbor
    uses: bratislava/github-actions/.github/workflows/build-with-bratiska-cli-inhouse.yml@stable
    with:
      directory: forms-shared/
      build_image_no_registry: ''
      tag: '--tag=build-${{ github.sha }}'
      fetch-depth: 1
    secrets:
      registry-pass: ${{ secrets.HARBOR_REGISTRY_PASSWORD }}
      docker-pass: ${{ secrets.DOCKER_REGISTRY_PASSWORD }}

  conditions:
    name: Check for conditions
    needs: [test-forms-shared, build-forms-shared]
    uses: bratislava/konto.bratislava.sk/.github/workflows/build-conditions-konto.yml@stable
    permissions: write-all

  validate-next:
    name: validate next
    needs: conditions
    if: needs.conditions.outputs.next == 'true' || needs.conditions.outputs.forms-shared == 'true'
    uses: bratislava/github-actions/.github/workflows/validate-typescript.yml@stable
    with:
      directory: next/
    permissions: write-all

  build-next:
    name: build next
    needs: [conditions, validate-next]
    if: needs.conditions.outputs.next == 'true' || needs.conditions.outputs.forms-shared == 'true'
    uses: bratislava/github-actions/.github/workflows/build-with-bratiska-cli-inhouse.yml@stable
    with:
      directory: next/
      build_arg: '--build_arg="FORMS_SHARED_TAG=build-${{ github.sha }}"'
      debug: --debug
      fetch-depth: 1
      build_image_no_registry: ''
    secrets:
      registry-pass: ${{ secrets.HARBOR_REGISTRY_PASSWORD }}
      docker-pass: ${{ secrets.DOCKER_REGISTRY_PASSWORD }}
    permissions: write-all

  build-strapi:
    name: build Strapi
    needs: conditions
    if: needs.conditions.outputs.strapi == 'true'
    uses: bratislava/github-actions/.github/workflows/build-with-bratiska-cli-inhouse.yml@stable
    with:
      directory: strapi/
      debug: --debug
      fetch-depth: 1
    permissions: write-all

  validate-nest-forms-backend:
    name: validate nest-forms-backend
    needs: conditions
    if: needs.conditions.outputs.nest-forms-backend == 'true' || needs.conditions.outputs.forms-shared == 'true'
    uses: bratislava/konto.bratislava.sk/.github/workflows/validate-nest-prisma-konto.yml@stable
    with:
      directory: nest-forms-backend/
    permissions: write-all

  build-nest-forms-backend:
    name: build nest-forms-backend
    needs: [conditions, validate-nest-forms-backend]
    if: needs.conditions.outputs.nest-forms-backend == 'true' || needs.conditions.outputs.forms-shared == 'true'
    uses: bratislava/github-actions/.github/workflows/build-with-bratiska-cli-inhouse.yml@stable
    with:
      directory: nest-forms-backend/
      build_arg: '--build_arg="FORMS_SHARED_TAG=build-${{ github.sha }}"'
      fetch-depth: 1
      build_image_no_registry: ''
    secrets:
      registry-pass: ${{ secrets.HARBOR_REGISTRY_PASSWORD }}
      docker-pass: ${{ secrets.DOCKER_REGISTRY_PASSWORD }}
    permissions: write-all

  validate-nest-clamav-scanner:
    name: validate nest-clamav-scanner
    needs: conditions
    if: needs.conditions.outputs.nest-clamav-scanner == 'true'
    uses: bratislava/konto.bratislava.sk/.github/workflows/validate-nest-prisma-konto.yml@stable
    with:
      directory: nest-clamav-scanner/
    permissions: write-all

  build-nest-clamav-scanner:
    name: build nest-clamav-scanner
    needs: [conditions, validate-nest-clamav-scanner]
    if: needs.conditions.outputs.nest-clamav-scanner == 'true'
    uses: bratislava/github-actions/.github/workflows/build-with-bratiska-cli-inhouse.yml@stable
    with:
      directory: nest-clamav-scanner/
      fetch-depth: 1
    secrets:
      registry-pass: ${{ secrets.HARBOR_REGISTRY_PASSWORD }}
      docker-pass: ${{ secrets.DOCKER_REGISTRY_PASSWORD }}
    permissions: write-all

  validate-nest-tax-backend:
    name: validate nest-tax-backend
    needs: conditions
    if: needs.conditions.outputs.nest-tax-backend == 'true'
    uses: bratislava/konto.bratislava.sk/.github/workflows/validate-nest-prisma-konto.yml@stable
    with:
      directory: nest-tax-backend/
    permissions: write-all

  build-nest-tax-backend:
    name: build nest-tax-backend
    needs: [ conditions, validate-nest-tax-backend ]
    if: needs.conditions.outputs.nest-tax-backend == 'true'
    uses: bratislava/github-actions/.github/workflows/build-with-bratiska-cli.yml@stable
    with:
      directory: nest-tax-backend/
      build_arg: '--build_arg="FORMS_SHARED_TAG=${{ github.sha }}"'
    secrets:
      registry-pass: ${{ secrets.HARBOR_REGISTRY_PASSWORD }}
<<<<<<< HEAD
    permissions: write-all

  validate-nest-city-account:
    name: validate nest-city-account
    needs: conditions
    if: needs.conditions.outputs.nest-city-account == 'true'
    uses: bratislava/konto.bratislava.sk/.github/workflows/validate-nest-prisma-konto.yml@beta
    with:
      directory: nest-city-account/
    permissions: write-all

  build-nest-city-account:
    name: build nest-city-account
    needs: [ conditions, validate-nest-city-account ]
    if: needs.conditions.outputs.nest-city-account == 'true'
    uses: bratislava/github-actions/.github/workflows/build-with-bratiska-cli.yml@stable
    with:
      directory: nest-city-account/
    secrets:
      registry-pass: ${{ secrets.HARBOR_REGISTRY_PASSWORD }}
    permissions: write-all
=======
      docker-pass: ${{ secrets.DOCKER_REGISTRY_PASSWORD }}
    permissions: write-all
>>>>>>> 20847e7e
<|MERGE_RESOLUTION|>--- conflicted
+++ resolved
@@ -134,7 +134,7 @@
       build_arg: '--build_arg="FORMS_SHARED_TAG=${{ github.sha }}"'
     secrets:
       registry-pass: ${{ secrets.HARBOR_REGISTRY_PASSWORD }}
-<<<<<<< HEAD
+      docker-pass: ${{ secrets.DOCKER_REGISTRY_PASSWORD }}
     permissions: write-all
 
   validate-nest-city-account:
@@ -156,7 +156,3 @@
     secrets:
       registry-pass: ${{ secrets.HARBOR_REGISTRY_PASSWORD }}
     permissions: write-all
-=======
-      docker-pass: ${{ secrets.DOCKER_REGISTRY_PASSWORD }}
-    permissions: write-all
->>>>>>> 20847e7e
