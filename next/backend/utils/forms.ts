--- conflicted
+++ resolved
@@ -69,16 +69,10 @@
       const format =
         jsonSchema.type === 'array' ? getFormatFromItems(jsonSchema.items) : jsonSchema.format
       if (format === 'ciselnik') {
-<<<<<<< HEAD
         node = `<Code>${node}</Code><Name>${node}</Name><WsEnumCode>${
           (jsonSchema as Record<string, any>).ciselnik?.id
         }</WsEnumCode>`
-      } else if (format === 'data-url') {
-=======
-        // TODO fill name
-        node = `<Code>${node}</Code><Name>${node}</Name><WsEnumCode>${node}</WsEnumCode>`
       } else if (format === 'file') {
->>>>>>> 5961e399
         node = `<Nazov>${node}</Nazov><Prilozena>true</Prilozena>`
       }
     }
