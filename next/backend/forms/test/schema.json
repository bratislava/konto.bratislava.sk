--- conflicted
+++ resolved
@@ -354,32 +354,6 @@
               ]
             }
           },
-<<<<<<< HEAD
-          "if": {
-            "properties": {
-              "chooseOneOfMore": {
-                "const": "overlay"
-              }
-            }
-          },
-          "then": {
-            "required": ["overlayInput"],
-            "properties": {
-              "overlayInput": {
-                "type": "string",
-                "title": "WRITE OVERLAY INPUT (conditional field)"
-              }
-            }
-          },
-          "else": {
-            "properties": {
-              "notOverlayInput": {
-                "type": "string",
-                "title": "some other input"
-              }
-            }
-          }
-=======
           "allOf": [
             {
               "if": {
@@ -408,7 +382,6 @@
               }
             }
           ]
->>>>>>> b6702040
         }
       }
     },
