--- conflicted
+++ resolved
@@ -22,10 +22,6 @@
 import { ResponseCreatedAlreadyCreatedDto } from '../dtos/response.dto'
 import { NorisTaxPaymentSchema } from '../types/noris.schema'
 import {
-<<<<<<< HEAD
-  NorisTaxPayment,
-=======
->>>>>>> e53632f7
   NorisPaymentWithVariableSymbol,
   NorisTaxPayment,
 } from '../types/noris.types'
@@ -193,13 +189,9 @@
     )
   }
 
-<<<<<<< HEAD
-  private async createTaxMapByVariableSymbol(norisPaymentData: NorisTaxPayment[]) {
-=======
   private async createTaxMapByVariableSymbol(
     norisPaymentData: NorisTaxPayment[],
   ) {
->>>>>>> e53632f7
     const taxesData = await this.prismaService.tax.findMany({
       where: {
         variableSymbol: {
