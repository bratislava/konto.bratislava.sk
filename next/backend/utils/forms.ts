--- conflicted
+++ resolved
@@ -78,16 +78,13 @@
       const format =
         jsonSchema.type === 'array' ? getFormatFromItems(jsonSchema.items) : jsonSchema.format
       if (format === 'ciselnik') {
-<<<<<<< HEAD
-        const ciselnikProperty: { id?: string } =
-          typeof jsonSchema !== 'boolean' && 'ciselnik' in jsonSchema ? jsonSchema.ciselnik : {}
-        stringNode = `<Code>${node}</Code><Name>${node}</Name><WsEnumCode>${ciselnikProperty?.id}</WsEnumCode>`
-=======
-        const ciselnikProperty: Ciselnik = typeof jsonSchema !== 'boolean' && 'ciselnik' in jsonSchema
-          ? jsonSchema.ciselnik as Ciselnik
-          : {} as Ciselnik
-        stringNode = `<Code>${node}</Code><Name>${node}</Name><WsEnumCode>${String(ciselnikProperty?.id)}</WsEnumCode>`
->>>>>>> aabb384a
+        const ciselnikProperty: Ciselnik =
+          typeof jsonSchema !== 'boolean' && 'ciselnik' in jsonSchema
+            ? (jsonSchema.ciselnik as Ciselnik)
+            : ({} as Ciselnik)
+        stringNode = `<Code>${node}</Code><Name>${node}</Name><WsEnumCode>${String(
+          ciselnikProperty?.id,
+        )}</WsEnumCode>`
       } else if (format === 'file') {
         stringNode = `<Nazov>${node}</Nazov><Prilozena>true</Prilozena>`
       }
