--- conflicted
+++ resolved
@@ -1,5 +1,5 @@
 import { ApiProperty, ApiPropertyOptional } from '@nestjs/swagger'
-import { TaxDetailareaType } from '@prisma/client'
+import { TaxDetailareaType, TaxType } from '@prisma/client'
 import { Type } from 'class-transformer'
 import {
   IsArray,
@@ -66,235 +66,6 @@
   AFTER_DUE_DATE = 'AFTER_DUE_DATE',
 }
 
-<<<<<<< HEAD
-export class ResponseTaxPayerDto {
-  @ApiProperty({
-    description: 'Numeric id of tax payer',
-    default: 1,
-  })
-  @IsNumber()
-  id: number
-
-  @ApiProperty({
-    description: 'Uuid of tax payer',
-    default: '15fc5751-d5e2-4e14-9f8d-dc4b3e1dec27',
-  })
-  @IsUUID()
-  uuid: string
-
-  @ApiProperty({
-    description: 'Created at timestamp',
-    default: '2023-04-13T14:39:49.004Z',
-  })
-  @IsDate()
-  @Type(() => Date)
-  createdAt: Date
-
-  @ApiProperty({
-    description: 'Updated at timestamp',
-    default: '2023-04-13T14:39:49.004Z',
-  })
-  @IsDate()
-  @Type(() => Date)
-  updatedAt: Date
-
-  @ApiProperty({
-    description: 'Is tax payer active',
-    default: true,
-  })
-  @IsBoolean()
-  active: boolean
-
-  @ApiProperty({
-    description: 'Permanent address of tax payer',
-    default: 'Bratislava, Hlavne námestie 1',
-  })
-  @IsString()
-  @IsOptional()
-  permanentResidenceAddress: string | null
-
-  @ApiProperty({
-    description: 'Id of tax payer from Noris',
-    default: '12345',
-  })
-  @IsString()
-  @IsOptional()
-  externalId: string | null
-
-  @ApiProperty({
-    description: 'Name of taxpayer',
-    default: 'Bratislavčan Daňový',
-  })
-  @IsString()
-  @IsOptional()
-  name: string | null
-
-  @ApiProperty({
-    description: 'Text of description of name for pdf',
-    default: 'Meno daňovníka/ subjektu',
-  })
-  @IsString()
-  @IsOptional()
-  nameTxt: string | null
-
-  @ApiProperty({
-    description: 'Text of description of street for pdf',
-    default: 'Ulica trvalého pobytu',
-  })
-  @IsString()
-  @IsOptional()
-  permanentResidenceStreetTxt: string | null
-
-  @ApiProperty({
-    description: 'Street of permanent residence with number',
-    default: 'Uršulínska 6 3/6',
-  })
-  @IsString()
-  @IsOptional()
-  permanentResidenceStreet: string | null
-
-  @ApiProperty({
-    description: 'Zip of permanent residence with number',
-    default: '811 01',
-  })
-  @IsString()
-  @IsOptional()
-  permanentResidenceZip: string | null
-
-  @ApiProperty({
-    description: 'City of permanent residence with number',
-    default: 'Bratislava',
-  })
-  @IsString()
-  @IsOptional()
-  permanentResidenceCity: string | null
-
-  // TODO more missing properties which are sent
-  @ApiProperty({
-    description: 'Birth number with slash',
-    default: '920101/1111',
-  })
-  @IsString()
-  birthNumber: string
-
-  @ApiProperty({
-    description: 'Id of tax administrator - id is from Noris',
-    default: 5_172_727,
-  })
-  @IsNumber()
-  @IsOptional()
-  taxAdministratorId: number | null
-}
-
-export class ResponseTaxDetailInstallmentsDto {
-  @ApiProperty({
-    description: 'Id of instalments, installments are ordered by this value',
-    default: 1,
-  })
-  id: number
-
-  @ApiProperty({
-    description: 'Created at timestamp',
-    default: '2023-04-13T14:39:49.004Z',
-  })
-  createdAt: Date
-
-  @ApiProperty({
-    description: 'Updated at timestamp',
-    default: '2023-04-13T14:39:49.004Z',
-  })
-  updatedAt: Date
-
-  @ApiProperty({
-    description: 'Numeric id of tax (foreign key)',
-    default: 1,
-  })
-  taxId: number
-
-  @ApiProperty({
-    description: 'Order of installment',
-    default: null,
-    nullable: true,
-  })
-  order: string | null
-
-  @ApiProperty({
-    description: 'Amount to pay of installment in cents - integer',
-    default: 1000,
-  })
-  amount: number
-
-  @ApiProperty({
-    description: 'Text of number of installment',
-    default: 1000,
-  })
-  text: string | null
-}
-
-export class ResponseTaxDetailsDto {
-  @ApiProperty({
-    description: 'Numeric id of tax detail',
-    default: 1,
-  })
-  id: number
-
-  @ApiProperty({
-    description: 'Created at timestamp',
-    default: '2023-04-13T14:39:49.004Z',
-  })
-  createdAt: Date
-
-  @ApiProperty({
-    description: 'Updated at timestamp',
-    default: '2023-04-13T14:39:49.004Z',
-  })
-  updatedAt: Date
-
-  @ApiProperty({
-    description: 'Numeric id of tax (foreign key)',
-    default: 1,
-  })
-  taxId: number
-
-  @ApiProperty({
-    description: 'Type of tax detail - object of tax',
-    default: TaxDetailType.GROUND,
-    enumName: 'TaxDetailTypeEnum',
-    enum: TaxDetailType,
-  })
-  type: TaxDetailType
-
-  @ApiProperty({
-    description: 'Area type of tax detail - exact type of object of tax',
-    default: TaxDetailareaType.byt,
-    enumName: 'TaxDetailareaType',
-    enum: TaxDetailareaType,
-  })
-  areaType: TaxDetailareaType
-
-  @ApiProperty({
-    description: 'Area of tax detail - square meters',
-    default: '0,00',
-  })
-  area: string | null
-
-  @ApiProperty({
-    description: 'Base of tax pare meter',
-    default: 0,
-  })
-  base: number
-
-  @ApiProperty({
-    description: 'Real tax per area type tax detail',
-    default: 0,
-  })
-  amount: number
-=======
-export enum PaymentTypeEnum {
-  DZN = 'DzN',
->>>>>>> 951a3e7c
-}
-
 export class ResponseTaxAdministratorDto {
   @ApiProperty({
     description: 'Name of the tax administrator',
@@ -318,394 +89,6 @@
   email: string
 }
 
-<<<<<<< HEAD
-export class ResponseTaxDto {
-  @ApiProperty({
-    description: 'Numeric id of tax',
-    default: 1,
-  })
-  @IsNumber()
-  id: number
-
-  @ApiProperty({
-    description: 'Uuid of tax',
-    default: '15fc5751-d5e2-4e14-9f8d-dc4b3e1dec27',
-  })
-  @IsUUID()
-  uuid: string
-
-  @ApiProperty({
-    description: 'Created at timestamp',
-    default: '2023-04-13T14:39:49.004Z',
-  })
-  @IsDate()
-  @Type(() => Date)
-  createdAt: Date
-
-  @ApiProperty({
-    description: 'Updated at timestamp',
-    default: '2023-04-13T14:39:49.004Z',
-  })
-  @IsDate()
-  @Type(() => Date)
-  updatedAt: Date
-
-  @ApiProperty({
-    description: 'Year of tax',
-    default: 2022,
-  })
-  @IsNumber()
-  year: number
-
-  @ApiProperty({
-    description: 'Numeric id of taxpayer',
-    default: 1,
-  })
-  @IsNumber()
-  taxPayerId: number
-
-  @ApiProperty({
-    description: 'Amount to pay in cents - integer',
-    default: 1000,
-  })
-  @IsNumber()
-  amount: number
-
-  @ApiProperty({
-    description: 'Order of tax for given year and type',
-    default: 1,
-  })
-  @IsNumber()
-  order: number
-
-  @ApiProperty({
-    description: 'Amount which was already paid in cents - integer',
-    default: 1000,
-  })
-  @IsNumber()
-  paidAmount: number
-
-  @ApiProperty({
-    description: 'Variable symbol of payment',
-    default: 12_345_678,
-  })
-  @IsString()
-  variableSymbol: string
-
-  @ApiProperty({
-    description: 'Tax Id from order of exact year',
-    default: '1234',
-  })
-  @IsOptional()
-  @IsString()
-  taxId: string | null
-
-  @ApiProperty({
-    description: 'Date of tax order.',
-    default: '2022-01-01',
-  })
-  @IsOptional()
-  @IsString()
-  dateCreateTax: string | null
-
-  @ApiProperty({
-    description: 'Date and time of tax ruling (právoplatnosť rozhodnutia)',
-    default: '2023-04-13T14:39:49.004Z',
-  })
-  @IsDate()
-  @IsOptional()
-  @Type(() => Date)
-  dateTaxRuling: Date | null
-
-  // TODO generalize for multiple tax types - PKO does not have taxConstructions, taxFlat, taxLand
-  @ApiProperty({
-    description: 'Part of tax amount for lands in cents in Eur.',
-    default: 1000,
-  })
-  @IsNumber()
-  @IsOptional()
-  taxLand: number | null
-
-  @ApiProperty({
-    description: 'Part of tax amount for constructions in cents in Eur.',
-    default: 1000,
-  })
-  @IsNumber()
-  @IsOptional()
-  taxConstructions: number | null
-
-  @ApiProperty({
-    description: 'Part of tax amount for flats in cents in Eur.',
-    default: 1000,
-  })
-  @IsNumber()
-  @IsOptional()
-  taxFlat: number | null
-
-  @ApiProperty({
-    description:
-      'Qr code use for pay in web in Base64 representing image of paybysquare QRcode',
-    default: 'somebase64string',
-  })
-  @IsString()
-  @IsOptional()
-  qrCodeWeb: string | null
-
-  @ApiProperty({
-    description:
-      'Qr code use for pay in email in Base64 representing image of paybysquare QRcode',
-    default: 'somebase64string',
-  })
-  @IsString()
-  @IsOptional()
-  qrCodeEmail: string | null
-
-  @ApiProperty({
-    description: 'Type of paid status',
-    example: TaxPaidStatusEnum.PARTIALLY_PAID,
-    enumName: 'TaxPaidStatusEnum',
-    enum: TaxPaidStatusEnum,
-  })
-  @IsEnum(TaxPaidStatusEnum)
-  paidStatus: TaxPaidStatusEnum
-
-  @ApiProperty({
-    description:
-      'Is tax payable (is tax from this year), and frontend can show payment data?',
-    example: true,
-  })
-  @IsBoolean()
-  isPayable: boolean
-
-  @ApiProperty({
-    description:
-      'Whether PDF export is available, since 2024 we stopped generating PDFs',
-    default: false,
-  })
-  @IsBoolean()
-  pdfExport: boolean
-
-  @ApiProperty({
-    description: 'Tax payer data',
-    default: {
-      id: 1,
-      uuid: '15fc5751-d5e2-4e14-9f8d-dc4b3e1dec27',
-      createdAt: '2023-04-13T14:39:49.004Z',
-      updatedAt: '2023-04-13T14:39:49.004Z',
-      active: true,
-      permanentResidenceAddress: 'Bratislava, Hlavné námestie 1',
-      externalId: '1234',
-      name: 'Bratislavčan Daňový',
-      nameTxt: 'Meno daňovníka',
-      permanentResidenceStreetTxt: 'Trvalý pobyt',
-      permanentResidenceStreet: 'Uršulínska 6 3/4',
-      permanentResidenceZip: '811 01',
-      permanentResidenceCity: 'Bratislava',
-    },
-  })
-  @IsObject()
-  @ValidateNested()
-  @Type(() => ResponseTaxPayerDto)
-  taxPayer: ResponseTaxPayerDto
-
-  @ApiProperty({
-    description:
-      'Installments of payment tax - it can be array of 1 value or 3 values',
-    default: [
-      {
-        id: 1,
-        createdAt: '2023-04-13T14:39:49.004Z',
-        updatedAt: '2023-04-13T14:39:49.004Z',
-        taxId: 1,
-        order: null,
-        amount: 1000,
-        text: 'Splátka 1',
-      },
-    ],
-  })
-  @IsArray()
-  @ValidateNested({ each: true })
-  @Type(() => ResponseTaxDetailInstallmentsDto)
-  taxInstallments: ResponseTaxDetailInstallmentsDto[]
-
-  @ApiProperty({
-    description: 'Tax administrator',
-    default: [
-      {
-        id: 20,
-        createdAt: '2023-04-13T14:39:49.004Z',
-        updatedAt: '2023-04-13T14:39:49.004Z',
-        taxId: 1,
-        type: 'APARTMENT',
-        areaType: 'nebyt',
-        area: null,
-        base: 0,
-        amount: 0,
-      },
-    ],
-  })
-  @IsArray()
-  @ValidateNested({ each: true })
-  @Type(() => ResponseTaxDetailsDto)
-  taxDetails: ResponseTaxDetailsDto[]
-
-  @ApiProperty({
-    description:
-      'When were last checked payments for this tax with automatic task.',
-    default: '2023-04-13T14:39:49.004Z',
-  })
-  @IsDate()
-  @Type(() => Date)
-  lastCheckedPayments: Date
-
-  @ApiProperty({
-    description:
-      'When were last checked updates for this tax with automatic task.',
-    default: '2023-04-13T14:39:49.004Z',
-  })
-  @IsDate()
-  @Type(() => Date)
-  lastCheckedUpdates: Date
-
-  @ApiProperty({
-    description: 'Type of tax',
-    example: TaxType.DZN,
-    enumName: 'TaxType',
-    enum: TaxType,
-  })
-  @IsEnum(TaxType)
-  type: TaxType
-
-  @ApiProperty({
-    description: 'delivery_method',
-    example: DeliveryMethodNamed.CITY_ACCOUNT,
-    enumName: 'DeliveryMethodNamed',
-    enum: DeliveryMethodNamed,
-  })
-  @IsEnum(DeliveryMethodNamed)
-  @IsOptional()
-  deliveryMethod: DeliveryMethodNamed | null
-
-  @ApiProperty({
-    description:
-      'Has the unpaid tax notification event been sent to Bloomreach for this tax',
-    example: true,
-  })
-  @IsBoolean()
-  bloomreachUnpaidTaxReminderSent: boolean
-
-  @ApiProperty({
-    description: 'Assigned tax administrator',
-    type: ResponseTaxAdministratorDto,
-  })
-  @IsObject()
-  @ValidateNested()
-  @Type(() => ResponseTaxAdministratorDto)
-  @IsOptional()
-  taxAdministrator: ResponseTaxAdministratorDto | null
-}
-
-export class ResponseGetTaxesBodyDto {
-  @ApiProperty({
-    description: 'Numeric id of tax',
-    default: 1,
-  })
-  @IsNumber()
-  id: number
-
-  @ApiProperty({
-    description: 'Uuid of tax',
-    default: '00000000-0000-0000-0000-000000000000',
-  })
-  @IsUUID()
-  uuid: string
-
-  @ApiProperty({
-    description: 'Date of tax creation in backend',
-    default: '2024-01-01',
-  })
-  @IsDate()
-  @Type(() => Date)
-  createdAt: Date
-
-  @ApiProperty({
-    description: 'Amount to paid in cents',
-    default: 1000,
-  })
-  @IsNumber()
-  amount: number
-
-  @ApiProperty({
-    description: 'Year of tax',
-    default: 2022,
-  })
-  @IsNumber()
-  year: number
-
-  @ApiProperty({
-    description: 'Amount already paid',
-    default: 900,
-  })
-  @IsNumber()
-  paidAmount: number
-
-  @ApiProperty({
-    description: 'Type of paid status',
-    example: TaxPaidStatusEnum.PARTIALLY_PAID,
-    enumName: 'TaxPaidStatusEnum',
-    enum: TaxPaidStatusEnum,
-  })
-  @IsEnum(TaxPaidStatusEnum)
-  paidStatus: TaxPaidStatusEnum
-
-  @ApiProperty({
-    description:
-      'Is tax payable (is tax from this year), and frontend can show payment data?',
-    example: true,
-  })
-  @IsBoolean()
-  isPayable: boolean
-
-  @ApiProperty({
-    description: 'Type of tax',
-    example: TaxType.DZN,
-    enumName: 'TaxType',
-    enum: TaxType,
-  })
-  @IsEnum(TaxType)
-  type: TaxType
-}
-
-export class ResponseGetTaxesDto {
-  @ApiProperty({
-    description: 'Birth number of user is in Noris actual or historical Tax',
-    example: true,
-  })
-  @IsBoolean()
-  isInNoris: boolean
-
-  @ApiProperty({
-    isArray: true,
-    type: ResponseGetTaxesBodyDto,
-  })
-  @IsArray()
-  @ValidateNested({ each: true })
-  @Type(() => ResponseGetTaxesBodyDto)
-  items: ResponseGetTaxesBodyDto[]
-
-  @ApiProperty({
-    description: 'Assigned tax administrator',
-    type: ResponseTaxAdministratorDto,
-  })
-  @IsObject()
-  @ValidateNested()
-  @Type(() => ResponseTaxAdministratorDto)
-  @IsOptional()
-  taxAdministrator: ResponseTaxAdministratorDto | null
-}
-
-=======
->>>>>>> 951a3e7c
 export class ResponseGetTaxesListBodyDto {
   @ApiPropertyOptional({
     description: 'Date of tax delivery to city account',
