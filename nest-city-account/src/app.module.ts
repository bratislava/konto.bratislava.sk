import { MiddlewareConsumer, Module, NestModule } from '@nestjs/common'

import { ScheduleModule } from '@nestjs/schedule'
import { AdminModule } from './admin/admin.module'
import { AppController } from './app.controller'
import { AuthModule } from './auth/auth.module'
import { PrismaModule } from './prisma/prisma.module'
import { VerificationModule } from './user-verification/verification.module'
import { UserModule } from './user/user.module'
import AppLoggerMiddleware from './utils/middlewares/logger.service'
import ThrowerErrorGuard from './utils/guards/errors.guard'
import { TaxSubservice } from './utils/subservices/tax.subservice'
import { ConfigModule } from '@nestjs/config'
<<<<<<< HEAD
import { TasksModule } from './tasks/tasks.module'
=======
import ClientsModule from './clients/clients.module'
>>>>>>> 19e5a311

@Module({
  imports: [
    PrismaModule,
    AuthModule,
    UserModule,
    VerificationModule,
    AdminModule,
    ScheduleModule.forRoot(),
    ConfigModule.forRoot({ isGlobal: true }),
<<<<<<< HEAD
    TasksModule,
=======
    ClientsModule,
>>>>>>> 19e5a311
  ],
  controllers: [AppController],
  providers: [TaxSubservice, ThrowerErrorGuard],
})
export class AppModule implements NestModule {
  configure(consumer: MiddlewareConsumer): void {
    consumer.apply(AppLoggerMiddleware).forRoutes('*')
  }
}<|MERGE_RESOLUTION|>--- conflicted
+++ resolved
@@ -11,11 +11,8 @@
 import ThrowerErrorGuard from './utils/guards/errors.guard'
 import { TaxSubservice } from './utils/subservices/tax.subservice'
 import { ConfigModule } from '@nestjs/config'
-<<<<<<< HEAD
+import ClientsModule from './clients/clients.module'
 import { TasksModule } from './tasks/tasks.module'
-=======
-import ClientsModule from './clients/clients.module'
->>>>>>> 19e5a311
 
 @Module({
   imports: [
@@ -26,11 +23,8 @@
     AdminModule,
     ScheduleModule.forRoot(),
     ConfigModule.forRoot({ isGlobal: true }),
-<<<<<<< HEAD
+    ClientsModule,
     TasksModule,
-=======
-    ClientsModule,
->>>>>>> 19e5a311
   ],
   controllers: [AppController],
   providers: [TaxSubservice, ThrowerErrorGuard],
