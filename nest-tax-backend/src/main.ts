--- conflicted
+++ resolved
@@ -13,15 +13,11 @@
 async function bootstrap() {
   const port = process.env.PORT || 3000
   const logger = new LineLoggerSubservice('Nest')
-<<<<<<< HEAD
-  const app = await NestFactory.create(AppModule)
-  app.useLogger(logger)
+  const app = await NestFactory.create(AppModule, {
+    logger,
+  })
   app.enableVersioning({
     type: VersioningType.URI,
-=======
-  const app = await NestFactory.create(AppModule, {
-    logger,
->>>>>>> e09dcaf6
   })
   const corsOptions = {
     origin: true,
