/* eslint-disable @next/next/inline-script-id */
import './index.css'

import { AccountProvider } from '@utils/useAccount'
import { AppProps } from 'next/app'
import { Inter } from 'next/font/google'
import Head from 'next/head'
import { appWithTranslation } from 'next-i18next'
import { NextAdapter } from 'next-query-params'
import { SSRProvider } from 'react-aria'
import SnackbarProvider from 'react-simple-snackbar'
import { QueryParamProvider } from 'use-query-params'

<<<<<<< HEAD
import ContentImage from '../components/atoms/ContentImage'
import { HomepageMarkdown } from '../components/atoms/HomepageMarkdown'
import BAQueryClientProvider from '../components/providers/BAQueryClientProvider'

=======
>>>>>>> de7dbff3
const inter = Inter({
  variable: '--inter-font',
  subsets: ['latin', 'latin-ext'],
})

const MyApp = ({ Component, pageProps }: AppProps) => {
  return (
    <>
      <Head>
        <link rel="apple-touch-icon" sizes="180x180" href="/apple-touch-icon.png" />
        <link rel="icon" type="image/png" sizes="32x32" href="/favicon-32x32.png" />
        <link rel="icon" type="image/png" sizes="16x16" href="/favicon-16x16.png" />
        <link rel="manifest" href="/site.webmanifest" />
        <link rel="mask-icon" href="/safari-pinned-tab.svg" color="#e46054" />
        <meta name="msapplication-TileColor" content="#da532c" />
        <meta name="theme-color" content="#ffffff" />
        {/* look for CookieConsent component for 3rd party scripts you'd expect to find here */}
      </Head>
<<<<<<< HEAD
      <UIContextProvider
        components={{
          Link: ({ href, className, children, locale, target, rel }) => {
            if (href === undefined || href === null) return null
            return (
              <Link href={href} locale={locale} target={target} rel={rel} className={className}>
                {children}
              </Link>
            )
          },
          Image: ({ alt, src, shadow }) => <ContentImage alt={alt} src={src} shadow={shadow} />,
          Markdown: ({ className, content, numericalList }) => (
            <HomepageMarkdown
              className={className}
              content={content}
              numericalList={numericalList}
            />
          ),
        }}
      >
        <BAQueryClientProvider>
          <QueryParamProvider adapter={NextAdapter}>
            <SSRProvider>
              <AccountProvider>
                <div className={`${inter.variable} font-sans`}>
                  <SnackbarProvider>
                    <Component {...pageProps} />
                  </SnackbarProvider>
                </div>
              </AccountProvider>
            </SSRProvider>
          </QueryParamProvider>
        </BAQueryClientProvider>
      </UIContextProvider>
=======
      <QueryParamProvider adapter={NextAdapter}>
        <SSRProvider>
          <AccountProvider>
            <div className={`${inter.variable} font-sans`}>
              <SnackbarProvider>
                <Component {...pageProps} />
              </SnackbarProvider>
            </div>
          </AccountProvider>
        </SSRProvider>
      </QueryParamProvider>
>>>>>>> de7dbff3
    </>
  )
}

export default appWithTranslation(MyApp)<|MERGE_RESOLUTION|>--- conflicted
+++ resolved
@@ -11,13 +11,6 @@
 import SnackbarProvider from 'react-simple-snackbar'
 import { QueryParamProvider } from 'use-query-params'
 
-<<<<<<< HEAD
-import ContentImage from '../components/atoms/ContentImage'
-import { HomepageMarkdown } from '../components/atoms/HomepageMarkdown'
-import BAQueryClientProvider from '../components/providers/BAQueryClientProvider'
-
-=======
->>>>>>> de7dbff3
 const inter = Inter({
   variable: '--inter-font',
   subsets: ['latin', 'latin-ext'],
@@ -36,42 +29,6 @@
         <meta name="theme-color" content="#ffffff" />
         {/* look for CookieConsent component for 3rd party scripts you'd expect to find here */}
       </Head>
-<<<<<<< HEAD
-      <UIContextProvider
-        components={{
-          Link: ({ href, className, children, locale, target, rel }) => {
-            if (href === undefined || href === null) return null
-            return (
-              <Link href={href} locale={locale} target={target} rel={rel} className={className}>
-                {children}
-              </Link>
-            )
-          },
-          Image: ({ alt, src, shadow }) => <ContentImage alt={alt} src={src} shadow={shadow} />,
-          Markdown: ({ className, content, numericalList }) => (
-            <HomepageMarkdown
-              className={className}
-              content={content}
-              numericalList={numericalList}
-            />
-          ),
-        }}
-      >
-        <BAQueryClientProvider>
-          <QueryParamProvider adapter={NextAdapter}>
-            <SSRProvider>
-              <AccountProvider>
-                <div className={`${inter.variable} font-sans`}>
-                  <SnackbarProvider>
-                    <Component {...pageProps} />
-                  </SnackbarProvider>
-                </div>
-              </AccountProvider>
-            </SSRProvider>
-          </QueryParamProvider>
-        </BAQueryClientProvider>
-      </UIContextProvider>
-=======
       <QueryParamProvider adapter={NextAdapter}>
         <SSRProvider>
           <AccountProvider>
@@ -83,7 +40,6 @@
           </AccountProvider>
         </SSRProvider>
       </QueryParamProvider>
->>>>>>> de7dbff3
     </>
   )
 }
