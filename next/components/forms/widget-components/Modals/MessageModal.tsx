import cx from 'classnames'
import React, { useEffect } from 'react'

import CloseIcon from '../../icon-components/CloseIcon'
import ErrorIcon from '../../icon-components/ErrorIcon'
import InfoIcon from '../../icon-components/InfoIcon'
import SuccessIcon from '../../icon-components/SuccessIcon'
import WarningIcon from '../../icon-components/WarningIcon'
import Button from '../../simple-components/Button'

type MessageModalBase = {
  type: 'warning' | 'info' | 'error' | 'success'
  children: React.ReactNode
  show: boolean
  title: string
  submitHandler: () => void
  cancelHandler: () => void
  confirmLabel?: string
  cancelLabel?: string
  className?: string
  excludeButtons?: boolean
}

const icons = {
  error: <ErrorIcon />,
  info: <InfoIcon />,
  warning: <WarningIcon />,
  success: <SuccessIcon />,
}

const MessageModal = ({
  type,
  children,
  title,
  submitHandler,
  cancelHandler,
  confirmLabel,
  show,
  cancelLabel,
  className,
  excludeButtons,
}: MessageModalBase) => {
  // useEffect(() => {
  //   document.body.style.overflow = show ? 'hidden' : 'visible'
  // }, [show])

  if (!show) {
    return null
  }
  return (
    <div
      className="h-full fixed w-full z-50 top-0 flex items-center justify-center"
      style={{ background: 'rgba(var(--color-gray-800), .4)', marginTop: '0' }}
      onClick={cancelHandler}
    >
      <div className={cx('flex flex-col items-end rounded-lg bg-white p-3', className)}>
        <div className="absolute flex h-6 w-6 items-center justify-center">
          <CloseIcon onClick={cancelHandler} type="info" />
        </div>
        <div className="p-3">
          <div className="flex flex-row items-start gap-6 p-0">
            <div
              className={cx('flex relative flex-row items-start gap-2 rounded-full p-4', {
                'bg-gray-100': type === 'info',
                'bg-warning-100': type === 'warning',
                'bg-negative-100': type === 'error',
                'bg-success-100': type === 'success',
              })}
            >
              <div className="flex h-6 w-6 items-center justify-center">
                <span className="">{icons[type]}</span>
              </div>
            </div>
            <div className="flex flex-col items-end w-full gap-6 p-0">
              <div className="flex flex-col items-start p-0">
                <div className="flex h-14 items-center text-h-base font-semibold">{title}</div>
                <div className="text-base font-normal leading-6">{children}</div>
              </div>
            </div>
          </div>
<<<<<<< HEAD
          {!excludeButtons && (
            <div className="order-1 flex flex-row items-center gap-6 p-0 justify-end mt-6">
              <div
                className="text-base flex cursor-pointer flex-row items-center justify-center gap-2 py-1 px-2 font-semibold not-italic leading-6"
                onClick={cancelHandler}
              >
                {cancelLabel}
              </div>
              <Button
                onPress={submitHandler}
                variant={type === 'error' ? 'negative' : 'black'}
                text={confirmLabel}
                size="sm"
              />
=======
          <div className="order-1 flex flex-row items-center gap-6 p-0 justify-end mt-6">
            <div
              className="text-base flex cursor-pointer flex-row items-center justify-center gap-2 py-1 px-2 font-semibold leading-6"
              onClick={cancelHandler}
            >
              {cancelLabel}
>>>>>>> fe26c173
            </div>
          )}
        </div>
      </div>
    </div>
  )
}

export default MessageModal<|MERGE_RESOLUTION|>--- conflicted
+++ resolved
@@ -78,7 +78,6 @@
               </div>
             </div>
           </div>
-<<<<<<< HEAD
           {!excludeButtons && (
             <div className="order-1 flex flex-row items-center gap-6 p-0 justify-end mt-6">
               <div
@@ -93,14 +92,6 @@
                 text={confirmLabel}
                 size="sm"
               />
-=======
-          <div className="order-1 flex flex-row items-center gap-6 p-0 justify-end mt-6">
-            <div
-              className="text-base flex cursor-pointer flex-row items-center justify-center gap-2 py-1 px-2 font-semibold leading-6"
-              onClick={cancelHandler}
-            >
-              {cancelLabel}
->>>>>>> fe26c173
             </div>
           )}
         </div>
