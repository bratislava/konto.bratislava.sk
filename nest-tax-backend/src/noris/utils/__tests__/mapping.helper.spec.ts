import { TaxAdministrator } from '@prisma/client'

import { NorisTaxPayersDto } from '../../noris.dto'
import {
  convertCurrencyToInt,
  mapDeliveryMethodToNoris,
  mapNorisToRealEstateTaxData,
  mapNorisToRealEstateTaxDetailData,
  mapNorisToTaxAdministratorData,
  mapNorisToTaxInstallmentsData,
  mapNorisToTaxPayerData,
} from '../mapping.helper'
import {
  AreaTypesEnum,
  DeliveryMethod,
  DeliveryMethodNoris,
} from '../noris.types'

describe('convertCurrencyToInt', () => {
  it('should convert string currency with comma to integer', () => {
    expect(convertCurrencyToInt('123,45')).toBe(12_345)
  })

  it('should convert string currency with dot to integer', () => {
    expect(convertCurrencyToInt('123.45')).toBe(12_345)
  })

  it('should convert string currency without decimals to integer', () => {
    expect(convertCurrencyToInt('123')).toBe(12_300)
  })

  it('should handle zero value', () => {
    expect(convertCurrencyToInt('0')).toBe(0)
  })

  it('should handle empty string', () => {
    expect(convertCurrencyToInt('')).toBe(0)
  })
})

describe('mapNorisToTaxPayerData', () => {
  const mockNorisData: NorisTaxPayersDto = {
    ICO_RC: '1234567890',
    adresa_tp_sidlo: 'Test Address',
    subjekt_refer: 'EXT123',
    subjekt_nazev: 'Test Subject',
    ulica_tb_cislo: 'Test Street 1',
    psc_ref_tb: '12345',
    TXT_UL: 'Test Street Text',
    obec_nazev_tb: 'Test City',
    TXT_MENO: 'Test Name',
  } as NorisTaxPayersDto

  const mockTaxAdministrator: TaxAdministrator = {
    id: 1,
    name: 'Test Admin',
    email: 'admin@test.com',
    phoneNumber: '123456789',
    externalId: 'ADM123',
    createdAt: new Date(),
    updatedAt: new Date(),
  }

  it('should map Noris data to TaxPayer data correctly', () => {
    const result = mapNorisToTaxPayerData(mockNorisData, mockTaxAdministrator)

    expect(result).toEqual({
      birthNumber: '1234567890',
      permanentResidenceAddress: 'Test Address',
      externalId: 'EXT123',
      name: 'Test Subject',
      permanentResidenceStreet: 'Test Street 1',
      permanentResidenceZip: '12345',
      permanentResidenceStreetTxt: 'Test Street Text',
      permanentResidenceCity: 'Test City',
      nameTxt: 'Test Name',
      taxAdministratorId: 1,
    })
  })
})

describe('mapNorisToTaxAdministratorData', () => {
  const mockNorisData: NorisTaxPayersDto = {
    vyb_email: 'admin@test.com',
    cislo_poradace: 123,
    vyb_id: 456,
    vyb_nazov: 'Test Admin',
    vyb_telefon_prace: '123456789',
  } as NorisTaxPayersDto

  it('should map Noris data to TaxAdministrator data correctly', () => {
    const result = mapNorisToTaxAdministratorData(mockNorisData)

    expect(result).toEqual({
      email: 'admin@test.com',
      externalId: '123',
      id: 456,
      name: 'Test Admin',
      phoneNumber: '123456789',
    })
  })

  it('should convert cislo_poradace to string for externalId', () => {
    const result = mapNorisToTaxAdministratorData(mockNorisData)
    expect(typeof result.externalId).toBe('string')
    expect(result.externalId).toBe('123')
  })
})

describe('mapNorisToRealEstateTaxData', () => {
  const mockNorisData: NorisTaxPayersDto = {
    dan_spolu: '100,50',
    variabilny_symbol: 'VS123',
    akt_datum: '2023-01-01',
    datum_platnosti: '2023-12-31',
    cislo_konania: 'CK123',
    dan_pozemky: '20,00',
    dan_stavby_SPOLU: '50,25',
    dan_byty: '30,25',
  } as NorisTaxPayersDto

  it('should map Noris data to Tax data correctly', () => {
<<<<<<< HEAD
    const result = mapNorisToRealEstateTaxData(
      mockNorisData,
      2023,
      1,
      'qr_code_email',
      'qr_code_web',
    )
=======
    const result = mapNorisToTaxData(mockNorisData, 2023, 1)
>>>>>>> 951a3e7c

    expect(result).toEqual({
      amount: 10_050,
      year: 2023,
      taxPayerId: 1,
      variableSymbol: 'VS123',
      dateCreateTax: '2023-01-01',
      dateTaxRuling: '2023-12-31',
      taxId: 'CK123',
      taxLand: 2000,
      taxConstructions: 5025,
      taxFlat: 3025,
    })
  })

  it('should convert currency values to integers', () => {
<<<<<<< HEAD
    const result = mapNorisToRealEstateTaxData(
      mockNorisData,
      2023,
      1,
      'qr_code_email',
      'qr_code_web',
    )
=======
    const result = mapNorisToTaxData(mockNorisData, 2023, 1)
>>>>>>> 951a3e7c

    expect(result.amount).toBe(10_050)
    expect(result.taxLand).toBe(2000)
    expect(result.taxConstructions).toBe(5025)
    expect(result.taxFlat).toBe(3025)
  })
})

describe('mapNorisToTaxInstallmentsData', () => {
  const taxId = 1

  it('should return single installment when SPL4_2 is empty', () => {
    const mockNorisData: NorisTaxPayersDto = {
      SPL4_2: '',
      SPL1: '100,00',
      TXTSPL1: 'Single Payment',
    } as NorisTaxPayersDto

    const result = mapNorisToTaxInstallmentsData(mockNorisData, taxId)

    expect(result).toHaveLength(1)
    expect(result[0]).toEqual({
      taxId: 1,
      amount: 10_000,
      order: 1,
      text: 'Single Payment',
    })
  })

  it('should return three installments when SPL4_2 is not empty', () => {
    const mockNorisData: NorisTaxPayersDto = {
      SPL4_2: '50,00',
      SPL4_1: '30,00',
      SPL4_3: '20,00',
      TXTSPL4_1: 'First Payment',
      TXTSPL4_2: 'Second Payment',
      TXTSPL4_3: 'Third Payment',
    } as NorisTaxPayersDto

    const result = mapNorisToTaxInstallmentsData(mockNorisData, taxId)

    expect(result).toHaveLength(3)
    expect(result).toEqual([
      {
        taxId: 1,
        amount: 3000,
        order: 1,
        text: 'First Payment',
      },
      {
        taxId: 1,
        amount: 5000,
        order: 2,
        text: 'Second Payment',
      },
      {
        taxId: 1,
        amount: 2000,
        order: 3,
        text: 'Third Payment',
      },
    ])
  })

  it('should convert currency amounts to integers in installments', () => {
    const mockNorisData: NorisTaxPayersDto = {
      SPL4_2: '25,75',
      SPL4_1: '10,25',
      SPL4_3: '15,50',
      TXTSPL4_1: 'First',
      TXTSPL4_2: 'Second',
      TXTSPL4_3: 'Third',
    } as NorisTaxPayersDto

    const result = mapNorisToTaxInstallmentsData(mockNorisData, taxId)

    expect(result[0].amount).toBe(1025)
    expect(result[1].amount).toBe(2575)
    expect(result[2].amount).toBe(1550)
  })
})

describe('mapDeliveryMethodToNoris', () => {
  it('should map CITY_ACCOUNT to CITY_ACCOUNT', () => {
    expect(mapDeliveryMethodToNoris(DeliveryMethod.CITY_ACCOUNT)).toBe(
      DeliveryMethodNoris.CITY_ACCOUNT,
    )
  })

  it('should map EDESK to EDESK', () => {
    expect(mapDeliveryMethodToNoris(DeliveryMethod.EDESK)).toBe(
      DeliveryMethodNoris.EDESK,
    )
  })

  it('should map POSTAL to EDESK', () => {
    expect(mapDeliveryMethodToNoris(DeliveryMethod.POSTAL)).toBe(
      DeliveryMethodNoris.EDESK,
    )
  })

  it('should return null for null input', () => {
    expect(mapDeliveryMethodToNoris(null)).toBeNull()
  })

  it('should throw an error for unknown delivery method', () => {
    expect(() => mapDeliveryMethodToNoris('UNKNOWN' as any)).toThrow(
      'Unknown delivery method: UNKNOWN',
    )
  })
})

describe('mapNorisToRealEstateTaxDetailData', () => {
  const mockTaxId = 123

  const mockNorisTaxPayersData: Partial<NorisTaxPayersDto> = {
    // Apartment (byt) related fields
    det_zaklad_dane_byt: '100,50',
    det_dan_byty_byt: '10,50',
    det_zaklad_dane_nebyt: '200,75',
    det_dan_byty_nebyt: '20,75',

    // Ground (pozemky) related fields
    det_pozemky_ZAKLAD_A: '300,25',
    det_pozemky_DAN_A: '30,25',
    det_pozemky_VYMERA_A: '50',
    det_pozemky_ZAKLAD_B: '400,75',
    det_pozemky_DAN_B: '40,75',
    det_pozemky_VYMERA_B: '60',
    det_pozemky_ZAKLAD_C: '500,25',
    det_pozemky_DAN_C: '50,25',
    det_pozemky_VYMERA_C: '70',
    det_pozemky_ZAKLAD_D: '600,25',
    det_pozemky_DAN_D: '60,25',
    det_pozemky_VYMERA_D: '80',
    det_pozemky_ZAKLAD_E: '700,25',
    det_pozemky_DAN_E: '70,25',
    det_pozemky_VYMERA_E: '90',
    det_pozemky_ZAKLAD_F: '800,25',
    det_pozemky_DAN_F: '80,25',
    det_pozemky_VYMERA_F: '100',
    det_pozemky_ZAKLAD_G: '900,25',
    det_pozemky_DAN_G: '90,25',
    det_pozemky_VYMERA_G: '110',
    det_pozemky_ZAKLAD_H: '1000,25',
    det_pozemky_DAN_H: '100,25',
    det_pozemky_VYMERA_H: '120',

    // Construction (stavba) related fields
    det_stavba_ZAKLAD_A: '600,25',
    det_stavba_DAN_A: '60,25',
    det_stavba_ZAKLAD_B: '700,75',
    det_stavba_DAN_B: '70,75',
    det_stavba_ZAKLAD_C: '800,75',
    det_stavba_DAN_C: '80,75',
    det_stavba_ZAKLAD_D: '900,75',
    det_stavba_DAN_D: '90,75',
    det_stavba_ZAKLAD_E: '1000,75',
    det_stavba_DAN_E: '100,75',
    det_stavba_ZAKLAD_F: '1100,75',
    det_stavba_DAN_F: '110,75',
    det_stavba_ZAKLAD_G: '1200,75',
    det_stavba_DAN_G: '120,75',
    det_stavba_ZAKLAD_jH: '1300,75',
    det_stavba_DAN_jH: '130,75',
    det_stavba_ZAKLAD_jI: '1400,75',
    det_stavba_DAN_jI: '140,75',
    det_stavba_ZAKLAD_H: '1500,75',
    det_stavba_DAN_H: '150,75',
  }

  it('should process apartment (byt) tax details correctly', () => {
    const result = mapNorisToRealEstateTaxDetailData(
      mockNorisTaxPayersData as NorisTaxPayersDto,
      mockTaxId,
    )

    const apartmentEntries = result.filter(
      (entry) => entry.type === AreaTypesEnum.APARTMENT,
    )

    expect(apartmentEntries).toHaveLength(2) // byt and nebyt

    expect(apartmentEntries).toContainEqual({
      taxId: mockTaxId,
      areaType: 'byt',
      type: AreaTypesEnum.APARTMENT,
      base: 10_050,
      amount: 1050,
      area: null,
    })

    expect(apartmentEntries).toContainEqual({
      taxId: mockTaxId,
      areaType: 'nebyt',
      type: AreaTypesEnum.APARTMENT,
      base: 20_075,
      amount: 2075,
      area: null,
    })
  })

  it('should process ground (pozemky) tax details correctly', () => {
    const result = mapNorisToRealEstateTaxDetailData(
      mockNorisTaxPayersData as NorisTaxPayersDto,
      mockTaxId,
    )

    const groundEntries = result.filter(
      (entry) => entry.type === AreaTypesEnum.GROUND,
    )

    // Should have entries for all configured ground types that have data
    expect(groundEntries).toContainEqual({
      taxId: mockTaxId,
      areaType: 'A',
      type: AreaTypesEnum.GROUND,
      base: 30_025,
      amount: 3025,
      area: '50',
    })

    expect(groundEntries).toContainEqual({
      taxId: mockTaxId,
      areaType: 'B',
      type: AreaTypesEnum.GROUND,
      base: 40_075,
      amount: 4075,
      area: '60',
    })

    expect(groundEntries).toContainEqual({
      taxId: mockTaxId,
      areaType: 'C',
      type: AreaTypesEnum.GROUND,
      base: 50_025,
      amount: 5025,
      area: '70',
    })
  })

  it('should process construction (stavba) tax details correctly', () => {
    const result = mapNorisToRealEstateTaxDetailData(
      mockNorisTaxPayersData as NorisTaxPayersDto,
      mockTaxId,
    )

    const constructionEntries = result.filter(
      (entry) => entry.type === AreaTypesEnum.CONSTRUCTION,
    )

    expect(constructionEntries).toContainEqual({
      taxId: mockTaxId,
      areaType: 'A',
      type: AreaTypesEnum.CONSTRUCTION,
      base: 60_025,
      amount: 6025,
      area: null,
    })

    expect(constructionEntries).toContainEqual({
      taxId: mockTaxId,
      areaType: 'B',
      type: AreaTypesEnum.CONSTRUCTION,
      base: 70_075,
      amount: 7075,
      area: null,
    })

    // Test for special case with 'j' prefix
    expect(constructionEntries).toContainEqual({
      taxId: mockTaxId,
      areaType: 'jH',
      type: AreaTypesEnum.CONSTRUCTION,
      base: 130_075,
      amount: 13_075,
      area: null,
    })
  })

  it('should handle invalid number formats', () => {
    const invalidData: Partial<NorisTaxPayersDto> = {
      ...mockNorisTaxPayersData,
      det_zaklad_dane_byt: 'invalid',
      det_dan_byty_byt: '10.50', // Using dot instead of comma
    }

    const result = mapNorisToRealEstateTaxDetailData(
      invalidData as NorisTaxPayersDto,
      mockTaxId,
    )
    expect(() => result).not.toThrow()
  })

  it('should process all configured types for each category', () => {
    const result = mapNorisToRealEstateTaxDetailData(
      mockNorisTaxPayersData as NorisTaxPayersDto,
      mockTaxId,
    )

    // Check if we have entries for all configured types that have data
    const types = result.map((entry) => `${entry.type}-${entry.areaType}`)

    // Apartment types
    expect(types).toContain(`${AreaTypesEnum.APARTMENT}-byt`)
    expect(types).toContain(`${AreaTypesEnum.APARTMENT}-nebyt`)

    // Ground types with data
    expect(types).toContain(`${AreaTypesEnum.GROUND}-A`)
    expect(types).toContain(`${AreaTypesEnum.GROUND}-B`)
    expect(types).toContain(`${AreaTypesEnum.GROUND}-C`)

    // Construction types with data
    expect(types).toContain(`${AreaTypesEnum.CONSTRUCTION}-A`)
    expect(types).toContain(`${AreaTypesEnum.CONSTRUCTION}-B`)
    expect(types).toContain(`${AreaTypesEnum.CONSTRUCTION}-jH`)
  })
})<|MERGE_RESOLUTION|>--- conflicted
+++ resolved
@@ -120,17 +120,7 @@
   } as NorisTaxPayersDto
 
   it('should map Noris data to Tax data correctly', () => {
-<<<<<<< HEAD
-    const result = mapNorisToRealEstateTaxData(
-      mockNorisData,
-      2023,
-      1,
-      'qr_code_email',
-      'qr_code_web',
-    )
-=======
-    const result = mapNorisToTaxData(mockNorisData, 2023, 1)
->>>>>>> 951a3e7c
+    const result = mapNorisToRealEstateTaxData(mockNorisData, 2023, 1)
 
     expect(result).toEqual({
       amount: 10_050,
@@ -147,17 +137,7 @@
   })
 
   it('should convert currency values to integers', () => {
-<<<<<<< HEAD
-    const result = mapNorisToRealEstateTaxData(
-      mockNorisData,
-      2023,
-      1,
-      'qr_code_email',
-      'qr_code_web',
-    )
-=======
-    const result = mapNorisToTaxData(mockNorisData, 2023, 1)
->>>>>>> 951a3e7c
+    const result = mapNorisToRealEstateTaxData(mockNorisData, 2023, 1)
 
     expect(result.amount).toBe(10_050)
     expect(result.taxLand).toBe(2000)
