import { ArrowRightIcon, CheckIcon } from '@assets/ui-icons'
import AccountMarkdown from 'components/forms/segments/AccountMarkdown/AccountMarkdown'
import Button from 'components/forms/simple-components/Button'
import { ReactNode } from 'react'

interface Props {
  title: string
  description?: string
  confirmLabel: string
  onConfirm: () => void
  confirmIsLoading?: boolean
  onCancel?: () => void
  cancelLabel?: string
  children?: ReactNode
}

const AccountSuccessAlert = ({
  title,
  confirmLabel,
  onConfirm,
  confirmIsLoading,
  description,
  onCancel,
  cancelLabel,
  children,
}: Props) => {
  return (
<<<<<<< HEAD
    <div className="flex flex-col space-y-6" data-cy="success-alert">
      <div className="mx-auto h-14 w-14 rounded-full bg-success-100 p-4">
        <div className="flex h-6 w-6 items-center justify-center">
          <CheckIcon className="h-6 w-6 text-success-700" />
=======
    <div className="flex flex-col space-y-6">
      <div className="mx-auto size-14 rounded-full bg-success-100 p-4">
        <div className="flex size-6 items-center justify-center">
          <CheckIcon className="size-6 text-success-700" />
>>>>>>> 1f1e5b66
        </div>
      </div>
      <h1 className="text-h3 text-center">{title}</h1>
      {description && (
        <AccountMarkdown className="text-center" content={description} variant="sm" />
      )}
      {children}
      <Button
        onPress={onConfirm}
        className="min-w-full"
        variant="category"
        text={confirmLabel}
        loading={confirmIsLoading}
        data-cy={`${confirmLabel.replace(/ /g, "-").toLowerCase()}-button`}
      />
      {onCancel && (
        <Button
          data-cy="back-button"
          variant="plain-black"
          className="min-w-full"
          onPress={onCancel}
          text={cancelLabel}
          endIcon={<ArrowRightIcon className="size-6" />}
        />
      )}
    </div>
  )
}

export default AccountSuccessAlert<|MERGE_RESOLUTION|>--- conflicted
+++ resolved
@@ -25,17 +25,10 @@
   children,
 }: Props) => {
   return (
-<<<<<<< HEAD
     <div className="flex flex-col space-y-6" data-cy="success-alert">
-      <div className="mx-auto h-14 w-14 rounded-full bg-success-100 p-4">
-        <div className="flex h-6 w-6 items-center justify-center">
-          <CheckIcon className="h-6 w-6 text-success-700" />
-=======
-    <div className="flex flex-col space-y-6">
       <div className="mx-auto size-14 rounded-full bg-success-100 p-4">
         <div className="flex size-6 items-center justify-center">
           <CheckIcon className="size-6 text-success-700" />
->>>>>>> 1f1e5b66
         </div>
       </div>
       <h1 className="text-h3 text-center">{title}</h1>
