--- conflicted
+++ resolved
@@ -985,7 +985,48 @@
   activeInstallment?: ResponseActiveInstallmentDto
 }
 
-<<<<<<< HEAD
+export class ResponseTaxPayerReducedDto {
+  @ApiProperty({
+    description: 'Name of taxpayer',
+    default: 'Bratislavčan Daňový',
+  })
+  @IsString()
+  @IsOptional()
+  name: string | null
+
+  @ApiProperty({
+    description: 'Street of permanent residence with number',
+    default: 'Uršulínska 6 3/6',
+  })
+  @IsString()
+  @IsOptional()
+  permanentResidenceStreet: string | null
+
+  @ApiProperty({
+    description: 'Zip of permanent residence with number',
+    default: '811 01',
+  })
+  @IsString()
+  @IsOptional()
+  permanentResidenceZip: string | null
+
+  @ApiProperty({
+    description: 'City of permanent residence with number',
+    default: 'Bratislava',
+  })
+  @IsString()
+  @IsOptional()
+  permanentResidenceCity: string | null
+
+  @ApiProperty({
+    description: 'Id of tax payer from Noris',
+    default: '12345',
+  })
+  @IsString()
+  @IsOptional()
+  externalId: string | null
+}
+
 export class DeliveryMethodTaxDto
 {
   @ApiProperty({
@@ -1001,48 +1042,6 @@
   })
   @IsString()
   locked?: DeliveryMethodNamed
-=======
-export class ResponseTaxPayerReducedDto {
-  @ApiProperty({
-    description: 'Name of taxpayer',
-    default: 'Bratislavčan Daňový',
-  })
-  @IsString()
-  @IsOptional()
-  name: string | null
-
-  @ApiProperty({
-    description: 'Street of permanent residence with number',
-    default: 'Uršulínska 6 3/6',
-  })
-  @IsString()
-  @IsOptional()
-  permanentResidenceStreet: string | null
-
-  @ApiProperty({
-    description: 'Zip of permanent residence with number',
-    default: '811 01',
-  })
-  @IsString()
-  @IsOptional()
-  permanentResidenceZip: string | null
-
-  @ApiProperty({
-    description: 'City of permanent residence with number',
-    default: 'Bratislava',
-  })
-  @IsString()
-  @IsOptional()
-  permanentResidenceCity: string | null
-
-  @ApiProperty({
-    description: 'Id of tax payer from Noris',
-    default: '12345',
-  })
-  @IsString()
-  @IsOptional()
-  externalId: string | null
->>>>>>> 5ce4618e
 }
 
 export class ResponseTaxSummaryDetailDto {
