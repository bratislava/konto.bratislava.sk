--- conflicted
+++ resolved
@@ -65,11 +65,7 @@
           .push(
             {
               pathname: router.pathname,
-<<<<<<< HEAD
               query: { ...router.query, sekcia: englishToSlovakSectionNames[key as ApplicationsListVariant] },
-=======
-              query: { ...router.query, sekcia: englishToSlovakSectionNames[key], strana: 1 },
->>>>>>> d725d53d
             },
             undefined,
             { shallow: true },
