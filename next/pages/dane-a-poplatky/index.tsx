import {
  getTaxAdministratorForUser,
  StrapiTaxAdministrator,
} from '@backend/utils/strapi-tax-administrator'
import { strapiClient } from '@clients/graphql-strapi'
import { TaxFragment } from '@clients/graphql-strapi/api'
import { taxClient } from '@clients/tax'
import { dehydrate, DehydratedState, HydrationBoundary, QueryClient } from '@tanstack/react-query'
import { AuthSession } from 'aws-amplify/auth'
import { fetchUserAttributes } from 'aws-amplify/auth/server'
import { isAxiosError } from 'axios'
import { AccountType } from 'frontend/dtos/accountDto'
<<<<<<< HEAD
import { ResponseGetTaxesDto, TaxType } from 'openapi-clients/tax'
=======
import { ResponseGetTaxesListDto } from 'openapi-clients/tax'
>>>>>>> 08311cc7

import TaxesFeesSection from '../../components/forms/segments/AccountSections/TaxesFeesSection/TaxesFeesSection'
import { StrapiTaxProvider } from '../../components/forms/segments/AccountSections/TaxesFeesSection/useStrapiTax'
import { TaxFeesSectionProvider } from '../../components/forms/segments/AccountSections/TaxesFeesSection/useTaxFeesSection'
import AccountPageLayout from '../../components/layouts/AccountPageLayout'
import { SsrAuthProviderHOC } from '../../components/logic/SsrAuthContext'
import { prefetchUserQuery } from '../../frontend/hooks/useUser'
import { amplifyGetServerSideProps } from '../../frontend/utils/amplifyServer'
import { slovakServerSideTranslations } from '../../frontend/utils/slovakServerSideTranslations'

type AccountTaxesFeesPageProps = {
  taxesData: ResponseGetTaxesListDto | null
  strapiTaxAdministrator: StrapiTaxAdministrator | null
  strapiTax: TaxFragment
  dehydratedState: DehydratedState
}

/**
 * BE returns 403 if users identity is not verified, it should return a flag instead
 */
const getTaxes = async (getSsrAuthSession: () => Promise<AuthSession>) => {
  try {
<<<<<<< HEAD
    const { data } = await taxClient.taxControllerGetArchivedTaxes(TaxType.Dzn, {
=======
    const { data } = await taxClient.taxControllerV2GetTaxesListV2({
>>>>>>> 08311cc7
      authStrategy: 'authOnly',
      getSsrAuthSession,
    })
    return data
  } catch (error) {
    if (
      isAxiosError(error) &&
      error.response?.status === 403 &&
      // TODO: This should be replace with a proper error code (which is not returned)
      error.response?.data?.message === 'Forbidden tier'
    ) {
      return null
    }
    throw error
  }
}

export const getServerSideProps = amplifyGetServerSideProps<AccountTaxesFeesPageProps>(
  async ({ amplifyContextSpec, fetchAuthSession }) => {
    const queryClient = new QueryClient()

    try {
      const [taxesData, strapiTaxAdministrator, strapiTax, accountType] = await Promise.all([
        getTaxes(fetchAuthSession),
        getTaxAdministratorForUser(amplifyContextSpec),
        strapiClient.Tax().then((response) => response.tax?.data?.attributes),
        fetchUserAttributes(amplifyContextSpec).then(
          (response) => response?.['custom:account_type'],
        ),
        prefetchUserQuery(queryClient, fetchAuthSession),
      ])

      // Hide taxes and fees section for legal entities
      if (
        accountType === AccountType.FyzickaOsobaPodnikatel ||
        accountType === AccountType.PravnickaOsoba
      )
        return { notFound: true }

      if (!strapiTax) {
        return { notFound: true }
      }

      return {
        props: {
          taxesData,
          strapiTaxAdministrator: strapiTaxAdministrator ?? null,
          dehydratedState: dehydrate(queryClient),
          strapiTax,
          ...(await slovakServerSideTranslations()),
        },
      }
    } catch (error) {
      // TAXYEAR_OR_USER_NOT_FOUND
      if (isAxiosError(error) && error.response?.status === 422) {
        return { notFound: true }
      }

      throw error
    }
  },
  { requiresSignIn: true },
)

const AccountTaxesFeesPage = ({
  taxesData,
  strapiTaxAdministrator,
  strapiTax,
  dehydratedState,
}: AccountTaxesFeesPageProps) => {
  return (
    <HydrationBoundary state={dehydratedState}>
      <AccountPageLayout>
        <StrapiTaxProvider strapiTax={strapiTax}>
          <TaxFeesSectionProvider
            taxesData={taxesData}
            strapiTaxAdministrator={strapiTaxAdministrator}
          >
            <TaxesFeesSection />
          </TaxFeesSectionProvider>
        </StrapiTaxProvider>
      </AccountPageLayout>
    </HydrationBoundary>
  )
}

export default SsrAuthProviderHOC(AccountTaxesFeesPage)<|MERGE_RESOLUTION|>--- conflicted
+++ resolved
@@ -10,11 +10,7 @@
 import { fetchUserAttributes } from 'aws-amplify/auth/server'
 import { isAxiosError } from 'axios'
 import { AccountType } from 'frontend/dtos/accountDto'
-<<<<<<< HEAD
-import { ResponseGetTaxesDto, TaxType } from 'openapi-clients/tax'
-=======
-import { ResponseGetTaxesListDto } from 'openapi-clients/tax'
->>>>>>> 08311cc7
+import { ResponseGetTaxesListDto, TaxType } from 'openapi-clients/tax'
 
 import TaxesFeesSection from '../../components/forms/segments/AccountSections/TaxesFeesSection/TaxesFeesSection'
 import { StrapiTaxProvider } from '../../components/forms/segments/AccountSections/TaxesFeesSection/useStrapiTax'
@@ -37,11 +33,7 @@
  */
 const getTaxes = async (getSsrAuthSession: () => Promise<AuthSession>) => {
   try {
-<<<<<<< HEAD
-    const { data } = await taxClient.taxControllerGetArchivedTaxes(TaxType.Dzn, {
-=======
-    const { data } = await taxClient.taxControllerV2GetTaxesListV2({
->>>>>>> 08311cc7
+    const { data } = await taxClient.taxControllerV2GetTaxesListV2(TaxType.Dzn, {
       authStrategy: 'authOnly',
       getSsrAuthSession,
     })
