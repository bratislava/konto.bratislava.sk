import { StrapiTaxAdministrator } from '@backend/utils/strapi-tax-administrator'
import { taxClient } from '@clients/tax'
import { useMutation } from '@tanstack/react-query'
import { useRouter } from 'next/router'
import { useTranslation } from 'next-i18next'
import { ResponseTaxSummaryDetailDto } from 'openapi-clients/tax'
import React, { createContext, PropsWithChildren, useContext, useState } from 'react'

import useSnackbar from '../../../../../frontend/hooks/useSnackbar'
import { base64ToArrayBuffer, downloadBlob } from '../../../../../frontend/utils/general'
import logger from '../../../../../frontend/utils/logger'

type TaxFeeSectionProviderProps = {
  taxData: ResponseTaxSummaryDetailDto
  strapiTaxAdministrator: StrapiTaxAdministrator | null
}

const useGetContext = ({ taxData, strapiTaxAdministrator }: TaxFeeSectionProviderProps) => {
  const [officialCorrespondenceChannelModalOpen, setOfficialCorrespondenceChannelModalOpen] =
    useState(false)

  const router = useRouter()
  const [openSnackbarError] = useSnackbar({ variant: 'error' })
  const [openSnackbarInfo, closeSnackbarInfo] = useSnackbar({ variant: 'info' })
  const { t } = useTranslation('account')

  const { mutate: redirectToFullPaymentMutate, isPending: redirectToFullPaymentIsPending } =
    useMutation({
      mutationFn: () =>
        taxClient.paymentControllerGenerateFullPaymentLink(taxData.year, {
          authStrategy: 'authOnly',
        }),
      networkMode: 'always',
      onSuccess: async (response) => {
        closeSnackbarInfo()
        await router.push(response.data.url)
      },
      onMutate: () => {
        openSnackbarInfo(t('account_section_payment.redirecting_to_payment'))
      },
      onError: (error) => {
        openSnackbarError(t('account_section_payment.payment_redirect_error'))
        logger.error(error)
      },
    })

  const {
    mutate: redirectToInstallmentPaymentMutate,
    isPending: redirectToInstallmentPaymentIsPending,
  } = useMutation({
    mutationFn: () =>
<<<<<<< HEAD
      taxClient.paymentControllerPayment(taxData.year, taxData.type, taxData.order, {
=======
      taxClient.paymentControllerGenerateInstallmentPaymentLink(taxData.year, {
>>>>>>> 08311cc7
        authStrategy: 'authOnly',
      }),
    networkMode: 'always',
    onSuccess: async (response) => {
      closeSnackbarInfo()
      await router.push(response.data.url)
    },
    onMutate: () => {
      openSnackbarInfo(t('account_section_payment.redirecting_to_payment'))
    },
    onError: (error) => {
      openSnackbarError(t('account_section_payment.payment_redirect_error'))
      logger.error(error)
    },
  })

  const downloadQrCodeOneTimePayment = async () => {
    if (!taxData.oneTimePayment.qrCode) return
    const arrayBuffer = base64ToArrayBuffer(taxData.oneTimePayment.qrCode)
    downloadBlob(
      new Blob([arrayBuffer], { type: 'image/png' }),
      'QR-dan-z-nehnutelnosti-zvysna-suma.png',
    )
  }
  const downloadQrCodeInstallmentPayment = async () => {
    if (!taxData.installmentPayment.activeInstallment?.qrCode) return
    const arrayBuffer = base64ToArrayBuffer(taxData.installmentPayment.activeInstallment.qrCode)
    downloadBlob(
      new Blob([arrayBuffer], { type: 'image/png' }),
      'QR-dan-z-nehnutelnosti-splatka.png',
    )
  }

  const downloadPdf = async () => {
    const { year, order, type } = taxData
    const { data } = await taxClient.taxControllerGetTaxByYearPdf(year, order, type, {
      authStrategy: 'authOnly',
      responseType: 'blob',
    })
    // @ts-expect-error `taxControllerGetTaxByYearPdf` returns wrong type
    downloadBlob(data as Blob, `Dan-z-nehnutelnosti-${taxData.year}.pdf`)
  }

  return {
    taxData,
    redirectToFullPaymentMutate,
    redirectToFullPaymentIsPending,
    redirectToInstallmentPaymentMutate,
    redirectToInstallmentPaymentIsPending,
    downloadQrCodeOneTimePayment,
    downloadQrCodeInstallmentPayment,
    downloadPdf,
    officialCorrespondenceChannelModalOpen,
    setOfficialCorrespondenceChannelModalOpen,
    strapiTaxAdministrator,
  }
}

const TaxFeeSectionContext = createContext<ReturnType<typeof useGetContext> | undefined>(undefined)

export const TaxFeeSectionProvider = ({
  children,
  ...rest
}: PropsWithChildren<TaxFeeSectionProviderProps>) => {
  const context = useGetContext(rest)

  return <TaxFeeSectionContext.Provider value={context}>{children}</TaxFeeSectionContext.Provider>
}

export const useTaxFeeSection = () => {
  const context = useContext(TaxFeeSectionContext)
  if (!context) {
    throw new Error('useTaxFeeSection must be used within a TaxFeeSectionProvider')
  }

  return context
}<|MERGE_RESOLUTION|>--- conflicted
+++ resolved
@@ -27,7 +27,7 @@
   const { mutate: redirectToFullPaymentMutate, isPending: redirectToFullPaymentIsPending } =
     useMutation({
       mutationFn: () =>
-        taxClient.paymentControllerGenerateFullPaymentLink(taxData.year, {
+        taxClient.paymentControllerGenerateFullPaymentLink(taxData.year, taxData.type, taxData.order, {
           authStrategy: 'authOnly',
         }),
       networkMode: 'always',
@@ -49,11 +49,7 @@
     isPending: redirectToInstallmentPaymentIsPending,
   } = useMutation({
     mutationFn: () =>
-<<<<<<< HEAD
-      taxClient.paymentControllerPayment(taxData.year, taxData.type, taxData.order, {
-=======
-      taxClient.paymentControllerGenerateInstallmentPaymentLink(taxData.year, {
->>>>>>> 08311cc7
+      taxClient.paymentControllerGenerateInstallmentPaymentLink(taxData.year, taxData.type, taxData.order, {
         authStrategy: 'authOnly',
       }),
     networkMode: 'always',
