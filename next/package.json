--- conflicted
+++ resolved
@@ -33,12 +33,8 @@
     "@js-joda/core": "^5.5.3",
     "@legendapp/state": "^1.2.11",
     "@radix-ui/react-dropdown-menu": "^2.0.4",
-<<<<<<< HEAD
+    "@radix-ui/react-navigation-menu": "^1.1.4",
     "@react-stately/utils": "3.9.0",
-=======
-    "@radix-ui/react-navigation-menu": "^1.1.4",
-    "@react-stately/utils": "3.8.0",
->>>>>>> 4a98ecfa
     "@rjsf/core": "5.15.0",
     "@rjsf/utils": "5.15.0",
     "@rjsf/validator-ajv8": "5.15.0",
