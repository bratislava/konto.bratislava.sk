import { AriaRadioProps } from '@react-types/radio'
import cx from 'classnames'
import * as React from 'react'
import { useContext, useRef } from 'react'
import { useRadio } from 'react-aria'

import BATooltip from '../../info-components/Tooltip/BATooltip'
import { RadioContext } from './RadioGroup'

type RadioProps = {
  variant?: 'basic' | 'boxed' | 'card'
  className?: string
  tooltip?: string
  description?: string
  /**
   * Whether any of other radios in the group has a description. If they do, we want to display the label in semi-bold.
   */
  radioGroupHasDescription?: boolean
} & AriaRadioProps

const Radio = ({
  variant = 'basic',
  className,
  tooltip,
  description,
  radioGroupHasDescription,
  ...rest
}: RadioProps) => {
  const state = useContext(RadioContext)
  const ref = useRef<HTMLInputElement>(null)
  const { inputProps, isDisabled, isSelected } = useRadio({ ...rest }, state, ref)

  const isError = state?.validationState === 'invalid'

  const inputStyle = cx(
    'bottom-0 left-0 right-0 top-0 m-0 grid h-6 min-h-[24px] w-6 min-w-[24px] appearance-none place-content-center self-start rounded-full border-2 bg-white outline-offset-4',
    {
      // "before" pseudo-element is used to display the selected radio button
      'before:h-4 before:min-h-[16px] before:w-4 before:min-w-[16px] before:rounded-full before:bg-gray-700':
        isSelected,
      'border-gray-700': !isError,
      'border-negative-700 before:bg-negative-700': isError,

      // hover
      'group-hover:border-gray-600 group-hover:before:bg-gray-600': !isDisabled && !isError,

      // disabled
      'opacity-50': isDisabled,
      'cursor-pointer': !isDisabled,
    },
  )

  const containerStyle = cx('text-16 group relative flex w-full gap-3 rounded-lg', className, {
    'bg-white': !isDisabled && (variant === 'card' || variant === 'boxed'),
    'flex-row items-center': variant === 'basic' || variant === 'boxed',
    'p-3 lg:px-4 lg:py-3': variant === 'boxed',
    'flex-col items-start break-words p-5': variant === 'card',
    'rounded-8 border-2 border-solid': variant === 'boxed' || variant === 'card',
    'border-gray-200': !isError && !isSelected,
    'border-negative-700': isError,

    'border-gray-700 hover:border-gray-500': isSelected && !isDisabled && !isError,
    'hover:border-gray-500': !isError && !isSelected && !isDisabled,

    'opacity-50': isDisabled,
    'cursor-pointer': !isDisabled,
    'border-gray-300 bg-gray-100': isDisabled && (variant === 'boxed' || variant === 'card'),
  })

  return (
    <div className="w-full">
      {/* The input is inside of label, therefore it doesn't need an id. */}
      {/* eslint-disable-next-line jsx-a11y/label-has-associated-control */}
      <label className={containerStyle}>
<<<<<<< HEAD
        <input {...inputProps} ref={ref} className={inputStyle} data-cy={`radio-${rest.children?.toString().toLowerCase().replace(/ /g, '-').replace(/\./g, '')}`} />
=======
        <input
          {...inputProps}
          ref={ref}
          className={inputStyle}
          data-cy={`radio-${inputProps.value?.toString()}`}
        />
>>>>>>> f9deed76
        <span className="flex grow flex-col gap-1">
          <span className={cx({ 'font-semibold': description || radioGroupHasDescription })}>
            {rest.children}
          </span>
          {description && <span>{description}</span>}
        </span>
        {/* TODO Tooltip should have bigger top padding in 'card' variant */}
        {tooltip && <BATooltip>{tooltip}</BATooltip>}
      </label>
    </div>
  )
}

export default Radio<|MERGE_RESOLUTION|>--- conflicted
+++ resolved
@@ -72,16 +72,12 @@
       {/* The input is inside of label, therefore it doesn't need an id. */}
       {/* eslint-disable-next-line jsx-a11y/label-has-associated-control */}
       <label className={containerStyle}>
-<<<<<<< HEAD
-        <input {...inputProps} ref={ref} className={inputStyle} data-cy={`radio-${rest.children?.toString().toLowerCase().replace(/ /g, '-').replace(/\./g, '')}`} />
-=======
         <input
           {...inputProps}
           ref={ref}
           className={inputStyle}
-          data-cy={`radio-${inputProps.value?.toString()}`}
+          data-cy={`radio-${rest.children?.toString().toLowerCase().replace(/ /g, '-').replace(/\./g, '')}`}
         />
->>>>>>> f9deed76
         <span className="flex grow flex-col gap-1">
           <span className={cx({ 'font-semibold': description || radioGroupHasDescription })}>
             {rest.children}
