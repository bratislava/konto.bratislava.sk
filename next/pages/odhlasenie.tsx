--- conflicted
+++ resolved
@@ -7,11 +7,8 @@
 import { useState } from 'react'
 
 import { SsrAuthProviderHOC } from '../components/logic/SsrAuthContext'
-<<<<<<< HEAD
 import { useQueryParamRedirect } from '../frontend/hooks/useQueryParamRedirect'
-=======
-import { useSsrAuth } from '../frontend/hooks/useSsrAuth'
->>>>>>> 1ab713c1
+import { useSignOut } from '../frontend/utils/amplifyClient'
 import { useSignOut } from '../frontend/utils/amplifyClient'
 import { amplifyGetServerSideProps } from '../frontend/utils/amplifyServer'
 import { slovakServerSideTranslations } from '../frontend/utils/slovakServerSideTranslations'
@@ -28,15 +25,9 @@
 )
 
 const LogoutPage = () => {
+  const { t } = useTranslation('account')
+  const { signOut } = useSignOut()
   const { redirect } = useQueryParamRedirect()
-  const { t } = useTranslation('account')
-<<<<<<< HEAD
-  const { signOut } = useSignOut()
-=======
-  const { isSignedIn } = useSsrAuth()
-  const { signOut } = useSignOut()
-  const { redirect } = useLoginRegisterRedirect()
->>>>>>> 1ab713c1
   const [isLoading, setIsLoading] = useState(false)
 
   const logoutHandler = async () => {
