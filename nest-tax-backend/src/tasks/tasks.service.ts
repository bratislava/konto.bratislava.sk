--- conflicted
+++ resolved
@@ -13,11 +13,8 @@
 import { HandleErrors } from '../utils/decorators/errorHandler.decorator'
 import { ErrorsEnum } from '../utils/guards/dtos/error.dto'
 import ThrowerErrorGuard from '../utils/guards/errors.guard'
-<<<<<<< HEAD
 import { CityAccountSubservice } from '../utils/subservices/cityaccount.subservice'
-=======
 import DatabaseSubservice from '../utils/subservices/database.subservice'
->>>>>>> 5a27ff58
 
 @Injectable()
 export class TasksService {
@@ -28,12 +25,9 @@
     private readonly adminService: AdminService,
     private readonly throwerErrorGuard: ThrowerErrorGuard,
     private readonly cardPaymentReportingService: CardPaymentReportingService,
-<<<<<<< HEAD
     private readonly bloomreachService: BloomreachService,
     private readonly cityAccountSubservice: CityAccountSubservice,
-=======
     private readonly databaseSubservice: DatabaseSubservice,
->>>>>>> 5a27ff58
   ) {
     this.logger = new Logger('TasksService')
   }
