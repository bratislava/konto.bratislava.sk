{
  "errors": {
    "unknown": "Nastala neočakávaná chyba. Skontrolujte svoje pripojenie alebo nás kontaktujte na <a href='mailto:info@bratislava.sk'>info@bratislava.sk</a>. Ďakujeme.",
    "UserLambdaValidationException": "Zdá sa, že ste robot. Ak to tak náhodou nie je, prosíme, načítajte stránku znova, väčšinou to vyrieši problém.",
    "Bad Request": "Overenie bolo neúspešné. Skontrolujte správnosť údajov.",
    "NotAuthorizedException": "Nesprávne prihlasovacie údaje",
    "NotAuthorizedException User is disabled.": "Konto so zadanou e-mailovou adresou bolo deaktivované. Kontaktujte podporu na <a href='mailto:info@bratislava.sk'>info@bratislava.sk</a>, ak si želáte znova ho aktivovať.",
    "CodeMismatchException": "Zadaný kód je nesprávny alebo jeho platnosť vypršala. Skontrolujte správnosť overovacieho kódu alebo požiadajte o nový kód kliknutím na Odoslať nový kód. Platnosť overovacieho kódu je 60 minút.",
    "LimitExceededException": "Priveľa opakovaní. Skúste to znova neskôr.",
    "UserNotFoundException": "Konto so zadanou e-mailovou adresou zatiaľ neexistuje.",
    "MigrationUserNotFoundException": "E-mail {{email}} sa nenachádza v našej databáze minuloročných používateľov a používateliek digitálnej platby dane. Skontrolujte správnosť e-mailu alebo sa [registrujte](/register).",
    "UserNotConfirmedException": "E-mail nie je verifikovaný.",
    "UsernameExistsException": " E-mail {{email}} sa už používa. Na každý e-mail je v Bratislavskom konte možné vytvoriť len jeden účet. V prípade nejasností nás kontaktujte na <a href='mailto:info@bratislava.sk'>info@bratislava.sk</a>.",
    "ExpiredCodeException": "Platnosť zadaného kódu vypršala. Požiadajte o nový kód kliknutím na Odoslať nový kód. Platnosť overovacieho kódu je 60 minút.",
    "IncorrectPasswordException": "Zadané heslo nie je správne.",
    "AliasExistsException": "E-mail {{email}} už používa iné Bratislavské konto. Ak si stále želáte zmeniť e-mail svojho konta, vráťte sa do svojho profilu kliknutím na šípku späť vedľa bratislavského loga a zopakujte proces zmeny e-mailu s inou e-mailovou adresou.",
    "API_ERROR": "Pri odosielaní nastala chyba. Skúste to, prosíme, znova.",
    "RFO_ACCESS_ERROR": "Pri odosielaní nastala chyba. Skúste to, prosíme, znova.",
    "RFO_NOT_RESPONDING": "Pri odosielaní nastala chyba. Skúste to, prosíme, znova.",
    "DEAD_PERSON": "Overenie bolo neúspešné. Skontrolujte správnosť údajov.",
    "BIRTH_NUMBER_AND_IDENTITY_CARD_INCONSISTENCY": "Overenie bolo neúspešné. Skontrolujte správnosť údajov.",
    "BIRTHNUMBER_IFO_DUPLICITY": "Tieto osobné údaje už boli použité pri inej e-mailovej adrese. Ak ste účet nevytvorili vy, kontaktujte nás na info@bratislava.sk.",
<<<<<<< HEAD
    "unsuccessful-identity-verification": "Overenie bolo neúspešné. Skontrolujte správnosť údajov."
=======
    "InvalidParameterException Cannot reset password for the user as there is no registered/verified email or phone_number": "Konto s týmto e-mailom už existuje, avšak e-mail nebol overený. Zaregistujte sa s iným e-mailom, ktorý vzápätí overíte alebo nám napíšte na <a href='mailto:info@bratislava.sk'>info@bratislava.sk</a> so žiadosťou o zmazanie existujúceho konta. Následne sa s pôvodným e-mailom budete môcť registrovať a overiť nanovo."
>>>>>>> 03a46b11
  },
  "bratislava_account": "Bratislavské konto",
  "sso_placeholder": "Táto stránka slúži pre komunikáciu s ostatnými mestskými službami. <a href='/'>Späť domov</a>.",
  "login_title": "Prihláste sa do svojho konta",
  "email_label": "E-mail",
  "email_fo_description": "Zadajte e-mail, cez ktorý chcete s mestom komunikovať.",
  "email_fo-p_description": "Zadajte firemný e-mail, cez ktorý chcete s mestom komunikovať.",
  "email_po_description": "Zadajte firemný e-mail, cez ktorý chcete s mestom komunikovať.",
  "email_placeholder": "E-mail",
  "email_required": "E-mail je povinný",
  "email_format": "E-mail nie je platný",
  "postal_code_format": "PSČ musí obsahovať práve 5 číslic",
  "given_name_label": "Meno",
  "given_name_placeholder": "Meno",
  "given_name_required": "Meno je povinné",
  "family_name_label": "Priezvisko",
  "family_name_placeholder": "Priezvisko",
  "family_name_required": "Priezvisko je povinné",
  "business_name_label": "Obchodné meno",
  "business_name_placeholder": "Obchodné meno",
  "business_name_required": "Obchodné meno je povinné",
  "account_type_label": "Vytváram účet ako",
  "fo_label": "Fyzická osoba",
  "fop_label": "Fyzická osoba - podnikateľ",
  "po_label": "Právnická osoba",
  "new_password_label": "Nové heslo",
  "new_password_placeholder": "Nové heslo",
  "new_password_confirmation_label": "Zopakujte nové heslo",
  "new_password_confirmation_placeholder": "Zopakujte nové heslo",
  "password_label": "Heslo",
  "password_placeholder": "Heslo",
  "password_confirmation_label": "Zopakujte heslo",
  "password_confirmation_placeholder": "Zopakujte heslo",
  "password_description": "Heslo musí obsahovať minimálne 8 znakov, veľké aj malé písmeno a číslo.",
  "password_required": "Heslo je povinné",
  "password_format": "Heslo musí obsahovať minimálne 8 znakov, veľké aj malé písmeno a číslo.",
  "password_confirmation_required": "Heslá sa nezhodujú",
  "phone_number_format": "Zadajte telefónne číslo v medzinárodnom formáte +421…",
  "login_submit": "Prihlásiť sa",
  "login_description": "Máte už Bratislavské konto?",
  "login_link": "Prihlásiť sa",
  "register_description": "Nemáte ešte vytvorené konto?",
  "register_link": "Registrovať sa",
  "forgotten_password_description": "Zabudli ste heslo?",
  "forgotten_password_link": "Získať nové heslo",
  "forgotten_password_title": "Zabudli ste heslo?",
  "forgotten_password_submit": "Odoslať overovací kód",
  "forgotten_password_success_title": "Heslo bolo úspešne zmenené",
  "new_password_title": "Zadajte overovací kód a nové heslo",
  "new_password_description": "Na e-mail {{email}} sme vám odoslali overovací kód. Skopírujte ho do poľa nižšie.",
  "verification_description": "Nedostali ste overovací kód?",
  "verification_cnt_description": "Počkajte ešte {{cnt}}s a požiadajte o nový overovací kód.",
  "verification_cnt_info": "Môže sa stať, že sa pošta zatúla. <strong>Skúste skontrolovať všetky priečinky vašej e-mailovej schránky</strong>. Ak kód predsa len nedorazil, napíšte nám na info@bratislava.sk a radi vám pomôžeme.",
  "verification_resend": "Odoslať nový kód",
  "new_password_submit": "Pokračovať",
  "verification_code_label": "Overovací kód",
  "verification_code_placeholder": "Overovací kód",
  "verification_code_required": "Overovací kód je povinný",
  "verification_code_format": "Overovací kód nie je správny",
  "verification_url_text": "Overiť identitu",
  "verification_status_success": "Overený profil",
  "verification_status_required": "Neoverený profil",
  "verification_status_required_alert": "Vaša identita zatiaľ nebola overená voči štátnym registrom. Bratislavské konto môžete preto používať len v obmedzenom režime, bez možnosti odoslať elektronicky všetky žiadosti či využiť službu online platby dane z nehnuteľností.",
  "verification_modal": {
    "title": "Overenie identity",
    "subtitle": "Na to, aby ste mohli túto žiadosť odoslať, je potrebné <strong>jednorazovo</strong> overiť identitu profilu.",
    "info": "Bez elektronického občianskeho preukazu môžete žiadosť odoslať až po overení identity v Bratislavskom konte. Bez overenia viete žiadosť vyplniť, ale odoslať iba pomocou eID cez <a target='_blank' href='https://slovensko.sk'>slovensko.sk</a>.",
    "footer_desktop_continue": "Pokračovať na žiadosť",
    "footer_desktop_eID_text": "Pokračovať s eID",
    "footer_choice": "alebo"
  },
  "account_continue_link": "Pokračovať do konta",
  "register_title": "Vytvorte si Bratislavské konto",
  "gdpr_confirmation_label": "Súhlas so spracovaním osobných údajov",
  "gdpr_confirmation_required": "Pre vytvorenie účtu je potrebné súhlasiť so spracovaním osobných údajov.",
  "gdpr_details_link": "Prečítajte si <a target='_blank' href='https://bratislava.sk/konto/vyhlasenie-o-spracovani-osobnych-udajov'>bližšie informácie o spracúvaní vašich osobných údajov</a>.",
  "marketing_confirmation_text": "Odoslaním požiadavky na vytvorenie konta potvrdzujem, že som sa oboznámil/a s <a target='_blank' href='https://bratislava.sk/konto/vyhlasenie-o-spracovani-osobnych-udajov'>podmienkami spracúvania osobných údajov.</a>",
  "register_submit": "Vytvoriť konto",
  "email_verification_title": "Overte svoj e-mail",
  "email_verification_description": "Na e-mail {{email}} sme vám odoslali overovací kód. Skopírujte ho do poľa nižšie.",
  "email_verification_submit": "Overiť e-mail",
  "register_success_title": "Bratislavské konto bolo vytvorené",
  "register_success_description": "E-mailová adresa {{email}} bola overená.",
  "register_success_go_to_login": "Pokračovať na prihlásenie",
  "identity_verification_skip": "Preskočiť a overiť neskôr",
  "identity_verification_not_required": "Pokračovať do konta",
  "identity_verification_link": "Pokračovať do konta",
  "identity_verification_title": "Overte svoju identitu",
  "identity_verification_subtitle": "Údaje potrebujeme poznať na to, aby sme overili vašu identitu voči štátnym registrom. Bez overenia nebudete schopný/á zaplatiť daň z nehnuteľností online či odoslať vybrané elektronické žiadosti v Bratislavskom konte. Overenie je jednorazové.",
  "identity_verification_subtitle_legal_entity": "Údaje potrebujeme poznať na to, aby sme overili identitu subjektu voči štátnym registrom. Bez overenia nebudete schopný/á využívať služby Bratislavského konta v plnej miere (napr. odoslať vybrané elektronické žiadosti online). Overenie je jednorazové.",
  "rc_label": "Rodné číslo",
  "rc_label_legal_entity": "Rodné číslo člena/členky štatutárneho orgánu",
  "rc_placeholder": "Rodné číslo",
  "rc_description": "Zadávajte s lomkou.",
  "rc_tooltip": "**Rodné číslo** potrebujeme poznať na to, aby sme overili vašu identitu voči štátnym registrom. Bez toho nebudete schopný/á odoslať elektronicky všetky žiadosti.",
  "rc_required": "Rodné číslo je povinné",
  "rc_format": "Rodné číslo nie je validné",
  "ico_label": "IČO",
  "ico_placeholder": "IČO",
  "ico_required": "IČO je povinné",
  "ico_format": "IČO nie je validné",
  "id_card_label": "Číslo občianskeho preukazu/Číslo dokladu o prechodnom pobyte",
  "id_card_label_legal_entity": "Číslo občianskeho preukazu/Číslo dokladu o prechodnom pobyte člena/členky štatutárneho orgánu",
  "id_card_placeholder": "Číslo dokladu",
  "id_card_description": "Zadávajte bez medzier.",
  "id_card_tooltip": "**Číslo tohto dokladu** potrebujeme poznať na to, aby sme overili vašu identitu voči štátnym registrom. Bez toho nebudete schopný/á odoslať elektronicky všetky žiadosti.",
  "id_card_required": "Číslo je povinné",
  "id_card_format": "Číslo nie je validné",
  "identity_verification_submit": "Overiť údaje",
  "identity_verification_success_title": "Overenie bolo úspešné",
  "identity_verification_success_description": "Rodné číslo {{rc}} a číslo dokladu {{idCard}} boli overené.",
  "identity_verification_pending_title": "Prebieha overovanie",
  "identity_verification_pending_description": "Ospravedlňujeme sa, ale rodné číslo {{rc}} a číslo dokladu {{idCard}} ešte stále overujeme. Medzitým môžete pokračovať do konta a my vám dáme vedieť, až dokončíme overenie vašej totožnosti.",
  "identity_verification_pending_description_without_data": "Ospravedlňujeme sa, ale rodné číslo a číslo dokladu ešte stále overujeme. Medzitým môžete pokračovať do konta a my vám dáme vedieť, až dokončíme overenie vašej totožnosti.",
  "identity_verification_pending_description_legal_entity": "Ospravedlňujeme sa, ale IČO {{ico}}, rodné číslo {{rc}} a číslo dokladu {{idCard}} ešte stále overujeme. Medzitým môžete pokračovať do konta a my vám dáme vedieť, až overenie dokončíme.",
  "identity_verification_pending_description_without_data_legal_entity": "Ospravedlňujeme sa, ale IČO, rodné číslo a číslo dokladu ešte stále overujeme. Medzitým môžete pokračovať do konta a my vám dáme vedieť, až overenie dokončíme.",
  "identity_verification_failed": "Overenie rodného čísla a čísla dokladu sa nepodarilo. Mohli ste zadať nesprávne údaje, v takom prípade [zopakujte overenie]({{url}}). Tieto údaje tiež mohli byť použité na overenie iného konta. Ak o jeho existencii neviete, čím skôr sa obráťte na <a href='mailto:info@bratislava.sk'>info@bratislava.sk</a>.",
  "identity_verification_success": "Overenie bolo úspešné",
  "password_change_title": "Zmena hesla",
  "old_password_label": "Staré heslo",
  "old_password_placeholder": "Staré heslo",
  "old_password_submit_new": "Potvrdiť",
  "password_change_success_title": "Heslo bolo úspešne zmenené",
  "migration_title": "Zadajte svoj e-mail",
  "migration_description": "Potrebujeme overiť váš e-mail. Zadajte e-mail, ktorý ste používali pre digitálnu platbu dane z nehnuteľností v roku 2023.",
  "migration_submit_description": "Po stlačení tlačidla vám na zadaný e-mail odošleme jednorázový overovací kód.",
  "migration_submit": "Odoslať overovací kód",
  "migration_success_title": "Overenie bolo úspešné a konto aktivované",
  "migration_recognized_title": "Dobrý deň, p. {fullname}.",
  "migration_recognized_description": "Potrebujeme overiť váš e-mail {email}.",
  "migration_register_description": "Neplatili ste ešte daň digitálne?",
  "migration_new_password_title": "Zadajte overovací kód a vytvorte si heslo",
  "migration_new_password_submit": "Overiť e-mail",
  "captcha_warning": "Nepodarilo sa overiť, či nie ste robot. Ak sa formulár nedá odoslať, vyskúšajte prosím iný prehliadač (Chrome, Edge alebo Safari).",
  "email_change_title": "Zmena e-mailu",
  "email_change_description": "Zadajte nový e-mail, ktorý chcete používať pre Bratislavské konto.",
  "email_change_success_title": "E-mail bol úspešne zmenený",
  "email_change_success_description": "E-mailová adresa {{email}} bola overená a e-mail úspešne zmenený. Odteraz sa do vášho Bratislavského konta prihlasujte s novým emailom.",
  "new_email_label": "Nový e-mail",
  "new_email_password_label": "Vaše heslo",
  "new_email_text": "Vyplnením týchto údajov si môžete zmeniť e-mail, ktorým sa do konta prihlasujete. Po zmene e-mailu je potrebné overiť nový e-mail cez overovací kód, ktorý nájdete v novom e-maili.",
  "new_email_submit": "Pokračovať",
  "account_section_intro": {
    "navigation": "Úvod",
    "header_title": "Dobrý deň,",
    "header_title_without_name": "Dobrý deň",
    "header_text": "Ďakujeme, že využívate digitálne služby Bratislavského konta.",
    "all_services": "Všetky služby",
    "announcement_title": "Aktuálne",
    "announcement_card_title_first": "Platba dane z nehnuteľností online",
    "announcement_card_text_first": "Ušetrite si cestu na poštu. Zaregistrujte sa (alebo prihláste) do Bratislavského konta. Overte svoju identitu, ak ste tak už nespravili a nastavte do 31. 03. 2025 spôsob doručenia oznámením.",
    "announcement_card_button_first": "Chcem zmeniť doručenie",
    "announcement_card_title_second": "Služby Technických sietí Bratislava v Bratislavskom konte",
    "announcement_card_text_second": "Požiadajte o stanovisko k projektovej dokumentácii, umiestnite zariadenie na stožiar verejného osvetlenia, objednajte si informatívny zákres sietí či vytýčenie podzemných vedení a nahláste poruchu v správe Technických sietí Bratislava – všetko jednoducho a online.",
    "announcement_card_button_second": "Prejsť na mestské služby",
    "announcement_card_title_third": "Založte si komunitnú záhradu",
    "announcement_card_text_third": "Vytvorte miesto pre aktívny susedský život. Priestor pre záhradkarčenie, oddych, zdravý pohyb, vzdelávanie, stretávanie sa, aktivity pre všetky vekové kategórie. Vyberte si jeden z mestských predschválených pozemkov a začnite ešte tento rok.",
    "announcement_card_button_third": "Viac informácií",
    "banner_title": "Potrebujete pomôcť?",
    "banner_content": "Aké služby nájdem v Bratislavskom konte? Prečo vzniklo Bratislavské konto? Ako si viem zmeniť heslo? Nevidím svoju daň, čo mám robiť?<br /><br />Aj toto sú niektoré z otázok, na ktoré nájdete odpovede v časti Pomoc.",
    "banner_button_text": "Prejsť na otázky"
  },
  "account_section_services": {
    "navigation": "Mestské služby",
    "select_field_placeholder": "Vyberte kategórie",
    "new_service": "Nová služba",
    "services_list": "Zoznam mestských služieb",
    "cards": {
      "1": {
        "title": "Digitálna platba dane z nehnuteľností",
        "description": "Digitálna platba dane z nehnuteľností, pohodlne a online.",
        "buttonText": "Zaplatiť daň digitálne"
      },
      "2": {
        "title": "Online kúpa električenky a cestovných lístkov",
        "description": "Nákup predplatných cestovných lístkov a električenky online. Možnosť kúpiť si električenku aj na bezkontaktnú platobnú kartu.",
        "buttonText": "Kúpiť električenku"
      },
      "3": {
        "title": "Podpora PAAS",
        "description": "Pomoc s registráciou, informácie o regulovanom parkovaní alebo podnety. Kontakt na podporu PAAS cez formulár.",
        "buttonText": "Kontaktovať PAAS"
      },
      "4": {
        "title": "Parkovacia karta",
        "description": "Jednoduché vybavenie parkovacej karty a všetky potrebné informácie o regulovanom parkovaní PAAS na jednom mieste.",
        "buttonText": "Vybaviť kartu"
      },
      "5": {
        "title": "Registrácia do knižnice",
        "description": "Online registrácia do Mestskej knižnice a všetko, čo potrebujete vedieť o výpožičkách a cenníku.",
        "buttonText": "Registrovať sa"
      },
      "6": {
        "title": "Odtiahli mi auto",
        "description": "Vyhľadávanie odtiahnutých a preložených vozidiel. Postup vrátenia odtiahnutého vozidla a potrebné kontakty.",
        "buttonText": "Prejsť na postup"
      },
      "7": {
        "title": "Mesto pre deti",
        "description": "Zvyšovanie bezpečnosti ulíc v okolí škôl, priame nápady od obyvateľov a obyvateliek na zlepšenia, aby bola Bratislava lepším mestom pre deti.",
        "buttonText": "Mám nápad"
      },
      "8": {
        "title": "10 000 stromov",
        "description": "Iniciatíva 10 000 stromov- možnosti zapojenia sa pre partnerov, informácie o zásadnom víkende alebo mapa výsadby zelene.",
        "buttonText": "Podporiť iniciatívu"
      },
      "9": {
        "title": "Komunitné záhrady",
        "description": "Možnosť založenia komunitnej záhrady na mestskom pozemku a vytvorenia miesta pre aktívny susedský život.",
        "buttonText": "Vytvoriť si záhradu",
        "tag": "Nová služba"
      },
      "10": {
        "title": "Lístky na divadelné predstavenia",
        "description": "Nákup vstupeniek na predstavenia v Divadle P. O. Hviezdoslava.",
        "buttonText": "Kúpiť lístok do divadla"
      },
      "11": {
        "title": "Nahlásiť problém vo verejnom priestore",
        "description": "Nahlásenie problému vo verejnom priestore, ktorý nastal kvôli stavebným prácam.",
        "buttonText": "Nahlásiť problém"
      },
      "12": {
        "title": "Rýchle zásahy",
        "description": "Podnety, ktoré spadajú do kategórie rýchlych zásahov. Mesto ich rieši do 72 hodín od nahlásenia.",
        "buttonText": "Nahlásiť rýchly zásah"
      },
      "13": {
        "title": "Vstupenky do ZOO",
        "description": "Online kúpa vstupeniek a permanentiek do ZOO Bratislava.",
        "buttonText": "Kúpiť vstup do ZOO"
      },
      "14": {
        "title": "Lovci komárov",
        "description": "Efektívny lov komárov v častiach monitoring - sypanie - kontrola. Zistíte, čo je žufankobal a ako sa stať lovcom či lovkyňou komárov.",
        "buttonText": "Chcem loviť"
      },
      "15": {
        "title": "Darovanie stromu",
        "description": "Možnosť darovať strom a vybrať si oblasť, v ktorej sa má nachádzať.",
        "buttonText": "Darovať celý strom"
      },
      "16": {
        "title": "Pridelenie/Rezervácia hrobového miesta",
        "description": "Formulár na pridelenie alebo rezerváciu hrobového/urnového miesta online.",
        "buttonText": "Získať hrobové miesto"
      },
      "17": {
        "title": "Deti pre Bratislavu",
        "description": "Aké problémy vnímate v našom meste? Máte nápad ako mesto zlepšiť? Vzdelávací zážitkový projekt pre žiakov a žiačky základných škôl.",
        "buttonText": "Prihlásiť svoj projekt"
      },
      "18": {
        "title": "Ohrádky na zber vianočných stromčekov",
        "description": "Máte v okolí preplnenú ohrádku? Nahláste ju. Pozrite si tiež mapu všetkých ohrádok.",
        "buttonText": "Nahlásiť plnú ohrádku"
      },
      "19": {
        "title": "Predzáhradky",
        "description": "Vytvorenie alebo registrácia predzáhradky na mestskom pozemku. Odporúčania, ktoré rastliny je možné a dobré vysádzať.",
        "buttonText": "Vytvoriť predzáhradku",
        "tag": "Nová služba"
      },
      "20": {
        "title": "Evidencia neodvezeného odpadu",
        "description": "Popis dôvodu, prečo nebol odvezený odpad na vašej ulici.",
        "buttonText": "Zistiť dôvod"
      },
      "21": {
        "title": "Odvozový deň - Vrecový zber",
        "description": "Harmonogram odvozov vrecového odpadu. Triedený odpad - vrecový zber.",
        "buttonText": "Zistiť odvozový deň"
      },
      "22": {
        "title": "Odvozový deň - Záhradný bioodpad",
        "description": "Harmonogram odvozov záhradného bioodpadu.",
        "buttonText": "Zistiť odvozový deň"
      },
      "23": {
        "title": "Odvozový deň - Zmesový komunálny odpad",
        "description": "Harmonogram odvozov zmesového komunálneho odpadu.",
        "buttonText": "Zistiť odvozový deň"
      },
      "24": {
        "title": "Odvozový deň - Kuchynský bioodpad",
        "description": "Harmonogram odvozov kuchynského bioodpadu.",
        "buttonText": "Zistiť odvozový deň"
      },
      "25": {
        "title": "Zoznam obradov",
        "description": "Zoznam a archív civilných i cirkevných obradov, ktorý pravidelne aktualizujeme.",
        "buttonText": "Prejsť na zoznam"
      },
      "26": {
        "title": "Nebytové priestory vo vlastníctve mesta",
        "description": "Pasport priestorov, ich obsadenosť a odkaz na verejnú obchodnú súťaž a nájomné zmluvy.",
        "buttonText": "Viac informácií"
      },
      "27": {
        "title": "Vyhľadávanie hrobových miest",
        "description": "Možnosť vyhľadať hrobové miesto podľa mena zosnulého v rámci všetkých bratislavských cintorínov.",
        "buttonText": "Nájsť hrobové miesto"
      },
      "28": {
        "title": "Prípojka na vodu",
        "description": "Presné inštrukcie, dokumenty a žiadosti, ktoré potrebujete k vodovodnej/kanalizačnej prípojke.",
        "buttonText": "Viac informácií"
      },
      "29": {
        "title": "Vývoz odpadu pre fyzické osoby",
        "description": "Objednanie odvozu odpadu pre fyzické osoby.",
        "buttonText": "Objednať odvoz"
      },
      "30": {
        "title": "Vývoz odpadu pre právnické osoby",
        "description": "Objednanie odvozu odpadu pre právnické osoby.",
        "buttonText": "Objednať odvoz"
      },
      "31": {
        "title": "Vývoz odpadu pre správcovské spoločnosti",
        "description": "Objednanie odvozu odpadu pre správcovské spoločnosti.",
        "buttonText": "Objednať odvoz"
      },
      "32": {
        "title": "Online lístky na kúpaliská",
        "description": "Možnosť kúpiť si online lístok alebo permanentku za zvýhodnené ceny na mestské kúpalíská v Bratislave.",
        "buttonText": "Kúpiť lístok na kúpalisko"
      },
      "33": {
        "title": "Vstupenky do Galérie mesta Bratislava",
        "description": "Nákup online vstupeniek alebo ročnej permanentky na všetky výstavy a programy v oboch palácoch GMB za zvýhodnenú cenu.",
        "buttonText": "Kúpiť lístok do GMB"
      },
      "34": {
        "title": "Záväzné stanovisko hlavného mesta SR Bratislavy",
        "description": "Žiadosť o záväzné stanovisko k investičnej činnosti, ktoré slúži ako podklad pre konanie vedené na príslušnom stavebnom úrade.",
        "buttonText": "Požiadať"
      },
      "35": {
        "title": "Stanovisko k investičnému zámeru",
        "description": "Žiadosť o stanovisko k investičnému zámeru, ktoré slúži na overenie si zámeru ešte pred územným konaním a vydaním záväzného stanoviska.",
        "buttonText": "Požiadať"
      },
      "36": {
        "title": "Mimoriadny odvoz a likvidácia komunálneho odpadu",
        "description": "Elektronický objednávkový formulár pre záväzné objednanie služieb OLO pre právnické osoby.",
        "buttonText": "Objednať"
      },
      "37": {
        "title": "Dočistenie stojiska od komunálneho odpadu",
        "description": "Elektronický objednávkový formulár pre záväzné objednanie služieb OLO pre právnické osoby.",
        "buttonText": "Objednať"
      },
      "38": {
        "title": "Pravidelný odvoz odpadových obalov",
        "description": "Elektronický objednávkový formulár pre záväzné objednanie služieb OLO pre právnické osoby.",
        "buttonText": "Objednať"
      },
      "39": {
        "title": "Pravidelný odvoz triedeného komunálneho odpadu",
        "description": "Elektronický objednávkový formulár pre záväzné objednanie služieb OLO pre právnické osoby.",
        "buttonText": "Objednať"
      },
      "40": {
        "title": "Zaujatie verejného priestranstva",
        "description": "Povolenie potrebné na organizáciu podujatia, predaj tovaru, terasu k svojmu podniku, rekonštrukciu bytového domu alebo rozkopávku na verejnom priestranstve.",
        "buttonText": "Požiadať"
      },
      "41": {
        "title": "Určenie podmienok uvedenia komunikácie do pôvodného stavu",
        "description": "Žiadosť je potrebné podať do 3 pracovných dní od nahlásenia poruchy.",
        "buttonText": "Požiadať"
      },
      "42": {
        "title": "Adopcia zelene",
        "description": "Dobrovoľnícky program pre zapojenie sa do starostlivosti o plochy zelene v meste a zabezpečenie ich údržby bez nároku na finančnú odmenu.",
        "buttonText": "Adoptovať si zeleň"
      },
      "43": {
        "title": "Priznanie k dani z nehnuteľností",
        "description": "Vyplňte jednoducho priznanie s návodom a pomocnými kalkulačkami.",
        "buttonText": "Prejsť na priznanie",
        "tag": "Nová služba"
      },
      "44": {
        "title": "Žiadosť o nájom bytu",
        "description": "Možnosť podať si žiadosť o mestský nájomný byt, pri ktorej sa bude posudzovať splnenie stanovených podmienok pre pridelenie nájomného bytu.",
        "buttonText": "Mám záujem",
        "tag": "Nová služba"
      },
      "45": {
        "title": "Oznámenie za komunálne odpady",
        "description": "Vyplňte jednoducho oznámenie o vzniku, zmene a zániku poplatkovej povinnosti za komunálny odpad.",
        "buttonText": "Prejsť na oznámenie",
        "tag": "Nová služba"
      },
      "46": {
        "title": "Žiadosť o sprístupnenie informácií podľa zákona č. 211/2000 Z.z.",
        "description": "Podajte žiadosť o sprístupnenie informácií jednoducho. Mesto Bratislava má 12 pracovných dní na spracovanie žiadosti a sprístupnenie informácií.",
        "buttonText": "Prejsť na žiadosť"
      },
      "47": {
        "title": "Objednávka informatívneho zákresu sietí",
        "description": "Informatívny zákres sietí slúži na zistenie polohy metropolitnej optickej siete a verejného osvetlenia voči záujmovému územiu objednávateľa. Služba je spoplatnená.",
        "buttonText": "Prejsť na objednávku",
        "tag": "Nová služba"
      },
      "48": {
        "title": "Žiadosť o stanovisko k projektovej dokumentácií",
        "description": "Stanovisko k projektovej dokumentácii slúži ako podklad na stavebné a územné konanie alebo pri ohlásení stavby v rámci plánovanej stavebnej činnosti v Bratislave.",
        "buttonText": "Prejsť na žiadosť",
        "tag": "Nová služba"
      },
      "49": {
        "title": "Objednávka vytýčenia podzemných vedení verejného osvetlenia",
        "description": "Pred realizáciou stavebných prác je potrebné vytýčenie sietí verejného osvetlenia. Služba je spoplatnená.",
        "buttonText": "Prejsť na objednávku",
        "tag": "Nová služba"
      },
      "50": {
        "title": "Žiadosť o umiestnenie iného zariadenia na stožiar verejného osvetlenia",
        "description": "Pre umiestnenie zariadenia na stožiar verejného osvetlenia je potrebné súhlasné stanovisko Technických sietí Bratislava, pričom každá žiadosť sa posudzuje individuálne.",
        "buttonText": "Prejsť na žiadosť",
        "tag": "Nová služba"
      },
      "51": {
        "title": "Nahlásiť poruchu verejného osvetlenia",
        "description": "Nefunguje verejné osvetlenie vo vašom okolí? Nahláste jednoduchým spôsobom poruchu verejného osvetlenia v správe Technických sietí Bratislava.",
        "buttonText": "Nahlásiť poruchu",
        "tag": "Nová služba"
      }
    }
  },
  "account_section_applications": {
    "navigation": "Moje žiadosti",
    "navigation_sent": "Odoslané",
    "navigation_sending": "Odosiela sa",
    "navigation_draft": "Koncepty",
    "error_snackbar": "Pri načítaní žiadostí nastala chyba. Skúste to prosím neskôr.",
    "mobile_modal_menu": {
      "title": "Akcie"
    },
    "navigation_concept_card": {
      "createDate": "Vytvorené",
      "edit_button_text": "Upraviť",
      "continue_button_text": "Pokračovať",
      "view_button_text": "Zobraziť",
      "status_draft": "",
      "status_scanning": "Prebieha antivírová kontrola",
      "status_sending": "Doručené",
      "delivered_nases": "Odoslané",
      "sending_to_nases": "Odosiela sa",
      "status_processing": "Vybavuje sa",
      "status_finished": "Vybavené",
      "status_rejected": "Zamietnuté",
      "status_error": "Nastala neznáma chyba",
      "status_error_antivirus": "Antivírová kontrola neúspešná",
      "status_error_other": "Odoslanie neúspešné"
    },
    "placeholder": {
      "title": "Zatiaľ ste neodoslali žiadne podanie",
      "subtitle": "Pozrite si ponuku dostupných <a href='/mestske-sluzby'>mestských služieb</a>."
    },
    "last_change": "Posledná zmena:",
    "status": {
      "draft": "Koncept",
      "toSend": "Na odoslanie",
      "sent": "Odoslané",
      "processing": "Vybavuje sa",
      "finished": "Vybavené",
      "rejected": "Zamietnuté"
    },
    "details": {
      "application_details": {
        "sent": "Odoslané",
        "title": "Detail žiadosti",
        "record_number": "Číslo záznamu",
        "file_number": "Číslo spisu",
        "handle_person": "Vybavuje",
        "contact": "Kontakt",
        "email_unavailable": "E-mailová adresa nie je k dispozícii"
      },
      "application_history": {
        "title": "História zmien",
        "edit_date": "Dátum zmeny",
        "description": "Popis",
        "state": {
          "DOCUMENT_CREATED": "Žiadosť bola doručená na magistrát.",
          "UNKNOWN": "Zmena stavu dokumentu."
        }
      }
    },
    "concept_menu_list": {
      "download_xml": "Stiahnuť ako XML",
      "download_pdf": "Stiahnuť ako PDF",
      "delete": "Vymazať"
    }
  },
  "account_section_payment": {
    "title": "Dane a poplatky",
    "waiting_card_title": "Vašu daň z nehnuteľností pripravujeme.",
    "waiting_card_text": "Aj v tomto momente pracujeme na výpočte dane z nehnuteľností až pre 210 000 daňovníkov a daňovníčok. Pripravené rozhodnutia budú postupne v kontách pribúdať od <strong>28. apríla. do 20. mája</strong> Keď bude vaša daň z nehnuteľností pripravená, pošleme vám notifikačný e-mail.",
    "error_card_title": "Zatiaľ vás nevidíme medzi daňovníkmi a daňovníčkami",
    "error_card_content": {
      "title": "<p>Môže to tak byť, lebo:</p>",
      "list": {
        "verification": "<li>ste neoverili svoju identitu cez rodné číslo a číslo občianskeho preukazu (<a href={{url}}>Overiť identitu</a>),</li>",
        "other": "<li>vaše daňové priznanie ešte nebolo spracované, nevlastníte nehnuteľnosť,</li><li>za platbu dane zodpovedá spoluvlastník či spoluvlastníčka nehnuteľnosti,</li><li>alebo ste nepodali priznanie k dani z nehnuteľností.</li>"
      },
      "help_text": "<p>Viac informácií môžete nájsť v <a href={{url}}>často kladených otázkach</a>.</p>"
    },
    "tax_card_title": "Daň z nehnuteľností"
  },
  "account_section_help": {
    "navigation": "Pomoc",
    "banner_title": "Nenašli ste odpoveď na vašu otázku?",
    "banner_content": "Kontaktujte nás a radi vás nasmerujeme na správnu odpoveď.",
    "banner_button_text": "Napísať správu",
    "faq": {
      "title": "Často kladené otázky"
    }
  },
  "menu_contacts_link": "Kontakty",
  "menu_account_link": "Bratislavské konto",
  "menu_profile_link": "Môj profil",
  "menu_help_link": "Pomoc",
  "menu_logout_link": "Odhlásiť sa",
  "menu_login_link": "Prihlásenie",
  "menu_register_link": "Registrácia",
  "my_profile": "Môj profil",
  "consents": {
    "title": "Súhlasy",
    "text": "Spravujte udelené súhlasy",
    "receive_information": {
      "title": "Mám záujem dostávať informácie aj o iných digitálnych službách mesta Bratislava",
      "text": "Chcem sa prihlásiť na odber noviniek a marketingových upozornení"
    }
  },
  "password_change": {
    "title": "Heslo",
    "text": "Zmeňte svoje prihlasovacie heslo",
    "button": "Zmeniť heslo"
  },
  "profile_detail": {
    "title": "Osobné údaje",
    "text": "Spravujte svoje osobné údaje",
    "start_edit_button": "Upraviť",
    "save_edit_button": "Uložiť zmeny",
    "save_button": "Uložiť",
    "stop_edit_button": "Zahodiť zmeny",
    "titles_before_name": "Tituly pred menom",
    "titles_after_name": "Tituly za menom",
    "full_name": "Meno a priezvisko",
    "business_name": "Obchodné meno",
    "given_name": "Meno",
    "family_name": "Priezvisko",
    "email": "E-mail",
    "email_button": "Zmeniť e-mail",
    "phone_number": "Telefónne číslo",
    "phone_number_placeholder": "+421",
    "address": "Korešpondenčná adresa",
    "street": "Ulica a číslo",
    "city": "Mesto",
    "postal_code": "PSČ",
    "postal_code_tooltip": "V prípade, že je vaša korešpondenčná adresa v zahraničí a PSČ má iný formát ako 5 čísiel, kontaktujte nás na info@bratislava.sk.",
    "success_alert": "Zmeny boli uložené.",
    "error_alert": "Zmeny sa nepodarilo uložiť.",
    "modal_title": "Zmeniť e-mail",
    "modal_message": "Ak by ste si priali zmeniť e-mail, ktorým sa do konta prihlasujete a na ktorý vám zasielame všetky informácie týkajúce sa vášho konta, kontaktujte nás na <a href='mailto:info@bratislava.sk'>info@bratislava.sk</a>.",
    "modal_thanks": "Ďakujeme!"
  },
  "adding_phone_number_modal": {
    "title": "Doplnenie telefónneho čísla",
    "description": "Prajete si, aby sme s vami v ojedinelých prípadoch komunikovali aj prostredníctvom SMS? Zanechajte nám vaše telefónne číslo a my vám pripomenieme, napríklad, blížiaci sa termín splatnosti dane aj cez SMS.\n\nTelefónne číslo môžete kedykoľvek doplniť do profilu. Neposkytnutie telefónneho čísla nemá vplyv na využívanie služieb v Bratislavskom konte."
  },
  "to_pay": "Prejsť na platbu",
  "back_to_list": "Späť na zoznam",
  "city": "Mesto",
  "tax_created": "Vytvorená",
  "tax_paid": "Uhradená",
  "download_pdf": "Stiahnuť PDF",
  "personal_info": "Osobné informácie",
  "name_and_surname": "Meno a priezvisko",
  "permanent_address": "Adresa trvalého pobytu",
  "correspondence_address": "Korešpondenčná adresa",
  "taxpayer_id": "Osobný identifikátor daňovníka",
  "contact": "Kontakt",
  "tax_liability_breakdown": "Rozpis daňovej povinnosti",
  "land_tax": "Daň z pozemkov",
  "apartments_tax": "Daň z bytov",
  "payment_data": "Platobné metódy a spôsob oznámenia výšky dane",
  "variable_symbol": "Variabilný symbol",
  "tax_due": "Splatnosť dane",
  "card_payment": "Platba kartou",
  "qr_code": "QR kód",
  "download_image": "Stiahnuť obrázok",
  "use_one_of_ibans_to_pay": "Pri bankovom prevode použite na úhradu jeden z nasledujúcich IBAN účtov:",
  "you_will_be_redirected_to_the_payment_gateway": "Budete presmerovaný na platobnú bránu.",
  "payment_not_possible": "Platba touto možnosťou je dostupná len pre úhradu celej sumy dane z nehnuteľností, prosím využite QR kód alebo prevod.",
  "use_your_banking_app_to_load": "Na načítanie použite bankovú aplikáciu.",
  "tax_constructions": "Daň zo stavieb",
  "tax_bank_transfer_slow_info": "Spracovanie platby pri platbe prevodom môže trvať niekoľko dní.",
  "thank_you": {
    "footer_text": "© {{currentYear}} Hlavné mesto Bratislava",
    "subtitle_mail_platbadane": "V prípade akýchkoľvek otázok nás neváhajte kontaktovať na platbadane@bratislava.sk",
    "subtitle_mail_info": "V prípade akýchkoľvek otázok nás neváhajte kontaktovať na info@bratislava.sk",
    "button_faq_text": "Často kladené otázky",
    "button_privacy_text": "Ochrana osobných údajov",
    "result": {
      "failed_to_verify": {
        "title": "Nepodarilo sa overiť platbu",
        "content": "Prosím, skúste platbu opakovať.<br />Uistite sa, že zadávate všetky platobné údaje správne."
      },
      "payment_failed": {
        "title": "Platba bola zamietnutá",
        "content": "Prosím, skúste platbu opakovať.<br />Uistite sa, že zadávate všetky platobné údaje správne."
      },
      "payment_success": {
        "title": "Platba prebehla úspešne",
        "content": "Ďakujeme za zaplatenie dane z nehnuteľností.",
        "feedback_title": "Pomôžte nám zlepšiť službu digitálnej platby dane z nehnuteľností vyplnením dotazníka."
      },
      "payment_already_paid": {
        "title": "Platba už bola vykonaná",
        "content": "Ďakujeme za zaplatenie dane z nehnuteľností.",
        "feedback_title": "Pomôžte nám zlepšiť službu digitálnej platby dane z nehnuteľností vyplnením dotazníka."
      }
    },
    "button_to_formular_text": "Vyplniť dotazník",
    "button_to_profil_text": "Pokračovať do konta",
    "button_to_formular_text_2": "Vyplniť dotazník",
    "button_restart_text": "Opakovať platbu",
    "button_cancel_text": "Zrušiť platbu",
    "form_submit": {
      "title": "Ďakujeme za odoslanie žiadosti",
      "content_generic": "Žiadosť musíme teraz spracovať a doručiť kolegom a kolegyniam, ktorí sa jej budú venovať.",
      "content_signed_in": "Detail vašej žiadosti nájdete v časti [Moje žiadosti](/moje-ziadosti).",
      "content_feedback": "Prosíme, ohodnoťte vašu skúsenosť s touto žiadosťou a pomôžte mestu Bratislava zlepšovať svoje služby.",
      "content_embedded": "Žiadosť musíme teraz spracovať a doručiť kolegom a kolegyniam, ktorí sa jej budú venovať."
    },
    "form_submit_tax": {
      "title": "Ďakujeme za odoslanie priznania",
      "content": "### Čo bude nasledovať?\n1. Priznanie skontroluje [váš správca dane](https://bratislava.sk/mesto-bratislava/dane-a-poplatky/dan-z-nehnutelnosti). Ak by nám nejaké informácie chýbali, budeme vás kontaktovať emailom alebo telefonicky. \n2. Následne do apríla prebieha spracovávanie priznaní. Kedže ich každý rok príde približne 25 000, trvá to niekoľko mesiacov.\n3. Vaša daň bude vyrubená a rozhodnutie doručené do elektronickej schránky v mesiaci máj. Tiež ho nájdete v Bratislavskom konte v časti dane a poplatky. V prípade, že ste práve podali priznanie na zánik, daň vám vyrubená nebude.\n4. Daň platíte až po doručení rozhodnutia.",
      "feedbackTitle": "Pomôžte nám zlepšiť službu priznania k dani z nehnuteľností vyplnením dotazníka."
    }
  },
  "bank_info": {
    "slovak_sporitelna": "Slovenská sporiteľňa, a.s.",
    "slovak_sporitelna_iban": "SK75 0900 0000 0053 5353 5353",
    "csob": "ČSOB, a.s.",
    "csob_iban": "SK31 7500 0000 0000 2574 7653"
  },
  "tax_due_multiple_installments": "Daň je splatná v troch splátkach, <strong>môže byť uhradená aj naraz</strong>, najneskôr v lehote splatnosti prvej splátky.",
  "tax_due_email_channel": "Daň je splatná v termíne <strong>do 15 dní od doručenia notifikačného emailu o dani z nehnuteľností</strong>.",
  "tax_due_standard": "Daň je splatná v termíne do 15 dní <strong>odo dňa právoplatnosti rozhodnutia.</strong>",
  "payment_method_access_prompt": "Po zvolení jednej z nasledujúcich možností Vám sprístupníme platobné metódy.",
  "tax_determined": "Splátky dane určené správcom dane v rozhodnutí",
  "redirect_to_payment_loading": "Presmerovávam…",
  "account_activator": {
    "title": "Vitajte v Bratislavskom konte",
    "content": "Vytvorte si svoj účet a majte rôzne služby mesta na jednom mieste, zaplaťte daň z nehnuteľností online alebo si kúpte lístok na kúpalisko bez čakania v rade.",
    "button_text": "Viac informácií"
  },
  "tax_footer": {
    "register_info_help": "Radi by ste sa v niečom uistili alebo máte otázky? Pozrite si odpovede na tie, ktoré sú <a href={{url}}>často kladené</a>.<br />Ak nenájdete odpoveď na vašu otázku, neváhajte nás kontaktovať na platbadane@bratislava.sk."
  },
  "payment_schedule": {
    "title": "Splátkový kalendár",
    "subtitle": "Daň je splatná v troch splátkach, <strong>môže byť uhradená aj naraz</strong>, najneskôr v lehote splatnosti prvej splátky.",
    "pay_with_qr": "Zaplatiť môžete okrem platobných údajov aj pomocou QR kódu.",
    "change_amount": "V bankovej aplikácii zmeňte sumu na vyššie uvedenú sumu splátky dane.",
    "first_installment": "Prvá splátka v termíne <strong>do 15 dní odo dňa právoplatnosti rozhodnutia</strong>",
    "first_installment_email_channel": "Prvá splátka v termíne do <strong>15 dní od doručenia notifikačného emailu o dani z nehnuteľností</strong>",
    "second_installment": "Druhá splátka v termíne <strong>do 31. 8. {{year}}</strong>",
    "third_installment": "Tretia splátka v termíne <strong>do 31. 10. {{year}}</strong>"
  },
  "tax_detail_section": {
    "title": "Daň z nehnuteľností za rok {{year}}",
    "tax_status": {
      "negative": "Neuhradená",
      "warning": "Čiastočne uhradená",
      "success": "Uhradená"
    },
    "tax_remainder_text": "(zostáva uhradiť {{amount}})",
    "tax_total": "Daň z nehnuteľností celkom",
    "tax_already_paid": "Uhradené / Preplatok z minulého roka",
    "tax_to_pay": "Zostáva uhradiť",
    "tax_type": {
      "GROUND": {
        "title": "Daň z pozemkov",
        "ground_type": {
          "A": {
            "title": "Orná pôda, chmeľnice, vinice, ovocné sady",
            "description": "(§ 6 ods. 1 písm. a) zákona)"
          },
          "B": {
            "title": "Trvalé trávnaté porasty",
            "description": "(§ 6 ods. 1 písm. a) zákona)"
          },
          "C": {
            "title": "Záhrady",
            "description": "(§ 6 ods. 1 písm. b) zákona)"
          },
          "D": {
            "title": "Lesné pozemky, na ktorých sú hospodárske lesy",
            "description": "(§ 6 ods. 1 písm. d) zákona)"
          },
          "E": {
            "title": "Rybníky s chovom rýb a ostatné hospodársky využívané vodné plochy",
            "description": "(§ 6 ods. 1 písm. d) zákona)"
          },
          "F": {
            "title": "Zastavané plochy a nádvoria",
            "description": "(§ 6 ods. 1 písm. c) zákona)"
          },
          "G": {
            "title": "Stavebné pozemky",
            "description": "(§ 6 ods. 1 písm. e) zákona)"
          },
          "H": {
            "title": "Ostatné plochy",
            "description": "(§ 6 ods. 1 písm. c) zákona)"
          }
        }
      },
      "CONSTRUCTION": {
        "title": "Daň zo stavieb",
        "ground_type": {
          "A": {
            "title": "Stavba na bývanie",
            "description": "(§ 10 ods. 1 písm. a) zákona)"
          },
          "B": {
            "title": "Stavby na pôdohospodársku produkciu",
            "description": "(§ 10 ods. 1 písm. b) zákona)"
          },
          "C": {
            "title": "Chaty",
            "description": "(§ 10 ods. 1 písm. c) zákona)"
          },
          "D": {
            "title": "Samostatne stojace garáže",
            "description": "(§ 10 ods. 1 písm. d) zákona)"
          },
          "E": {
            "title": "Stavby hromadných garáží",
            "description": "(§ 10 ods. 1 písm. e) zákona)"
          },
          "F": {
            "title": "Stavby hromadných garáží umiestnených pod zemou",
            "description": "(§ 10 ods. 1 písm. f) zákona)"
          },
          "G": {
            "title": "Priemyselné stavby",
            "description": "(§ 10 ods. 1 písm. g) zákona)"
          },
          "jH": {
            "title": "Stavba na ost. podnik. a zárobk. činnosť, skladovanie a administratívu",
            "description": "(§ 10 ods. 1 písm. h) zákona)"
          },
          "jI": {
            "title": "Ostatné stavby",
            "description": "(§ 10 ods. 1 písm. i) zákona)"
          },
          "H": {
            "title": "Viacúčelová stavba",
            "description": "(§ 12 ods. 6 zákona)"
          }
        }
      },
      "APARTMENT": {
        "title": "Daň z bytov",
        "ground_type": {
          "byt": {
            "title": "Byt",
            "description": "(§ 14 zákona)"
          },
          "nebyt": {
            "title": "Nebytový priestor",
            "description": "(§ 14 zákona)"
          }
        }
      }
    }
  },
  "logout_page": {
    "title": "Odhlásenie",
    "description": "Budete odhlásený zo všetkých aplikácii využívajúcich Bratislavské konto.",
    "confirm_label": "Odhlásiť sa",
    "cancel_label": "Späť"
  },
  "Upload": {
    "aria": {
      "removeFile": "Odstrániť súbor"
    },
    "retry": "Skúsiť znova",
    "supportedFormats": "Podporované formáty",
    "sizeLimit": "Maximálna veľkosť súboru",
    "uploadFile": "Nahrať súbor",
    "uploadFiles": "Nahrať súbory",
    "uploadingList": "Nahrávané súbory",
    "messages": {
      "upload_queued": "Čaká sa na nahratie",
      "uploading": "Nahráva sa",
      "waiting_for_scan": "Čaká na antivírovú kontrolu",
      "scanning": "Prebieha antivírová kontrola"
    },
    "errors": {
      "large_file": "Súbor je príliš veľký, maximálna veľkosť {{maxFileSize}}.",
      "invalid_file_type": "Nepodporovaný formát súboru, podporované formáty: {{supportedFormats}}.",
      "scan_error": "Nastala chyba pri antivírovej kontrole. Skúste to znova.",
      "scan_infected": "Súbor obsahuje vírus. Nahrajte iný súbor.",
      "unknown_error": "Súbor sa nepodarilo nahrať. Skúste to znova."
    }
  },
  "DatePicker": {
    "aria": {
      "openCalendar": "Otvoriť kalendár"
    }
  },
  "TimePicker": {
    "aria": {
      "openClock": "Otvoriť hodiny"
    }
  },
  "Tooltip": {
    "aria": {
      "tooltip": "Tooltip"
    }
  },
  "FieldHeader": {
    "optional": "(Nepovinné)"
  },
  "RadioGroup": {
    "resetChoice": "Vymazať výber"
  },
  "SelectField": {
    "noOptions": "Žiadne možnosti",
    "placeholder": "Vyberte…"
  },
  "InputField": {
    "aria": {
      "reset": "Vymazať hodnotu"
    }
  },
  "SearchField": {
    "aria": {
      "reset": "Vymazať hodnotu"
    }
  },
  "ClipboardCopy": {
    "aria": {
      "copyToClipboard": "Kopírovať do schránky"
    },
    "success": "Skopírované do schránky."
  }
}<|MERGE_RESOLUTION|>--- conflicted
+++ resolved
@@ -20,11 +20,8 @@
     "DEAD_PERSON": "Overenie bolo neúspešné. Skontrolujte správnosť údajov.",
     "BIRTH_NUMBER_AND_IDENTITY_CARD_INCONSISTENCY": "Overenie bolo neúspešné. Skontrolujte správnosť údajov.",
     "BIRTHNUMBER_IFO_DUPLICITY": "Tieto osobné údaje už boli použité pri inej e-mailovej adrese. Ak ste účet nevytvorili vy, kontaktujte nás na info@bratislava.sk.",
-<<<<<<< HEAD
-    "unsuccessful-identity-verification": "Overenie bolo neúspešné. Skontrolujte správnosť údajov."
-=======
+    "unsuccessful-identity-verification": "Overenie bolo neúspešné. Skontrolujte správnosť údajov.",
     "InvalidParameterException Cannot reset password for the user as there is no registered/verified email or phone_number": "Konto s týmto e-mailom už existuje, avšak e-mail nebol overený. Zaregistujte sa s iným e-mailom, ktorý vzápätí overíte alebo nám napíšte na <a href='mailto:info@bratislava.sk'>info@bratislava.sk</a> so žiadosťou o zmazanie existujúceho konta. Následne sa s pôvodným e-mailom budete môcť registrovať a overiť nanovo."
->>>>>>> 03a46b11
   },
   "bratislava_account": "Bratislavské konto",
   "sso_placeholder": "Táto stránka slúži pre komunikáciu s ostatnými mestskými službami. <a href='/'>Späť domov</a>.",
