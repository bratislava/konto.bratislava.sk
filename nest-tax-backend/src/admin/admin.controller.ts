--- conflicted
+++ resolved
@@ -70,14 +70,9 @@
   @Post('update-data-from-noris')
   async updateDataFromNoris(
     @Body() data: RequestPostNorisLoadDataDto,
-<<<<<<< HEAD
-  ): Promise<any> {
+  ): Promise<{ updated: number }> {
     const { taxType, year, birthNumbers } = data
     return this.adminService.updateDataFromNoris(taxType, year, birthNumbers)
-=======
-  ): Promise<{ updated: number }> {
-    return this.adminService.updateDataFromNoris(data)
->>>>>>> 08311cc7
   }
 
   @HttpCode(200)
