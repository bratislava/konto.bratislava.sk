--- conflicted
+++ resolved
@@ -33,13 +33,8 @@
     <div className={containerClassName}>
       <p className={labelClassName}>{data.label}</p>
       <div className="w-full flex flex-row items-center">
-<<<<<<< HEAD
         <p className={valueClassName}>{data.value ?? '-'}</p>
         {isEditable && <EditIcon className="cursor-pointer hidden" onClick={onGoToStep} />}
-=======
-        <p className={valueClassName}>{data.value}</p>
-        {isEditable && <EditIcon className="cursor-pointer hidden w-6 h-6" onClick={onGoToStep} />}
->>>>>>> acd3a2fb
       </div>
     </div>
   )
