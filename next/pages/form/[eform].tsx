--- conflicted
+++ resolved
@@ -80,12 +80,8 @@
         { locale: 'en', slug: pageSlug },
       ]}
     >
-<<<<<<< HEAD
-      <AccountPageLayout hiddenHeaderNav isProductionDeploy={isProductionDeploy}>
+      <AccountPageLayout isPublicPage hiddenHeaderNav isProductionDeploy={isProductionDeploy}>
         <FormHeader />
-=======
-      <AccountPageLayout isPublicPage hiddenHeaderNav isProductionDeploy={isProductionDeploy}>
->>>>>>> 1474c245
         <GeneratedFormRJSF eform={eform} escapedSlug={escapedSlug} formSlug={formSlug} />
       </AccountPageLayout>
     </PageWrapper>
