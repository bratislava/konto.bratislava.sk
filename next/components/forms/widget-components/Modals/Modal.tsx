--- conflicted
+++ resolved
@@ -148,11 +148,7 @@
           <CloseIcon className="cursor-pointer" type="info" onClick={onClose} />
         </div>
       ) : null}
-<<<<<<< HEAD
-      <div className="h-[calc(100%-80px)] flex w-full flex-col items-start rounded-lg">
-=======
       <div className="h-[calc(100%-80px)] flex w-full flex-col items-start rounded-lg p-2">
->>>>>>> 013692e0
         {Array.isArray(content)
           ? content.length - 1 >= currentScreenIndex && content[currentScreenIndex]()
           : content({ onSubmit })}
