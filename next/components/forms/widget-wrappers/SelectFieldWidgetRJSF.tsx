--- conflicted
+++ resolved
@@ -92,12 +92,6 @@
     }
   }
 
-<<<<<<< HEAD
-=======
-
-  const transformedEnumOptions = enumOptions?.map((option) => option.schema as SelectOption) ?? []
-
->>>>>>> 56c5e209
   const handleTransformOne = (): SelectOption[] => {
     const transformedValue: SelectOption[] = []
     if (!value || Array.isArray(value)) return transformedValue
