import { EFormValue } from '@backend/forms'
import { FormValidation, RJSFSchema } from '@rjsf/utils'
import cx from 'classnames'
import IdentityVerificationModal from 'components/forms/segments/IdentityVerificationModal/IdentityVerificationModal'
import RegistrationModal from 'components/forms/segments/RegistrationModal/RegistrationModal'
import SkipStepModal from 'components/forms/segments/SkipStepModal/SkipStepModal'
import MenuList from 'components/forms/steps/MenuList'
import useAccount, { AccountStatus } from 'frontend/hooks/useAccount'
import { useTranslation } from 'next-i18next'
import { useState } from 'react'

import { validator } from '../../frontend/dtos/formStepperDto'
import { FormFiller, useFormFiller } from '../../frontend/hooks/useFormFiller'
import { useFormRJSFContextMemo } from '../../frontend/hooks/useFormRJSFContextMemo'
import { useFormStepper } from '../../frontend/hooks/useFormStepper'
import { useFormSubmitter } from '../../frontend/hooks/useFormSubmitter'
import { customValidate } from '../../frontend/utils/formStepper'
import FinalStep from './steps/FinalStep'
import StepperView from './steps/StepperView'
import StepButtonGroup from './steps/Summary/StepButtonGroup'
import { ThemedForm } from './ThemedForm'

interface FormRJSF {
  eform: EFormValue
  escapedSlug: string
  formSlug: string
  wrapperClassName?: string
}

const GeneratedFormRJSF = ({ eform, escapedSlug, formSlug, wrapperClassName }: FormRJSF) => {
<<<<<<< HEAD
  const filler: FormFiller = useFormFiller(eform)
  const formContext = useFormRJSFContextMemo(eform, filler)
=======
  const { t } = useTranslation('account')
  const filler = useFormFiller(eform)
  const formContext = useFormRJSFContextMemo(eform, filler.formId)
>>>>>>> 41c8cec5
  const form = useFormStepper(escapedSlug, eform, {
    onStepSumbit: filler.updateFormData,
    onInit: filler.initFormData,
  })
  const { isAuth, status, userData } = useAccount()
  const [isOnShowSkipModal, setIsOnShowSkipModal] = useState<boolean>(false)
  const [registrationModal, setRegistrationModal] = useState<boolean>(true)
  const [submitRegistrationModal, setSubmitRegistrationModal] = useState<boolean>(false)
  const [identityVerificationModal, setIdentityVerificationModal] = useState(true)
  const [skipModalWasShown, setSkipModalWasShown] = useState<boolean>(false)
  const [skipModalNextStepIndex, setSkipModalNextStepIndex] = useState<number>(form.stepIndex)

  const skipButtonHandler = (nextStepIndex: number = form.stepIndex + 1) => {
    if (skipModalWasShown) {
      form.skipToStep(nextStepIndex)
    } else {
      setSkipModalNextStepIndex(nextStepIndex)
      setIsOnShowSkipModal(true)
    }
  }

  const submitter = useFormSubmitter(formSlug)

  return (
    <div
      className={cx(
        'flex flex-col gap-10 pt-0 pb-6 lg:py-10 w-full max-w-screen-lg mx-auto',
        'lg:flex-row lg:gap-20',
        wrapperClassName,
      )}
    >
      <div className="">
        <StepperView
          steps={form.stepData}
          currentStep={form.stepIndex}
          // hook useFormStepper is prepared to skip multiple steps but they will not be validated
          // if skip of multiple steps is not wanted, comment out onChangeStep
          onChangeStep={skipButtonHandler}
        />
        <SkipStepModal
          show={isOnShowSkipModal && !skipModalWasShown}
          onClose={() => {
            setIsOnShowSkipModal(false)
            setSkipModalWasShown(true)
          }}
          onSkip={() => {
            form.skipToStep(skipModalNextStepIndex)
            setIsOnShowSkipModal(false)
            setSkipModalWasShown(true)
          }}
        />
        {!isAuth && (
          <RegistrationModal
            title={t('register_modal.header_sent_title')}
            subtitle={t('register_modal.header_sent_subtitle')}
            isBottomButtons={false}
            show={registrationModal}
            onClose={() => setRegistrationModal(false)}
          />
        )}
        {!isAuth && (
          <RegistrationModal
            title={t('register_modal.header_sent_title')}
            subtitle={t('register_modal.header_sent_subtitle')}
            show={submitRegistrationModal}
            onClose={() => setSubmitRegistrationModal(false)}
          />
        )}
        {isAuth && status !== AccountStatus.IdentityVerificationSuccess && (
          <IdentityVerificationModal
            show={identityVerificationModal}
            onClose={() => setIdentityVerificationModal(false)}
            userType={userData?.account_type}
          />
        )}
      </div>
      <div className={cx('grow px-4', 'lg:px-0')}>
        {form.isComplete ? (
          <FinalStep
            formData={form.formData}
            formErrors={form.errors}
            extraErrors={form.extraErrors}
            fileScans={formContext.fileScans}
            schema={form.validatedSchema}
            onGoToStep={form.setStepIndex}
            submitErrors={submitter.errors}
            submitMessage={submitter.successMessage}
            onUpdateFileScans={updatedScans => { formContext.fileScans = updatedScans }}
          />
        ) : (
          <>
            <h1 className="text-h1-medium font-semibold">{form.stepTitle}</h1>
            <ThemedForm
              className="[&_legend]:hidden"
              key={`form-${escapedSlug}-step-${form.stepIndex}`}
              ref={form.formRef}
              schema={form.currentSchema}
              uiSchema={eform.uiSchema}
              formData={form.formData}
              validator={validator}
              customValidate={(formData: RJSFSchema, errors: FormValidation) => {
                return customValidate(formData, errors, form.currentSchema)
              }}
              onSubmit={async (e) => {
                await form.handleOnSubmit(e.formData as RJSFSchema)
              }}
              onChange={(e) => {
                form.setStepFormData(e.formData as RJSFSchema)
              }}
              onError={form.handleOnErrors}
              extraErrors={form.extraErrors}
              formContext={formContext}
              showErrorList={false}
              omitExtraData
              liveOmit
            />
          </>
        )}
        <StepButtonGroup
          stepIndex={form.stepIndex}
          isFinalStep={form.isComplete}
          fileScans={formContext.fileScans}
          previous={form.previous}
          skip={() => skipButtonHandler(form.stepIndex + 1)}
          submitStep={form.submitStep}
          submitForm={() =>
            isAuth
              ? submitter.submitForm(form.formData, filler.formId)
              : setSubmitRegistrationModal(true)
          }
        />
        <MenuList />
      </div>
    </div>
  )
}

export default GeneratedFormRJSF<|MERGE_RESOLUTION|>--- conflicted
+++ resolved
@@ -28,14 +28,9 @@
 }
 
 const GeneratedFormRJSF = ({ eform, escapedSlug, formSlug, wrapperClassName }: FormRJSF) => {
-<<<<<<< HEAD
   const filler: FormFiller = useFormFiller(eform)
   const formContext = useFormRJSFContextMemo(eform, filler)
-=======
   const { t } = useTranslation('account')
-  const filler = useFormFiller(eform)
-  const formContext = useFormRJSFContextMemo(eform, filler.formId)
->>>>>>> 41c8cec5
   const form = useFormStepper(escapedSlug, eform, {
     onStepSumbit: filler.updateFormData,
     onInit: filler.initFormData,
